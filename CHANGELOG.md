# Changelog

Please mark all change in change log and use the ticket from JIRA.

<<<<<<< HEAD
# Milvus 0.5.0 (2019-10-21)
=======
# Milvus 0.5.1 (TODO)

## Bug
## Improvement
- \#64 - Improvement dump function in scheduler

## Feature
## Task

# Milvus 0.5.0 (TODO)
>>>>>>> 05fda8c7

## Bug
- MS-568 - Fix gpuresource free error
- MS-572 - Milvus crash when get SIGINT
- MS-577 - Unittest Query randomly hung
- MS-587 - Count get wrong result after adding vectors and index built immediately
- MS-599 - Search wrong result when table created with metric_type: IP
- MS-601 - Docker logs error caused by get CPUTemperature error
- MS-605 - Server going down during searching vectors
- MS-620 - Get table row counts display wrong error code
- MS-622 - Delete vectors should be failed if date range is invalid
- MS-624 - Search vectors failed if time ranges long enough
- MS-637 - Out of memory when load too many tasks
- MS-639 - SQ8H index created failed and server hang
- MS-640 - Cache object size calculate incorrect
- MS-641 - Segment fault(signal 11) in PickToLoad
- MS-644 - Search crashed with index-type: flat
- MS-647 - grafana display average cpu-temp
- MS-652 - IVFSQH quantization double free
- MS-650 - SQ8H index create issue
- MS-653 - When config check fail, Milvus close without message
- MS-654 - Describe index timeout when building index
- MS-658 - Fix SQ8 Hybrid can't search
- MS-665 - IVF_SQ8H search crash when no GPU resource in search_resources
- \#9 - Change default gpu_cache_capacity to 4
- \#20 - C++ sdk example get grpc error 
- \#23 - Add unittest to improve code coverage
- \#31 - make clang-format failed after run build.sh -l
- \#39 - Create SQ8H index hang if using github server version
- \#30 - Some troubleshoot messages in Milvus do not provide enough information
- \#48 - Config unittest failed
- \#59 - Topk result is incorrect for small dataset

## Improvement
- MS-552 - Add and change the easylogging library
- MS-553 - Refine cache code
- MS-555 - Remove old scheduler
- MS-556 - Add Job Definition in Scheduler
- MS-557 - Merge Log.h
- MS-558 - Refine status code
- MS-562 - Add JobMgr and TaskCreator in Scheduler
- MS-566 - Refactor cmake
- MS-574 - Milvus configuration refactor
- MS-578 - Make sure milvus5.0 don't crack 0.3.1 data
- MS-585 - Update namespace in scheduler
- MS-606 - Speed up result reduce
- MS-608 - Update TODO names
- MS-609 - Update task construct function
- MS-611 - Add resources validity check in ResourceMgr
- MS-619 - Add optimizer class in scheduler
- MS-626 - Refactor DataObj to support cache any type data
- MS-648 - Improve unittest
- MS-655 - Upgrade SPTAG
- \#42 - Put union of index_build_device and search resources to gpu_pool
- \#67 - Avoid linking targets multiple times in cmake

## Feature
- MS-614 - Preload table at startup
- MS-627 - Integrate new index: IVFSQHybrid
- MS-631 - IVFSQ8H Index support
- MS-636 - Add optimizer in scheduler for FAISS_IVFSQ8H

## Task
- MS-554 - Change license to Apache 2.0
- MS-561 - Add contributing guidelines, code of conduct and README docs
- MS-567 - Add NOTICE.md
- MS-569 - Complete the NOTICE.md
- MS-575 - Add Clang-format & Clang-tidy & Cpplint
- MS-586 - Remove BUILD_FAISS_WITH_MKL option
- MS-590 - Refine cmake code to support cpplint
- MS-600 - Reconstruct unittest code
- MS-602 - Remove zilliz namespace
- MS-610 - Change error code base value from hex to decimal
- MS-624 - Re-organize project directory for open-source
- MS-635 - Add compile option to support customized faiss
- MS-660 - add ubuntu_build_deps.sh
- \#18 - Add all test cases
	
# Milvus 0.4.0 (2019-09-12)

## Bug
- MS-119 - The problem of combining the log files
- MS-121 - The problem that user can't change the time zone
- MS-411 - Fix metric unittest linking error
- MS-412 - Fix gpu cache logical error
- MS-416 - ExecutionEngineImpl::GpuCache has not return value cause crash
- MS-417 - YAML sequence load disable cause scheduler startup failed
- MS-413 - Create index failed and server exited
- MS-427 - Describe index error after drop index
- MS-432 - Search vectors params nprobe need to check max number
- MS-431 - Search vectors params nprobe: 0/-1, expected result: raise exception
- MS-331 - Crate Table : when table exists, error code is META_FAILED(code=15) rather than ILLEGAL TABLE NAME(code=9))
- MS-430 - Search no result if index created with FLAT
- MS-443 - Create index hang again
- MS-436 - Delete vectors failed if index created with index_type: IVF_FLAT/IVF_SQ8
- MS-449 - Add vectors twice success, once with ids, the other no ids
- MS-450 - server hang after run stop_server.sh
- MS-458 - Keep building index for one file when no gpu resource
- MS-461 - Mysql meta unittest failed
- MS-462 - Run milvus server twices, should display error
- MS-463 - Search timeout
- MS-467 - mysql db test failed
- MS-470 - Drop index success, which table not created
- MS-471 - code coverage run failed
- MS-492 - Drop index failed if index have been created with index_type: FLAT
- MS-493 - Knowhere unittest crash
- MS-453 - GPU search error when nprobe set more than 1024
- MS-474 - Create index hang if use branch-0.3.1 server config
- MS-510 - unittest out of memory and crashed
- MS-507 - Dataset 10m-512, index type sq8，performance in-normal when set CPU_CACHE to 16 or 64
- MS-543 - SearchTask fail without exception
- MS-582 - grafana displays changes frequently

## Improvement
- MS-327 - Clean code for milvus
- MS-336 - Scheduler interface
- MS-344 - Add TaskTable Test
- MS-345 - Add Node Test
- MS-346 - Add some implementation of scheduler to solve compile error
- MS-348 - Add ResourceFactory Test
- MS-350 - Remove knowhere submodule
- MS-354 - Add task class and interface in scheduler
- MS-355 - Add copy interface in ExcutionEngine
- MS-357 - Add minimum schedule function
- MS-359 - Add cost test in new scheduler
- MS-361 - Add event in resource
- MS-364 - Modify tasktableitem in tasktable
- MS-365 - Use tasktableitemptr instead in event
- MS-366 - Implement TaskTable
- MS-368 - Implement cost.cpp
- MS-371 - Add TaskTableUpdatedEvent
- MS-373 - Add resource test
- MS-374 - Add action definition
- MS-375 - Add Dump implementation for Event
- MS-376 - Add loader and executor enable flag in Resource avoid diskresource execute task
- MS-377 - Improve process thread trigger in ResourceMgr, Scheduler and TaskTable
- MS-378 - Debug and Update normal_test in scheduler unittest
- MS-379 - Add Dump implementation in Resource
- MS-380 - Update resource loader and executor, work util all finished
- MS-383 - Modify condition variable usage in scheduler
- MS-384 - Add global instance of ResourceMgr and Scheduler
- MS-389 - Add clone interface in Task
- MS-390 - Update resource construct function
- MS-391 - Add PushTaskToNeighbourHasExecutor action
- MS-394 - Update scheduler unittest
- MS-400 - Add timestamp record in task state change function
- MS-402 - Add dump implementation for TaskTableItem
- MS-406 - Add table flag for meta
- MS-403 - Add GpuCacheMgr
- MS-404 - Release index after search task done avoid memory increment continues
- MS-405 - Add delete task support
- MS-407 - Reconstruct MetricsCollector
- MS-408 - Add device_id in resource construct function
- MS-409 - Using new scheduler
- MS-413 - Remove thrift dependency
- MS-410 - Add resource config comment
- MS-414 - Add TaskType in Scheduler::Task
- MS-415 - Add command tasktable to dump all tasktables
- MS-418 - Update server_config.template file, set CPU compute only default
- MS-419 - Move index_file_size from IndexParam to TableSchema
- MS-421 - Add TaskLabel in scheduler
- MS-422 - Support DeleteTask in Multi-GpuResource case
- MS-428 - Add PushTaskByDataLocality in scheduler
- MS-440 - Add DumpTaskTables in sdk
- MS-442 - Merge Knowhere
- MS-445 - Rename CopyCompleted to LoadCompleted
- MS-451 - Update server_config.template file, set GPU compute default
- MS-455 - Distribute tasks by minimal cost in scheduler
- MS-460 - Put transport speed as weight when choosing neighbour to execute task
- MS-459 - Add cache for pick function in tasktable
- MS-476 - Improve search performance
- MS-482 - Change search stream transport to unary in grpc
- MS-487 - Define metric type in CreateTable
- MS-488 - Improve code format in scheduler
- MS-495 - cmake: integrated knowhere
- MS-496 - Change the top_k limitation from 1024 to 2048
- MS-502 - Update tasktable_test in scheduler
- MS-504 - Update node_test in scheduler
- MS-505 - Install core unit test and add to coverage
- MS-508 - Update normal_test in scheduler
- MS-532 - Add grpc server unittest
- MS-511 - Update resource_test in scheduler
- MS-517 - Update resource_mgr_test in scheduler
- MS-518 - Add schedinst_test in scheduler
- MS-519 - Add event_test in scheduler
- MS-520 - Update resource_test in scheduler
- MS-524 - Add some unittest in event_test and resource_test
- MS-525 - Disable parallel reduce in SearchTask
- MS-527 - Update scheduler_test and enable it
- MS-528 - Hide some config used future
- MS-530 - Add unittest for SearchTask->Load
- MS-531 - Disable next version code
- MS-533 - Update resource_test to cover dump function
- MS-523 - Config file validation
- MS-539 - Remove old task code
- MS-546 - Add simple mode resource_config
- MS-570 - Add prometheus docker-compose file
- MS-576 - Scheduler refactor
- MS-592 - Change showtables stream transport to unary

## Feature
- MS-343 - Implement ResourceMgr
- MS-338 - NewAPI: refine code to support CreateIndex
- MS-339 - NewAPI: refine code to support DropIndex
- MS-340 - NewAPI: implement DescribeIndex

## Task
- MS-297 - disable mysql unit test

# Milvus 0.3.1 (2019-07-10)

## Bug

- MS-148 - Disable cleanup if mode is read only
- MS-149 - Fixed searching only one index file issue in distributed mode
- MS-153 - Fix c_str error when connecting to MySQL
- MS-157 - Fix changelog
- MS-190 - Use env variable to switch mem manager and fix cmake
- MS-217 - Fix SQ8 row count bug
- MS-224 - Return AlreadyExist status in MySQLMetaImpl::CreateTable if table already exists
- MS-232 - Add MySQLMetaImpl::UpdateTableFilesToIndex and set maximum_memory to default if config value = 0
- MS-233 - Remove mem manager log
- MS-230 - Change parameter name: Maximum_memory to insert_buffer_size
- MS-234 - Some case cause background merge thread stop
- MS-235 - Some test cases random fail
- MS-236 - Add MySQLMetaImpl::HasNonIndexFiles
- MS-257 - Update bzip2 download url
- MS-288 - Update compile scripts
- MS-330 - Stability test failed caused by server core dumped
- MS-347 - Build index hangs again
- MS-382 - fix MySQLMetaImpl::CleanUpFilesWithTTL unknown column bug

## Improvement
- MS-156 - Add unittest for merge result functions
- MS-152 - Delete assert in MySQLMetaImpl and change MySQLConnectionPool impl
- MS-204 - Support multi db_path
- MS-206 - Support SQ8 index type
- MS-208 - Add buildinde interface for C++ SDK
- MS-212 - Support Inner product metric type
- MS-241 - Build Faiss with MKL if using Intel CPU; else build with OpenBlas
- MS-242 - Clean up cmake and change MAKE_BUILD_ARGS to be user defined variable
- MS-245 - Improve search result transfer performance
- MS-248 - Support AddVector/SearchVector profiling
- MS-256 - Add more cache config
- MS-260 - Refine log
- MS-249 - Check machine hardware during initialize
- MS-261 - Update faiss version to 1.5.3 and add BUILD_FAISS_WITH_MKL as an option
- MS-266 - Improve topk reduce time by using multi-threads
- MS-275 - Avoid sqlite logic error excetion
- MS-278 - add IndexStatsHelper
- MS-313 - add GRPC
- MS-325 - add grpc status return for C++ sdk and modify some format
- MS-278 - Add IndexStatsHelper
- MS-312 - Set openmp thread number by config
- MS-305 - Add CPU core percent metric
- MS-310 - Add milvus CPU utilization ratio and CPU/GPU temperature metrics
- MS-324 - Show error when there is not enough gpu memory to build index
- MS-328 - Check metric type on server start
- MS-332 - Set grpc and thrift server run concurrently
- MS-352 - Add hybrid index

## Feature
- MS-180 - Add new mem manager
- MS-195 - Add nlist and use_blas_threshold conf
- MS-137 - Integrate knowhere

## Task

- MS-125 - Create 0.3.1 release branch
- MS-306 - Optimize build efficiency

# Milvus 0.3.0 (2019-06-30)

## Bug
- MS-104 - Fix unittest lcov execution error
- MS-102 - Fix build script file condition error
- MS-80 - Fix server hang issue
- MS-89 - Fix compile failed, libgpufaiss.a link missing
- MS-90 - Fix arch match incorrect on ARM
- MS-99 - Fix compilation bug
- MS-110 - Avoid huge file size

## Improvement
- MS-82 - Update server startup welcome message
- MS-83 - Update vecwise to Milvus
- MS-77 - Performance issue of post-search action
- MS-22 - Enhancement for MemVector size control 
- MS-92 - Unify behavior of debug and release build
- MS-98 - Install all unit test to installation directory
- MS-115 - Change is_startup of metric_config switch from true to on
- MS-122 - Archive criteria config 
- MS-124 - HasTable interface
- MS-126 - Add more error code
- MS-128 - Change default db path

## Feature

- MS-57 - Implement index load/search pipeline
- MS-56 - Add version information when server is started
- MS-64 - Different table can have different index type
- MS-52 - Return search score
- MS-66 - Support time range query
- MS-68 - Remove rocksdb from third-party
- MS-70 - cmake: remove redundant libs in src
- MS-71 - cmake: fix faiss dependency
- MS-72 - cmake: change prometheus source to git
- MS-73 - cmake: delete civetweb
- MS-65 - Implement GetTableRowCount interface
- MS-45 - Implement DeleteTable interface
- MS-75 - cmake: change faiss version to 1.5.2; add CUDA gencode
- MS-81 - fix faiss ptx issue; change cuda gencode
- MS-84 - cmake: add arrow, jemalloc and jsoncons third party; default build option OFF
- MS-85 - add NetIO metric
- MS-96 - add new query interface for specified files
- MS-97 - Add S3 SDK for MinIO Storage
- MS-105 - Add MySQL
- MS-130 - Add prometheus_test
- MS-144 - Add nprobe config
- MS-147 - Enable IVF
- MS-130 - Add prometheus_test

## Task
- MS-74 - Change README.md in cpp
- MS-88 - Add support for arm architecture

# Milvus 0.2.0 (2019-05-31)

## Bug

- MS-32 - Fix thrift error
- MS-34 - Fix prometheus-cpp thirdparty
- MS-67 - Fix license check bug
- MS-76 - Fix pipeline crash bug
- MS-100 - cmake: fix AWS build issue
- MS-101 - change AWS build type to Release

## Improvement

- MS-20 - Clean Code Part 1

## Feature

- MS-5 - Implement Auto Archive Feature
- MS-6 - Implement SDK interface part 1
- MS-16 - Implement metrics without prometheus
- MS-21 - Implement SDK interface part 2
- MS-26 - cmake. Add thirdparty packages
- MS-31 - cmake: add prometheus
- MS-33 - cmake: add -j4 to make third party packages build faster
- MS-27 - support gpu config and disable license build config in cmake
- MS-47 - Add query vps metrics
- MS-37 - Add query, cache usage, disk write speed and file data size metrics
- MS-30 - Use faiss v1.5.2
- MS-54 - cmake: Change Thrift third party URL to github.com
- MS-69 - prometheus: add all proposed metrics

## Task

- MS-1 - Add CHANGELOG.md
- MS-4 - Refactor the vecwise_engine code structure
- MS-62 - Search range to all if no date specified<|MERGE_RESOLUTION|>--- conflicted
+++ resolved
@@ -2,20 +2,16 @@
 
 Please mark all change in change log and use the ticket from JIRA.
 
-<<<<<<< HEAD
+# Milvus 0.5.1 (TODO)
+
+## Bug
+## Improvement
+- \#64 - Improvement dump function in scheduler
+
+## Feature
+## Task
+
 # Milvus 0.5.0 (2019-10-21)
-=======
-# Milvus 0.5.1 (TODO)
-
-## Bug
-## Improvement
-- \#64 - Improvement dump function in scheduler
-
-## Feature
-## Task
-
-# Milvus 0.5.0 (TODO)
->>>>>>> 05fda8c7
 
 ## Bug
 - MS-568 - Fix gpuresource free error
