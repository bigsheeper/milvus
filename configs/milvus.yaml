# Licensed to the LF AI & Data foundation under one
# or more contributor license agreements. See the NOTICE file
# distributed with this work for additional information
# regarding copyright ownership. The ASF licenses this file
# to you under the Apache License, Version 2.0 (the
# "License"); you may not use this file except in compliance
# with the License. You may obtain a copy of the License at
#
#     http://www.apache.org/licenses/LICENSE-2.0
#
# Unless required by applicable law or agreed to in writing, software
# distributed under the License is distributed on an "AS IS" BASIS,
# WITHOUT WARRANTIES OR CONDITIONS OF ANY KIND, either express or implied.
# See the License for the specific language governing permissions and
# limitations under the License.

# Related configuration of etcd, used to store Milvus metadata & service discovery.
etcd:
  endpoints: localhost:2379
  rootPath: by-dev # The root path where data is stored in etcd
  metaSubPath: meta # metaRootPath = rootPath + '/' + metaSubPath
  kvSubPath: kv # kvRootPath = rootPath + '/' + kvSubPath
  log:
    level: info # Only supports debug, info, warn, error, panic, or fatal. Default 'info'.
    # path is one of:
    #  - "default" as os.Stderr,
    #  - "stderr" as os.Stderr,
    #  - "stdout" as os.Stdout,
    #  - file path to append server logs to.
    # please adjust in embedded Milvus: /tmp/milvus/logs/etcd.log
    path: stdout
  ssl:
    enabled: false # Whether to support ETCD secure connection mode
    tlsCert: /path/to/etcd-client.pem # path to your cert file
    tlsKey: /path/to/etcd-client-key.pem # path to your key file
    tlsCACert: /path/to/ca.pem # path to your CACert file
    # TLS min version
    # Optional values: 1.0, 1.1, 1.2, 1.3。
    # We recommend using version 1.2 and above.
    tlsMinVersion: 1.3
  requestTimeout: 10000 # Etcd operation timeout in milliseconds
  use:
    embed: false # Whether to enable embedded Etcd (an in-process EtcdServer).
  data:
    dir: default.etcd # Embedded Etcd only. please adjust in embedded Milvus: /tmp/milvus/etcdData/
  auth:
    enabled: false # Whether to enable authentication
    userName: # username for etcd authentication
    password: # password for etcd authentication

metastore:
  type: etcd # Default value: etcd, Valid values: [etcd, tikv]

# Related configuration of tikv, used to store Milvus metadata.
# Notice that when TiKV is enabled for metastore, you still need to have etcd for service discovery.
# TiKV is a good option when the metadata size requires better horizontal scalability.
tikv:
  endpoints: 127.0.0.1:2389 # Note that the default pd port of tikv is 2379, which conflicts with etcd.
  rootPath: by-dev # The root path where data is stored in tikv
  metaSubPath: meta # metaRootPath = rootPath + '/' + metaSubPath
  kvSubPath: kv # kvRootPath = rootPath + '/' + kvSubPath
  requestTimeout: 10000 # ms, tikv request timeout
  snapshotScanSize: 256 # batch size of tikv snapshot scan
  ssl:
    enabled: false # Whether to support TiKV secure connection mode
    tlsCert: # path to your cert file
    tlsKey: # path to your key file
    tlsCACert: # path to your CACert file

localStorage:
  path: /var/lib/milvus/data/ # please adjust in embedded Milvus: /tmp/milvus/data/

# Related configuration of MinIO/S3/GCS or any other service supports S3 API, which is responsible for data persistence for Milvus.
# We refer to the storage service as MinIO/S3 in the following description for simplicity.
minio:
  address: localhost # Address of MinIO/S3
  port: 9000 # Port of MinIO/S3
  accessKeyID: minioadmin # accessKeyID of MinIO/S3
  secretAccessKey: minioadmin # MinIO/S3 encryption string
  useSSL: false # Access to MinIO/S3 with SSL
  ssl:
    tlsCACert: /path/to/public.crt # path to your CACert file
  bucketName: a-bucket # Bucket name in MinIO/S3
  rootPath: files # The root path where the message is stored in MinIO/S3
  # Whether to useIAM role to access S3/GCS instead of access/secret keys
  # For more information, refer to
  # aws: https://docs.aws.amazon.com/IAM/latest/UserGuide/id_roles_use.html
  # gcp: https://cloud.google.com/storage/docs/access-control/iam
  # aliyun (ack): https://www.alibabacloud.com/help/en/container-service-for-kubernetes/latest/use-rrsa-to-enforce-access-control
  # aliyun (ecs): https://www.alibabacloud.com/help/en/elastic-compute-service/latest/attach-an-instance-ram-role
  useIAM: false
  # Cloud Provider of S3. Supports: "aws", "gcp", "aliyun".
  # You can use "aws" for other cloud provider supports S3 API with signature v4, e.g.: minio
  # You can use "gcp" for other cloud provider supports S3 API with signature v2
  # You can use "aliyun" for other cloud provider uses virtual host style bucket
  # When useIAM enabled, only "aws", "gcp", "aliyun" is supported for now
  cloudProvider: aws
  # Custom endpoint for fetch IAM role credentials. when useIAM is true & cloudProvider is "aws".
  # Leave it empty if you want to use AWS default endpoint
  iamEndpoint:
  logLevel: fatal # Log level for aws sdk log. Supported level:  off, fatal, error, warn, info, debug, trace
  region: # Specify minio storage system location region
  useVirtualHost: false # Whether use virtual host mode for bucket
  requestTimeoutMs: 10000 # minio timeout for request time in milliseconds
  # The maximum number of objects requested per batch in minio ListObjects rpc,
  # 0 means using oss client by default, decrease these configration if ListObjects timeout
  listObjectsMaxKeys: 0

# Milvus supports four MQ: rocksmq(based on RockDB), natsmq(embedded nats-server), Pulsar and Kafka.
# You can change your mq by setting mq.type field.
# If you don't set mq.type field as default, there is a note about enabling priority if we config multiple mq in this file.
# 1. standalone(local) mode: rocksmq(default) > natsmq > Pulsar > Kafka
# 2. cluster mode:  Pulsar(default) > Kafka (rocksmq and natsmq is unsupported in cluster mode)
mq:
  # Default value: "default"
  # Valid values: [default, pulsar, kafka, rocksmq, natsmq]
  type: pulsar
  enablePursuitMode: true # Default value: "true"
  pursuitLag: 10 # time tick lag threshold to enter pursuit mode, in seconds
  pursuitBufferSize: 8388608 # pursuit mode buffer size in bytes
  mqBufSize: 16 # MQ client consumer buffer length
  dispatcher:
    mergeCheckInterval: 1 # the interval time(in seconds) for dispatcher to check whether to merge
    targetBufSize: 16 # the lenth of channel buffer for targe
    maxTolerantLag: 3 # Default value: "3", the timeout(in seconds) that target sends msgPack

# Related configuration of pulsar, used to manage Milvus logs of recent mutation operations, output streaming log, and provide log publish-subscribe services.
pulsar:
  address: localhost # Address of pulsar
  port: 6650 # Port of Pulsar
  webport: 80 # Web port of pulsar, if you connect directly without proxy, should use 8080
  maxMessageSize: 5242880 # 5 * 1024 * 1024 Bytes, Maximum size of each message in pulsar.
  tenant: public
  namespace: default
  requestTimeout: 60 # pulsar client global request timeout in seconds
  enableClientMetrics: false # Whether to register pulsar client metrics into milvus metrics path.

# If you want to enable kafka, needs to comment the pulsar configs
# kafka:
#   brokerList:
#   saslUsername:
#   saslPassword:
#   saslMechanisms:
#   securityProtocol:
#   ssl:
#     enabled: false # whether to enable ssl mode
#     tlsCert:  # path to client's public key (PEM) used for authentication
#     tlsKey:  # path to client's private key (PEM) used for authentication
#     tlsCaCert:  # file or directory path to CA certificate(s) for verifying the broker's key
#     tlsKeyPassword:  # private key passphrase for use with ssl.key.location and set_ssl_cert(), if any
#   readTimeout: 10

rocksmq:
  # The path where the message is stored in rocksmq
  # please adjust in embedded Milvus: /tmp/milvus/rdb_data
  path: /var/lib/milvus/rdb_data
  lrucacheratio: 0.06 # rocksdb cache memory ratio
  rocksmqPageSize: 67108864 # 64 MB, 64 * 1024 * 1024 bytes, The size of each page of messages in rocksmq
  retentionTimeInMinutes: 4320 # 3 days, 3 * 24 * 60 minutes, The retention time of the message in rocksmq.
  retentionSizeInMB: 8192 # 8 GB, 8 * 1024 MB, The retention size of the message in rocksmq.
  compactionInterval: 86400 # 1 day, trigger rocksdb compaction every day to remove deleted data
  compressionTypes: 0,0,7,7,7 # compaction compression type, only support use 0,7. 0 means not compress, 7 will use zstd. Length of types means num of rocksdb level.

# natsmq configuration.
# more detail: https://docs.nats.io/running-a-nats-service/configuration
natsmq:
  server:
    port: 4222 # Port for nats server listening
    storeDir: /var/lib/milvus/nats # Directory to use for JetStream storage of nats
    maxFileStore: 17179869184 # Maximum size of the 'file' storage
    maxPayload: 8388608 # Maximum number of bytes in a message payload
    maxPending: 67108864 # Maximum number of bytes buffered for a connection Applies to client connections
    initializeTimeout: 4000 # waiting for initialization of natsmq finished
    monitor:
      trace: false # If true enable protocol trace log messages
      debug: false # If true enable debug log messages
      logTime: true # If set to false, log without timestamps.
      logFile: /tmp/milvus/logs/nats.log # Log file path relative to .. of milvus binary if use relative path
      logSizeLimit: 536870912 # Size in bytes after the log file rolls over to a new one
    retention:
      maxAge: 4320 # Maximum age of any message in the P-channel
      maxBytes: # How many bytes the single P-channel may contain. Removing oldest messages if the P-channel exceeds this size
      maxMsgs: # How many message the single P-channel may contain. Removing oldest messages if the P-channel exceeds this limit

# Related configuration of rootCoord, used to handle data definition language (DDL) and data control language (DCL) requests
rootCoord:
  dmlChannelNum: 16 # The number of dml channels created at system startup
  maxPartitionNum: 1024 # Maximum number of partitions in a collection
  minSegmentSizeToEnableIndex: 1024 # It's a threshold. When the segment size is less than this value, the segment will not be indexed
  enableActiveStandby: false
  maxDatabaseNum: 64 # Maximum number of database
  maxGeneralCapacity: 65536 # upper limit for the sum of of product of partitionNumber and shardNumber
  gracefulStopTimeout: 5 # seconds. force stop node without graceful stop
  ip: # if not specified, use the first unicastable address
  port: 53100
  grpc:
    serverMaxSendSize: 536870912
    serverMaxRecvSize: 268435456
    clientMaxSendSize: 268435456
    clientMaxRecvSize: 536870912

# Related configuration of proxy, used to validate client requests and reduce the returned results.
proxy:
  timeTickInterval: 200 # ms, the interval that proxy synchronize the time tick
  healthCheckTimeout: 3000 # ms, the interval that to do component healthy check
  msgStream:
    timeTick:
      bufSize: 512
  maxNameLength: 255 # Maximum length of name for a collection or alias
  # Maximum number of fields in a collection.
  # As of today (2.2.0 and after) it is strongly DISCOURAGED to set maxFieldNum >= 64.
  # So adjust at your risk!
  maxFieldNum: 64
  maxVectorFieldNum: 4 # Maximum number of vector fields in a collection.
  maxShardNum: 16 # Maximum number of shards in a collection
  maxDimension: 32768 # Maximum dimension of a vector
  # Whether to produce gin logs.\n
  # please adjust in embedded Milvus: false
  ginLogging: true
  ginLogSkipPaths: / # skip url path for gin log
  maxTaskNum: 1024 # max task number of proxy task queue
  mustUsePartitionKey: false # switch for whether proxy must use partition key for the collection
  accessLog:
    enable: false # if use access log
    minioEnable: false # if upload sealed access log file to minio
    localPath: /tmp/milvus_access
    filename: # Log filename, leave empty to use stdout.
    maxSize: 64 # Max size for a single file, in MB.
    rotatedTime: 0 # Max time for single access log file in seconds
    remotePath: access_log/ # File path in minIO
    remoteMaxTime: 0 # Max time for log file in minIO, in hours
    formatters:
      base:
        format: "[$time_now] [ACCESS] <$user_name: $user_addr> $method_name [status: $method_status] [code: $error_code] [sdk: $sdk_version] [msg: $error_msg] [traceID: $trace_id] [timeCost: $time_cost]"
      query:
        format: "[$time_now] [ACCESS] <$user_name: $user_addr> $method_name [status: $method_status] [code: $error_code] [sdk: $sdk_version] [msg: $error_msg] [traceID: $trace_id] [timeCost: $time_cost] [database: $database_name] [collection: $collection_name] [partitions: $partition_name] [expr: $method_expr]"
        methods: "Query,Search,Delete"
    cacheSize: 0 # Size of log of write cache, in byte. (Close write cache if size was 0)
    cacheFlushInterval: 3 # time interval of auto flush write cache, in seconds. (Close auto flush if interval was 0)
  connectionCheckIntervalSeconds: 120 # the interval time(in seconds) for connection manager to scan inactive client info
  connectionClientInfoTTLSeconds: 86400 # inactive client info TTL duration, in seconds
  maxConnectionNum: 10000 # the max client info numbers that proxy should manage, avoid too many client infos
  gracefulStopTimeout: 30 # seconds. force stop node without graceful stop
  slowQuerySpanInSeconds: 5 # query whose executed time exceeds the `slowQuerySpanInSeconds` can be considered slow, in seconds.
  http:
    enabled: true # Whether to enable the http server
    debug_mode: false # Whether to enable http server debug mode
    port: # high-level restful api
    acceptTypeAllowInt64: true # high-level restful api, whether http client can deal with int64
    enablePprof: true # Whether to enable pprof middleware on the metrics port
  ip: # if not specified, use the first unicastable address
  port: 19530
  internalPort: 19529
  grpc:
    serverMaxSendSize: 268435456
    serverMaxRecvSize: 67108864
    clientMaxSendSize: 268435456
    clientMaxRecvSize: 67108864

# Related configuration of queryCoord, used to manage topology and load balancing for the query nodes, and handoff from growing segments to sealed segments.
queryCoord:
  taskMergeCap: 1
  taskExecutionCap: 256
  autoHandoff: true # Enable auto handoff
  autoBalance: true # Enable auto balance
  autoBalanceChannel: true # Enable auto balance channel
  balancer: ScoreBasedBalancer # auto balancer used for segments on queryNodes
  globalRowCountFactor: 0.1 # the weight used when balancing segments among queryNodes
  scoreUnbalanceTolerationFactor: 0.05 # the least value for unbalanced extent between from and to nodes when doing balance
  reverseUnBalanceTolerationFactor: 1.3 # the largest value for unbalanced extent between from and to nodes after doing balance
  overloadedMemoryThresholdPercentage: 90 # The threshold percentage that memory overload
  balanceIntervalSeconds: 60
  memoryUsageMaxDifferencePercentage: 30
  rowCountFactor: 0.4 # the row count weight used when balancing segments among queryNodes
  segmentCountFactor: 0.4 # the segment count weight used when balancing segments among queryNodes
  globalSegmentCountFactor: 0.1 # the segment count weight used when balancing segments among queryNodes
  segmentCountMaxSteps: 50 # segment count based plan generator max steps
  rowCountMaxSteps: 50 # segment count based plan generator max steps
  randomMaxSteps: 10 # segment count based plan generator max steps
  growingRowCountWeight: 4 # the memory weight of growing segment row count
  delegatorMemoryOverloadFactor: 0.3 # the factor of delegator overloaded memory
  balanceCostThreshold: 0.001 # the threshold of balance cost, if the difference of cluster's cost after executing the balance plan is less than this value, the plan will not be executed
  checkSegmentInterval: 1000
  checkChannelInterval: 1000
  checkBalanceInterval: 10000
  checkIndexInterval: 10000
  channelTaskTimeout: 60000 # 1 minute
  segmentTaskTimeout: 120000 # 2 minute
  distPullInterval: 500
  heartbeatAvailableInterval: 10000 # 10s, Only QueryNodes which fetched heartbeats within the duration are available
  loadTimeoutSeconds: 600
  distRequestTimeout: 5000 # the request timeout for querycoord fetching data distribution from querynodes, in milliseconds
  heatbeatWarningLag: 5000 # the lag value for querycoord report warning when last heatbeat is too old, in milliseconds
  checkHandoffInterval: 5000
  enableActiveStandby: false
  checkInterval: 1000
  checkHealthInterval: 3000 # 3s, the interval when query coord try to check health of query node
  checkHealthRPCTimeout: 2000 # 100ms, the timeout of check health rpc to query node
  brokerTimeout: 5000 # 5000ms, querycoord broker rpc timeout
  collectionRecoverTimes: 3 # if collection recover times reach the limit during loading state, release it
  observerTaskParallel: 16 # the parallel observer dispatcher task number
  checkAutoBalanceConfigInterval: 10 # the interval of check auto balance config
  checkNodeSessionInterval: 60 # the interval(in seconds) of check querynode cluster session
  gracefulStopTimeout: 5 # seconds. force stop node without graceful stop
  enableStoppingBalance: true # whether enable stopping balance
  channelExclusiveNodeFactor: 4 # the least node number for enable channel's exclusive mode
  collectionObserverInterval: 200 # the interval of collection observer
  checkExecutedFlagInterval: 100 # the interval of check executed flag to force to pull dist
  cleanExcludeSegmentInterval: 60 # the time duration of clean pipeline exclude segment which used for filter invalid data, in seconds
  ip: # if not specified, use the first unicastable address
  port: 19531
  grpc:
    serverMaxSendSize: 536870912
    serverMaxRecvSize: 268435456
    clientMaxSendSize: 268435456
    clientMaxRecvSize: 536870912

# Related configuration of queryNode, used to run hybrid search between vector and scalar data.
queryNode:
  stats:
    publishInterval: 1000 # Interval for querynode to report node information (milliseconds)
  segcore:
    knowhereThreadPoolNumRatio: 4 # The number of threads in knowhere's thread pool. If disk is enabled, the pool size will multiply with knowhereThreadPoolNumRatio([1, 32]).
    chunkRows: 128 # The number of vectors in a chunk.
    interimIndex:
      enableIndex: true # Enable segment build with index to accelerate vector search when segment is in growing or binlog.
      nlist: 128 # temp index nlist, recommend to set sqrt(chunkRows), must smaller than chunkRows/8
      nprobe: 16 # nprobe to search small index, based on your accuracy requirement, must smaller than nlist
      memExpansionRate: 1.15 # extra memory needed by building interim index
      buildParallelRate: 0.5 # the ratio of building interim index parallel matched with cpu num
    knowhereScoreConsistency: false # Enable knowhere strong consistency score computation logic
  loadMemoryUsageFactor: 1 # The multiply factor of calculating the memory usage while loading segments
  enableDisk: false # enable querynode load disk index, and search on disk index
  maxDiskUsagePercentage: 95
  cache:
    enabled: true
    memoryLimit: 2147483648 # 2 GB, 2 * 1024 *1024 *1024
    readAheadPolicy: willneed # The read ahead policy of chunk cache, options: `normal, random, sequential, willneed, dontneed`
    # options: async, sync, disable.
    # Specifies the necessity for warming up the chunk cache.
    # 1. If set to "sync" or "async" the original vector data will be synchronously/asynchronously loaded into the
    # chunk cache during the load process. This approach has the potential to substantially reduce query/search latency
    # for a specific duration post-load, albeit accompanied by a concurrent increase in disk usage;
    # 2. If set to "disable" original vector data will only be loaded into the chunk cache during search/query.
    warmup: disable
  mmap:
    mmapEnabled: false # Enable mmap for loading data
    growingMmapEnabled: false # Enable mmap for using in growing raw data
    fixedFileSizeForMmapAlloc: 4 # tmp file size for mmap chunk manager
    maxDiskUsagePercentageForMmapAlloc: 20 # disk percentage used in mmap chunk manager
  lazyload:
    enabled: false # Enable lazyload for loading data
    waitTimeout: 30000 # max wait timeout duration in milliseconds before start to do lazyload search and retrieve
    requestResourceTimeout: 5000 # max timeout in milliseconds for waiting request resource for lazy load, 5s by default
    requestResourceRetryInterval: 2000 # retry interval in milliseconds for waiting request resource for lazy load, 2s by default
    maxRetryTimes: 1 # max retry times for lazy load, 1 by default
    maxEvictPerRetry: 1 # max evict count for lazy load, 1 by default
  grouping:
    enabled: true
    maxNQ: 1000
    topKMergeRatio: 20
  scheduler:
    receiveChanSize: 10240
    unsolvedQueueSize: 10240
    # maxReadConcurrentRatio is the concurrency ratio of read task (search task and query task).
    # Max read concurrency would be the value of hardware.GetCPUNum * maxReadConcurrentRatio.
    # It defaults to 2.0, which means max read concurrency would be the value of hardware.GetCPUNum * 2.
    # Max read concurrency must greater than or equal to 1, and less than or equal to hardware.GetCPUNum * 100.
    # (0, 100]
    maxReadConcurrentRatio: 1
    cpuRatio: 10 # ratio used to estimate read task cpu usage.
    maxTimestampLag: 86400
    scheduleReadPolicy:
      # fifo: A FIFO queue support the schedule.
      # user-task-polling:
      # 	The user's tasks will be polled one by one and scheduled.
      # 	Scheduling is fair on task granularity.
      # 	The policy is based on the username for authentication.
      # 	And an empty username is considered the same user.
      # 	When there are no multi-users, the policy decay into FIFO"
      name: fifo
      taskQueueExpire: 60 # Control how long (many seconds) that queue retains since queue is empty
      enableCrossUserGrouping: false # Enable Cross user grouping when using user-task-polling policy. (Disable it if user's task can not merge each other)
      maxPendingTaskPerUser: 1024 # Max pending task per user in scheduler
  dataSync:
    flowGraph:
      maxQueueLength: 16 # Maximum length of task queue in flowgraph
      maxParallelism: 1024 # Maximum number of tasks executed in parallel in the flowgraph
  enableSegmentPrune: false # use partition stats to prune data in search/query on shard delegator
  queryStreamBatchSize: 4194304 # return batch size of stream query
  bloomFilterApplyParallelFactor: 4 # parallel factor when to apply pk to bloom filter, default to 4*CPU_CORE_NUM
  ip: # if not specified, use the first unicastable address
  port: 21123
  grpc:
    serverMaxSendSize: 536870912
    serverMaxRecvSize: 268435456
    clientMaxSendSize: 268435456
    clientMaxRecvSize: 536870912

indexCoord:
  bindIndexNodeMode:
    enable: false
    address: localhost:22930
    withCred: false
    nodeID: 0
  segment:
    minSegmentNumRowsToEnableIndex: 1024 # It's a threshold. When the segment num rows is less than this value, the segment will not be indexed

indexNode:
  scheduler:
    buildParallel: 1
  enableDisk: true # enable index node build disk vector index
  maxDiskUsagePercentage: 95
  ip: # if not specified, use the first unicastable address
  port: 21121
  grpc:
    serverMaxSendSize: 536870912
    serverMaxRecvSize: 268435456
    clientMaxSendSize: 268435456
    clientMaxRecvSize: 536870912

dataCoord:
  channel:
    watchTimeoutInterval: 300 # Timeout on watching channels (in seconds). Datanode tickler update watch progress will reset timeout timer.
    legacyVersionWithoutRPCWatch: 2.4.1 # Datanodes <= this version are considered as legacy nodes, which doesn't have rpc based watch(). This is only used during rolling upgrade where legacy nodes won't get new channels
    balanceSilentDuration: 300 # The duration after which the channel manager start background channel balancing
    balanceInterval: 360 # The interval with which the channel manager check dml channel balance status
    checkInterval: 1 # The interval in seconds with which the channel manager advances channel states
    notifyChannelOperationTimeout: 5 # Timeout notifing channel operations (in seconds).
  segment:
    maxSize: 1024 # Maximum size of a segment in MB
    diskSegmentMaxSize: 2048 # Maximun size of a segment in MB for collection which has Disk index
    sealProportion: 0.12
    sealProportionJitter: 0.1 # segment seal proportion jitter ratio, default value 0.1(10%), if seal proportion is 12%, with jitter=0.1, the actuall applied ratio will be 10.8~12%
    assignmentExpiration: 2000 # The time of the assignment expiration in ms
    allocLatestExpireAttempt: 200 # The time attempting to alloc latest lastExpire from rootCoord after restart
    maxLife: 86400 # The max lifetime of segment in seconds, 24*60*60
    # If a segment didn't accept dml records in maxIdleTime and the size of segment is greater than
    # minSizeFromIdleToSealed, Milvus will automatically seal it.
    # The max idle time of segment in seconds, 10*60.
    maxIdleTime: 600
    minSizeFromIdleToSealed: 16 # The min size in MB of segment which can be idle from sealed.
    # The max number of binlog file for one segment, the segment will be sealed if
    # the number of binlog file reaches to max value.
    maxBinlogFileNumber: 32
    smallProportion: 0.5 # The segment is considered as "small segment" when its # of rows is smaller than
    # (smallProportion * segment max # of rows).
    # A compaction will happen on small segments if the segment after compaction will have
    compactableProportion: 0.85
    # over (compactableProportion * segment max # of rows) rows.
    # MUST BE GREATER THAN OR EQUAL TO <smallProportion>!!!
    # During compaction, the size of segment # of rows is able to exceed segment max # of rows by (expansionRate-1) * 100%.
    expansionRate: 1.25
  sealPolicy:
    channel:
      # The size threshold in MB, if the total size of growing segments of each shard
      # exceeds this threshold, the largest growing segment will be sealed.
      growingSegmentsMemSize: 4096
  autoUpgradeSegmentIndex: false # whether auto upgrade segment index to index engine's version
  segmentFlushInterval: 2 # the minimal interval duration(unit: Seconds) between flusing operation on same segment
  enableCompaction: true # Enable data segment compaction
  compaction:
    enableAutoCompaction: true
    indexBasedCompaction: true
    rpcTimeout: 10
    maxParallelTaskNum: 10
    workerMaxParallelTaskNum: 2
    dropTolerance: 86400 # Compaction task will be cleaned after finish longer than this time(in seconds)
    gcInterval: 1800 # The time interval in seconds for compaction gc
    clustering:
      enable: true # Enable clustering compaction
      autoEnable: false # Enable auto clustering compaction
      triggerInterval: 600 # clustering compaction trigger interval in seconds
      minInterval: 3600 # The minimum interval between clustering compaction executions of one collection, to avoid redundant compaction
      maxInterval: 259200 # If a collection haven't been clustering compacted for longer than maxInterval, force compact
      newDataSizeThreshold: 512m # If new data size is large than newDataSizeThreshold, execute clustering compaction
      preferSegmentSize: 512m
      maxSegmentSize: 1024m
      maxTrainSizeRatio: 0.8 # max data size ratio in Kmeans train, if larger than it, will down sampling to meet this limit
      maxCentroidsNum: 10240 # maximum centroids number in Kmeans train
      minCentroidsNum: 16 # minimum centroids number in Kmeans train
      minClusterSizeRatio: 0.01 # minimum cluster size / avg size in Kmeans train
      maxClusterSizeRatio: 10 # maximum cluster size / avg size in Kmeans train
      maxClusterSize: 5g # maximum cluster size in Kmeans train
    levelzero:
      forceTrigger:
        minSize: 8388608 # The minmum size in bytes to force trigger a LevelZero Compaction, default as 8MB
        maxSize: 67108864 # The maxmum size in bytes to force trigger a LevelZero Compaction, default as 64MB
        deltalogMinNum: 10 # The minimum number of deltalog files to force trigger a LevelZero Compaction
        deltalogMaxNum: 30 # The maxmum number of deltalog files to force trigger a LevelZero Compaction, default as 30
  syncSegmentsInterval: 300 # The time interval for regularly syncing segments
  enableGarbageCollection: true
  gc:
    interval: 3600 # meta-based gc scanning interval in seconds
    missingTolerance: 86400 # orphan file gc tolerance duration in seconds (orphan file which last modified time before the tolerance interval ago will be deleted)
    dropTolerance: 10800 # meta-based gc tolerace duration in seconds (file which meta is marked as dropped before the tolerace interval ago will be deleted)
    removeConcurrent: 32 # number of concurrent goroutines to remove dropped s3 objects
    scanInterval: 168 # orphan file (file on oss but has not been registered on meta) on object storage garbage collection scanning interval in hours
  enableActiveStandby: false
  brokerTimeout: 5000 # 5000ms, dataCoord broker rpc timeout
  autoBalance: true # Enable auto balance
  checkAutoBalanceConfigInterval: 10 # the interval of check auto balance config
  import:
    filesPerPreImportTask: 2 # The maximum number of files allowed per pre-import task.
    taskRetention: 10800 # The retention period in seconds for tasks in the Completed or Failed state.
    maxSizeInMBPerImportTask: 6144 # To prevent generating of small segments, we will re-group imported files. This parameter represents the sum of file sizes in each group (each ImportTask).
    scheduleInterval: 2 # The interval for scheduling import, measured in seconds.
    checkIntervalHigh: 2 # The interval for checking import, measured in seconds, is set to a high frequency for the import checker.
    checkIntervalLow: 120 # The interval for checking import, measured in seconds, is set to a low frequency for the import checker.
    maxImportFileNumPerReq: 1024 # The maximum number of files allowed per single import request.
    waitForIndex: true # Indicates whether the import operation waits for the completion of index building.
  gracefulStopTimeout: 5 # seconds. force stop node without graceful stop
  slot:
    clusteringCompactionUsage: 16 # slot usage of clustering compaction job.
    mixCompactionUsage: 8 # slot usage of mix compaction job.
    l0DeleteCompactionUsage: 8 # slot usage of l0 compaction job.
  ip: # if not specified, use the first unicastable address
  port: 13333
  grpc:
    serverMaxSendSize: 536870912
    serverMaxRecvSize: 268435456
    clientMaxSendSize: 268435456
    clientMaxRecvSize: 536870912

dataNode:
  dataSync:
    flowGraph:
      maxQueueLength: 16 # Maximum length of task queue in flowgraph
      maxParallelism: 1024 # Maximum number of tasks executed in parallel in the flowgraph
    maxParallelSyncMgrTasks: 256 # The max concurrent sync task number of datanode sync mgr globally
    skipMode:
      enable: true # Support skip some timetick message to reduce CPU usage
      skipNum: 4 # Consume one for every n records skipped
      coldTime: 60 # Turn on skip mode after there are only timetick msg for x seconds
  segment:
    insertBufSize: 16777216 # Max buffer size to flush for a single segment.
    deleteBufBytes: 16777216 # Max buffer size in bytes to flush del for a single channel, default as 16MB
    syncPeriod: 600 # The period to sync segments if buffer is not empty.
  memory:
    forceSyncEnable: true # Set true to force sync if memory usage is too high
    forceSyncSegmentNum: 1 # number of segments to sync, segments with top largest buffer will be synced.
    checkInterval: 3000 # the interal to check datanode memory usage, in milliseconds
    forceSyncWatermark: 0.5 # memory watermark for standalone, upon reaching this watermark, segments will be synced.
  timetick:
    interval: 500
  channel:
    # specify the size of global work pool of all channels
    # if this parameter <= 0, will set it as the maximum number of CPUs that can be executing
    # suggest to set it bigger on large collection numbers to avoid blocking
    workPoolSize: -1
    # specify the size of global work pool for channel checkpoint updating
    # if this parameter <= 0, will set it as 10
    updateChannelCheckpointMaxParallel: 10
    updateChannelCheckpointInterval: 60 # the interval duration(in seconds) for datanode to update channel checkpoint of each channel
    updateChannelCheckpointRPCTimeout: 20 # timeout in seconds for UpdateChannelCheckpoint RPC call
    maxChannelCheckpointsPerPRC: 128 # The maximum number of channel checkpoints per UpdateChannelCheckpoint RPC.
    channelCheckpointUpdateTickInSeconds: 10 # The frequency, in seconds, at which the channel checkpoint updater executes updates.
  import:
    maxConcurrentTaskNum: 16 # The maximum number of import/pre-import tasks allowed to run concurrently on a datanode.
    maxImportFileSizeInGB: 16 # The maximum file size (in GB) for an import file, where an import file refers to either a Row-Based file or a set of Column-Based files.
    readBufferSizeInMB: 16 # The data block size (in MB) read from chunk manager by the datanode during import.
  compaction:
    levelZeroBatchMemoryRatio: 0.05 # The minimal memory ratio of free memory for level zero compaction executing in batch mode
    levelZeroMaxBatchSize: -1 # Max batch size refers to the max number of L1/L2 segments in a batch when executing L0 compaction. Default to -1, any value that is less than 1 means no limit. Valid range: >= 1.
  gracefulStopTimeout: 1800 # seconds. force stop node without graceful stop
  slot:
    slotCap: 16 # The maximum number of tasks(e.g. compaction, importing) allowed to run concurrently on a datanode
  clusteringCompaction:
    memoryBufferRatio: 0.1 # The ratio of memory buffer of clustering compaction. Data larger than threshold will be flushed to storage.
    workPoolSize: 8 # worker pool size for one clustering compaction job.
  ip: # if not specified, use the first unicastable address
  port: 21124
  grpc:
    serverMaxSendSize: 536870912
    serverMaxRecvSize: 268435456
    clientMaxSendSize: 268435456
    clientMaxRecvSize: 536870912

streamingNode:
  ip: # if not specified, use the first unicastable address
  port: 22222

# Configures the system log output.
log:
  level: info # Only supports debug, info, warn, error, panic, or fatal. Default 'info'.
  file:
    rootPath: # root dir path to put logs, default "" means no log file will print. please adjust in embedded Milvus: /tmp/milvus/logs
    maxSize: 300 # MB
    maxAge: 10 # Maximum time for log retention in day.
    maxBackups: 20
  format: text # text or json
  stdout: true # Stdout enable or not

grpc:
  log:
    level: WARNING
  gracefulStopTimeout: 10 # second, time to wait graceful stop finish
  client:
    compressionEnabled: false
    dialTimeout: 200
    keepAliveTime: 10000
    keepAliveTimeout: 20000
    maxMaxAttempts: 10
    initialBackoff: 0.2
    maxBackoff: 10
    backoffMultiplier: 2
    minResetInterval: 1000
    maxCancelError: 32
    minSessionCheckInterval: 200

# Configure the proxy tls enable.
tls:
  serverPemPath: configs/cert/server.pem
  serverKeyPath: configs/cert/server.key
  caPemPath: configs/cert/ca.pem

common:
  enableStreamingService: true
  defaultPartitionName: _default # default partition name for a collection
  defaultIndexName: _default_idx # default index name
  entityExpiration: -1 # Entity expiration in seconds, CAUTION -1 means never expire
  indexSliceSize: 16 # MB
  threadCoreCoefficient:
    highPriority: 10 # This parameter specify how many times the number of threads is the number of cores in high priority pool
    middlePriority: 5 # This parameter specify how many times the number of threads is the number of cores in middle priority pool
    lowPriority: 1 # This parameter specify how many times the number of threads is the number of cores in low priority pool
  buildIndexThreadPoolRatio: 0.75
  DiskIndex:
    MaxDegree: 56
    SearchListSize: 100
    PQCodeBudgetGBRatio: 0.125
    BuildNumThreadsRatio: 1
    SearchCacheBudgetGBRatio: 0.1
    LoadNumThreadRatio: 8
    BeamWidthRatio: 4
  gracefulTime: 5000 # milliseconds. it represents the interval (in ms) by which the request arrival time needs to be subtracted in the case of Bounded Consistency.
  gracefulStopTimeout: 1800 # seconds. it will force quit the server if the graceful stop process is not completed during this time.
  bitmapIndexCardinalityBound: 500
  storageType: remote # please adjust in embedded Milvus: local, available values are [local, remote, opendal], value minio is deprecated, use remote instead
  # Default value: auto
  # Valid values: [auto, avx512, avx2, avx, sse4_2]
  # This configuration is only used by querynode and indexnode, it selects CPU instruction set for Searching and Index-building.
  simdType: auto
  security:
    authorizationEnabled: false
    # The superusers will ignore some system check processes,
    # like the old password verification when updating the credential
    superUsers:
    defaultRootPassword: Milvus # default password for root user
    tlsMode: 0
  session:
    ttl: 30 # ttl value when session granting a lease to register service
    retryTimes: 30 # retry times when session sending etcd requests
  locks:
    metrics:
      enable: false # whether gather statistics for metrics locks
    threshold:
      info: 500 # minimum milliseconds for printing durations in info level
      warn: 1000 # minimum milliseconds for printing durations in warn level
  storage:
    scheme: s3
    enablev2: false
  ttMsgEnabled: true # Whether the instance disable sending ts messages
  traceLogMode: 0 # trace request info
  bloomFilterSize: 100000 # bloom filter initial size
  bloomFilterType: BlockedBloomFilter # bloom filter type, support BasicBloomFilter and BlockedBloomFilter
  maxBloomFalsePositive: 0.001 # max false positive rate for bloom filter
  bloomFilterApplyBatchSize: 1000 # batch size when to apply pk to bloom filter
  usePartitionKeyAsClusteringKey: false # if true, do clustering compaction and segment prune on partition key field
  useVectorAsClusteringKey: false # if true, do clustering compaction and segment prune on vector field
  enableVectorClusteringKey: false # if true, enable vector clustering key and vector clustering compaction

# QuotaConfig, configurations of Milvus quota and limits.
# By default, we enable:
#   1. TT protection;
#   2. Memory protection.
#   3. Disk quota protection.
# You can enable:
#   1. DML throughput limitation;
#   2. DDL, DQL qps/rps limitation;
#   3. DQL Queue length/latency protection;
#   4. DQL result rate protection;
# If necessary, you can also manually force to deny RW requests.
quotaAndLimits:
  enabled: true # `true` to enable quota and limits, `false` to disable.
  # quotaCenterCollectInterval is the time interval that quotaCenter
  # collects metrics from Proxies, Query cluster and Data cluster.
  # seconds, (0 ~ 65536)
  quotaCenterCollectInterval: 3
  limits:
    allocRetryTimes: 15 # retry times when delete alloc forward data from rate limit failed
    allocWaitInterval: 1000 # retry wait duration when delete alloc forward data rate failed, in millisecond
    complexDeleteLimitEnable: false # whether complex delete check forward data by limiter
    maxCollectionNum: 65536
    maxCollectionNumPerDB: 65536
    maxInsertSize: -1 # maximum size of a single insert request, in bytes, -1 means no limit
    maxResourceGroupNumOfQueryNode: 1024 # maximum number of resource groups of query nodes
  ddl:
    enabled: false
    collectionRate: -1 # qps, default no limit, rate for CreateCollection, DropCollection, LoadCollection, ReleaseCollection
    partitionRate: -1 # qps, default no limit, rate for CreatePartition, DropPartition, LoadPartition, ReleasePartition
    db:
      collectionRate: -1 # qps of db level , default no limit, rate for CreateCollection, DropCollection, LoadCollection, ReleaseCollection
      partitionRate: -1 # qps of db level, default no limit, rate for CreatePartition, DropPartition, LoadPartition, ReleasePartition
  indexRate:
    enabled: false
    max: -1 # qps, default no limit, rate for CreateIndex, DropIndex
    db:
      max: -1 # qps of db level, default no limit, rate for CreateIndex, DropIndex
  flushRate:
    enabled: true
    max: -1 # qps, default no limit, rate for flush
    collection:
      max: 0.1 # qps, default no limit, rate for flush at collection level.
    db:
      max: -1 # qps of db level, default no limit, rate for flush
  compactionRate:
    enabled: false
    max: -1 # qps, default no limit, rate for manualCompaction
    db:
      max: -1 # qps of db level, default no limit, rate for manualCompaction
  dml:
    # dml limit rates, default no limit.
    # The maximum rate will not be greater than max.
    enabled: false
    insertRate:
      max: -1 # MB/s, default no limit
      db:
        max: -1 # MB/s, default no limit
      collection:
        max: -1 # MB/s, default no limit
      partition:
        max: -1 # MB/s, default no limit
    upsertRate:
      max: -1 # MB/s, default no limit
      db:
        max: -1 # MB/s, default no limit
      collection:
        max: -1 # MB/s, default no limit
      partition:
        max: -1 # MB/s, default no limit
    deleteRate:
      max: -1 # MB/s, default no limit
      db:
        max: -1 # MB/s, default no limit
      collection:
        max: -1 # MB/s, default no limit
      partition:
        max: -1 # MB/s, default no limit
    bulkLoadRate:
      max: -1 # MB/s, default no limit, not support yet. TODO: limit bulkLoad rate
      db:
        max: -1 # MB/s, default no limit, not support yet. TODO: limit db bulkLoad rate
      collection:
        max: -1 # MB/s, default no limit, not support yet. TODO: limit collection bulkLoad rate
      partition:
        max: -1 # MB/s, default no limit, not support yet. TODO: limit partition bulkLoad rate
  dql:
    # dql limit rates, default no limit.
    # The maximum rate will not be greater than max.
    enabled: false
    searchRate:
      max: -1 # vps (vectors per second), default no limit
      db:
        max: -1 # vps (vectors per second), default no limit
      collection:
        max: -1 # vps (vectors per second), default no limit
      partition:
        max: -1 # vps (vectors per second), default no limit
    queryRate:
      max: -1 # qps, default no limit
      db:
        max: -1 # qps, default no limit
      collection:
        max: -1 # qps, default no limit
      partition:
        max: -1 # qps, default no limit
  limitWriting:
    # forceDeny false means dml requests are allowed (except for some
    # specific conditions, such as memory of nodes to water marker), true means always reject all dml requests.
    forceDeny: false
    ttProtection:
      enabled: false
      # maxTimeTickDelay indicates the backpressure for DML Operations.
      # DML rates would be reduced according to the ratio of time tick delay to maxTimeTickDelay,
      # if time tick delay is greater than maxTimeTickDelay, all DML requests would be rejected.
      # seconds
      maxTimeTickDelay: 300
    memProtection:
      # When memory usage > memoryHighWaterLevel, all dml requests would be rejected;
      # When memoryLowWaterLevel < memory usage < memoryHighWaterLevel, reduce the dml rate;
      # When memory usage < memoryLowWaterLevel, no action.
      enabled: true
      dataNodeMemoryLowWaterLevel: 0.85 # (0, 1], memoryLowWaterLevel in DataNodes
      dataNodeMemoryHighWaterLevel: 0.95 # (0, 1], memoryHighWaterLevel in DataNodes
      queryNodeMemoryLowWaterLevel: 0.85 # (0, 1], memoryLowWaterLevel in QueryNodes
      queryNodeMemoryHighWaterLevel: 0.95 # (0, 1], memoryHighWaterLevel in QueryNodes
    growingSegmentsSizeProtection:
      # No action will be taken if the growing segments size is less than the low watermark.
      # When the growing segments size exceeds the low watermark, the dml rate will be reduced,
      # but the rate will not be lower than minRateRatio * dmlRate.
      enabled: false
      minRateRatio: 0.5
      lowWaterLevel: 0.2
      highWaterLevel: 0.4
    diskProtection:
      enabled: true # When the total file size of object storage is greater than `diskQuota`, all dml requests would be rejected;
      diskQuota: -1 # MB, (0, +inf), default no limit
      diskQuotaPerDB: -1 # MB, (0, +inf), default no limit
      diskQuotaPerCollection: -1 # MB, (0, +inf), default no limit
      diskQuotaPerPartition: -1 # MB, (0, +inf), default no limit
    l0SegmentsRowCountProtection:
      enabled: false # switch to enable l0 segment row count quota
      lowWaterLevel: 32768 # l0 segment row count quota, low water level
      highWaterLevel: 65536 # l0 segment row count quota, low water level
  limitReading:
    # forceDeny false means dql requests are allowed (except for some
    # specific conditions, such as collection has been dropped), true means always reject all dql requests.
    forceDeny: false
    queueProtection:
      enabled: false
      # nqInQueueThreshold indicated that the system was under backpressure for Search/Query path.
      # If NQ in any QueryNode's queue is greater than nqInQueueThreshold, search&query rates would gradually cool off
      # until the NQ in queue no longer exceeds nqInQueueThreshold. We think of the NQ of query request as 1.
      # int, default no limit
      nqInQueueThreshold: -1
      # queueLatencyThreshold indicated that the system was under backpressure for Search/Query path.
      # If dql latency of queuing is greater than queueLatencyThreshold, search&query rates would gradually cool off
      # until the latency of queuing no longer exceeds queueLatencyThreshold.
      # The latency here refers to the averaged latency over a period of time.
      # milliseconds, default no limit
      queueLatencyThreshold: -1
    resultProtection:
      enabled: false
      # maxReadResultRate indicated that the system was under backpressure for Search/Query path.
      # If dql result rate is greater than maxReadResultRate, search&query rates would gradually cool off
      # until the read result rate no longer exceeds maxReadResultRate.
      # MB/s, default no limit
      maxReadResultRate: -1
      maxReadResultRatePerDB: -1
      maxReadResultRatePerCollection: -1
    # colOffSpeed is the speed of search&query rates cool off.
    # (0, 1]
    coolOffSpeed: 0.9

trace:
  # trace exporter type, default is stdout,
  # optional values: ['noop','stdout', 'jaeger', 'otlp']
  exporter: noop
  # fraction of traceID based sampler,
  # optional values: [0, 1]
  # Fractions >= 1 will always sample. Fractions < 0 are treated as zero.
  sampleFraction: 0
  jaeger:
    url: # when exporter is jaeger should set the jaeger's URL
  otlp:
<<<<<<< HEAD
    endpoint:  # example: "127.0.0.1:4317" for grpc, "127.0.0.1:4318" for http
    method:  # otlp export method, acceptable values: ["grpc", "http"],  using "grpc" by default
=======
    endpoint: # example: "127.0.0.1:4318"
>>>>>>> 894a7156
    secure: true
  initTimeoutSeconds: 10 # segcore initialization timeout in seconds, preventing otlp grpc hangs forever

#when using GPU indexing, Milvus will utilize a memory pool to avoid frequent memory allocation and deallocation.
#here, you can set the size of the memory occupied by the memory pool, with the unit being MB.
#note that there is a possibility of Milvus crashing when the actual memory demand exceeds the value set by maxMemSize.
#if initMemSize and MaxMemSize both set zero,
#milvus will automatically initialize half of the available GPU memory,
#maxMemSize will the whole available GPU memory.
gpu:
  initMemSize: # Gpu Memory Pool init size
  maxMemSize: # Gpu Memory Pool Max size<|MERGE_RESOLUTION|>--- conflicted
+++ resolved
@@ -854,12 +854,8 @@
   jaeger:
     url: # when exporter is jaeger should set the jaeger's URL
   otlp:
-<<<<<<< HEAD
     endpoint:  # example: "127.0.0.1:4317" for grpc, "127.0.0.1:4318" for http
     method:  # otlp export method, acceptable values: ["grpc", "http"],  using "grpc" by default
-=======
-    endpoint: # example: "127.0.0.1:4318"
->>>>>>> 894a7156
     secure: true
   initTimeoutSeconds: 10 # segcore initialization timeout in seconds, preventing otlp grpc hangs forever
 
@@ -870,5 +866,5 @@
 #milvus will automatically initialize half of the available GPU memory,
 #maxMemSize will the whole available GPU memory.
 gpu:
-  initMemSize: # Gpu Memory Pool init size
-  maxMemSize: # Gpu Memory Pool Max size+  initMemSize:  # Gpu Memory Pool init size
+  maxMemSize:  # Gpu Memory Pool Max size