# Licensed to the LF AI & Data foundation under one
# or more contributor license agreements. See the NOTICE file
# distributed with this work for additional information
# regarding copyright ownership. The ASF licenses this file
# to you under the Apache License, Version 2.0 (the
# "License"); you may not use this file except in compliance
# with the License. You may obtain a copy of the License at
#
#     http://www.apache.org/licenses/LICENSE-2.0
#
# Unless required by applicable law or agreed to in writing, software
# distributed under the License is distributed on an "AS IS" BASIS,
# WITHOUT WARRANTIES OR CONDITIONS OF ANY KIND, either express or implied.
# See the License for the specific language governing permissions and
# limitations under the License.

# Related configuration of etcd, used to store Milvus metadata & service discovery.
etcd:
  # Endpoints used to access etcd service. You can change this parameter as the endpoints of your own etcd cluster.
  # Environment variable: ETCD_ENDPOINTS
  # etcd preferentially acquires valid address from environment variable ETCD_ENDPOINTS when Milvus is started.
  endpoints: localhost:2379
  # Root prefix of the key to where Milvus stores data in etcd.
  # It is recommended to change this parameter before starting Milvus for the first time.
  # To share an etcd instance among multiple Milvus instances, consider changing this to a different value for each Milvus instance before you start them.
  # Set an easy-to-identify root path for Milvus if etcd service already exists.
  # Changing this for an already running Milvus instance may result in failures to read legacy data.
  rootPath: by-dev
  # Sub-prefix of the key to where Milvus stores metadata-related information in etcd.
  # Caution: Changing this parameter after using Milvus for a period of time will affect your access to old data.
  # It is recommended to change this parameter before starting Milvus for the first time.
  metaSubPath: meta
  # Sub-prefix of the key to where Milvus stores timestamps in etcd.
  # Caution: Changing this parameter after using Milvus for a period of time will affect your access to old data.
  # It is recommended not to change this parameter if there is no specific reason.
  kvSubPath: kv
  log:
    level: info # Only supports debug, info, warn, error, panic, or fatal. Default 'info'.
    # path is one of:
    #  - "default" as os.Stderr,
    #  - "stderr" as os.Stderr,
    #  - "stdout" as os.Stdout,
    #  - file path to append server logs to.
    # please adjust in embedded Milvus: /tmp/milvus/logs/etcd.log
    path: stdout
  ssl:
    enabled: false # Whether to support ETCD secure connection mode
    tlsCert: /path/to/etcd-client.pem # path to your cert file
    tlsKey: /path/to/etcd-client-key.pem # path to your key file
    tlsCACert: /path/to/ca.pem # path to your CACert file
    # TLS min version
    # Optional values: 1.0, 1.1, 1.2, 1.3。
    # We recommend using version 1.2 and above.
    tlsMinVersion: 1.3
  requestTimeout: 10000 # Etcd operation timeout in milliseconds
  use:
    embed: false # Whether to enable embedded Etcd (an in-process EtcdServer).
  data:
    dir: default.etcd # Embedded Etcd only. please adjust in embedded Milvus: /tmp/milvus/etcdData/
  auth:
    enabled: false # Whether to enable authentication
    userName: # username for etcd authentication
    password: # password for etcd authentication

metastore:
  type: etcd # Default value: etcd, Valid values: [etcd, tikv]

# Related configuration of tikv, used to store Milvus metadata.
# Notice that when TiKV is enabled for metastore, you still need to have etcd for service discovery.
# TiKV is a good option when the metadata size requires better horizontal scalability.
tikv:
  endpoints: 127.0.0.1:2389 # Note that the default pd port of tikv is 2379, which conflicts with etcd.
  rootPath: by-dev # The root path where data is stored in tikv
  metaSubPath: meta # metaRootPath = rootPath + '/' + metaSubPath
  kvSubPath: kv # kvRootPath = rootPath + '/' + kvSubPath
  requestTimeout: 10000 # ms, tikv request timeout
  snapshotScanSize: 256 # batch size of tikv snapshot scan
  ssl:
    enabled: false # Whether to support TiKV secure connection mode
    tlsCert: # path to your cert file
    tlsKey: # path to your key file
    tlsCACert: # path to your CACert file

localStorage:
  # Local path to where vector data are stored during a search or a query to avoid repetitve access to MinIO or S3 service.
  # Caution: Changing this parameter after using Milvus for a period of time will affect your access to old data.
  # It is recommended to change this parameter before starting Milvus for the first time.
  path: /var/lib/milvus/data/

# Related configuration of MinIO/S3/GCS or any other service supports S3 API, which is responsible for data persistence for Milvus.
# We refer to the storage service as MinIO/S3 in the following description for simplicity.
minio:
  # IP address of MinIO or S3 service.
  # Environment variable: MINIO_ADDRESS
  # minio.address and minio.port together generate the valid access to MinIO or S3 service.
  # MinIO preferentially acquires the valid IP address from the environment variable MINIO_ADDRESS when Milvus is started.
  # Default value applies when MinIO or S3 is running on the same network with Milvus.
  address: localhost
  port: 9000 # Port of MinIO or S3 service.
  # Access key ID that MinIO or S3 issues to user for authorized access.
  # Environment variable: MINIO_ACCESS_KEY_ID or minio.accessKeyID
  # minio.accessKeyID and minio.secretAccessKey together are used for identity authentication to access the MinIO or S3 service.
  # This configuration must be set identical to the environment variable MINIO_ACCESS_KEY_ID, which is necessary for starting MinIO or S3.
  # The default value applies to MinIO or S3 service that started with the default docker-compose.yml file.
  accessKeyID: minioadmin
  # Secret key used to encrypt the signature string and verify the signature string on server. It must be kept strictly confidential and accessible only to the MinIO or S3 server and users.
  # Environment variable: MINIO_SECRET_ACCESS_KEY or minio.secretAccessKey
  # minio.accessKeyID and minio.secretAccessKey together are used for identity authentication to access the MinIO or S3 service.
  # This configuration must be set identical to the environment variable MINIO_SECRET_ACCESS_KEY, which is necessary for starting MinIO or S3.
  # The default value applies to MinIO or S3 service that started with the default docker-compose.yml file.
  secretAccessKey: minioadmin
  useSSL: false # Switch value to control if to access the MinIO or S3 service through SSL.
  ssl:
    tlsCACert: /path/to/public.crt # path to your CACert file
  # Name of the bucket where Milvus stores data in MinIO or S3.
  # Milvus 2.0.0 does not support storing data in multiple buckets.
  # Bucket with this name will be created if it does not exist. If the bucket already exists and is accessible, it will be used directly. Otherwise, there will be an error.
  # To share an MinIO instance among multiple Milvus instances, consider changing this to a different value for each Milvus instance before you start them. For details, see Operation FAQs.
  # The data will be stored in the local Docker if Docker is used to start the MinIO service locally. Ensure that there is sufficient storage space.
  # A bucket name is globally unique in one MinIO or S3 instance.
  bucketName: a-bucket
  # Root prefix of the key to where Milvus stores data in MinIO or S3.
  # It is recommended to change this parameter before starting Milvus for the first time.
  # To share an MinIO instance among multiple Milvus instances, consider changing this to a different value for each Milvus instance before you start them. For details, see Operation FAQs.
  # Set an easy-to-identify root key prefix for Milvus if etcd service already exists.
  # Changing this for an already running Milvus instance may result in failures to read legacy data.
  rootPath: files
  # Whether to useIAM role to access S3/GCS instead of access/secret keys
  # For more information, refer to
  # aws: https://docs.aws.amazon.com/IAM/latest/UserGuide/id_roles_use.html
  # gcp: https://cloud.google.com/storage/docs/access-control/iam
  # aliyun (ack): https://www.alibabacloud.com/help/en/container-service-for-kubernetes/latest/use-rrsa-to-enforce-access-control
  # aliyun (ecs): https://www.alibabacloud.com/help/en/elastic-compute-service/latest/attach-an-instance-ram-role
  useIAM: false
  # Cloud Provider of S3. Supports: "aws", "gcp", "aliyun".
  # You can use "aws" for other cloud provider supports S3 API with signature v4, e.g.: minio
  # You can use "gcp" for other cloud provider supports S3 API with signature v2
  # You can use "aliyun" for other cloud provider uses virtual host style bucket
  # When useIAM enabled, only "aws", "gcp", "aliyun" is supported for now
  cloudProvider: aws
  # Custom endpoint for fetch IAM role credentials. when useIAM is true & cloudProvider is "aws".
  # Leave it empty if you want to use AWS default endpoint
  iamEndpoint:
  logLevel: fatal # Log level for aws sdk log. Supported level:  off, fatal, error, warn, info, debug, trace
  region: # Specify minio storage system location region
  useVirtualHost: false # Whether use virtual host mode for bucket
  requestTimeoutMs: 10000 # minio timeout for request time in milliseconds
  # The maximum number of objects requested per batch in minio ListObjects rpc,
  # 0 means using oss client by default, decrease these configration if ListObjects timeout
  listObjectsMaxKeys: 0

# Milvus supports four MQ: rocksmq(based on RockDB), natsmq(embedded nats-server), Pulsar and Kafka.
# You can change your mq by setting mq.type field.
# If you don't set mq.type field as default, there is a note about enabling priority if we config multiple mq in this file.
# 1. standalone(local) mode: rocksmq(default) > natsmq > Pulsar > Kafka
# 2. cluster mode:  Pulsar(default) > Kafka (rocksmq and natsmq is unsupported in cluster mode)
mq:
  # Default value: "default"
  # Valid values: [default, pulsar, kafka, rocksmq, natsmq]
  type: pulsar
  enablePursuitMode: true # Default value: "true"
  pursuitLag: 10 # time tick lag threshold to enter pursuit mode, in seconds
  pursuitBufferSize: 8388608 # pursuit mode buffer size in bytes
  mqBufSize: 16 # MQ client consumer buffer length
  dispatcher:
    mergeCheckInterval: 1 # the interval time(in seconds) for dispatcher to check whether to merge
    targetBufSize: 16 # the lenth of channel buffer for targe
    maxTolerantLag: 3 # Default value: "3", the timeout(in seconds) that target sends msgPack

# Related configuration of pulsar, used to manage Milvus logs of recent mutation operations, output streaming log, and provide log publish-subscribe services.
pulsar:
  # IP address of Pulsar service.
  # Environment variable: PULSAR_ADDRESS
  # pulsar.address and pulsar.port together generate the valid access to Pulsar.
  # Pulsar preferentially acquires the valid IP address from the environment variable PULSAR_ADDRESS when Milvus is started.
  # Default value applies when Pulsar is running on the same network with Milvus.
  address: localhost
  port: 6650 # Port of Pulsar service.
  webport: 80 # Web port of of Pulsar service. If you connect direcly without proxy, should use 8080.
  # The maximum size of each message in Pulsar. Unit: Byte.
  # By default, Pulsar can transmit at most 5 MB of data in a single message. When the size of inserted data is greater than this value, proxy fragments the data into multiple messages to ensure that they can be transmitted correctly.
  # If the corresponding parameter in Pulsar remains unchanged, increasing this configuration will cause Milvus to fail, and reducing it produces no advantage.
  maxMessageSize: 5242880
  # Pulsar can be provisioned for specific tenants with appropriate capacity allocated to the tenant.
  # To share a Pulsar instance among multiple Milvus instances, you can change this to an Pulsar tenant rather than the default one for each Milvus instance before you start them. However, if you do not want Pulsar multi-tenancy, you are advised to change msgChannel.chanNamePrefix.cluster to the different value.
  tenant: public
  namespace: default # A Pulsar namespace is the administrative unit nomenclature within a tenant.
  requestTimeout: 60 # pulsar client global request timeout in seconds
  enableClientMetrics: false # Whether to register pulsar client metrics into milvus metrics path.

# If you want to enable kafka, needs to comment the pulsar configs
# kafka:
#   brokerList:
#   saslUsername:
#   saslPassword:
#   saslMechanisms:
#   securityProtocol:
#   ssl:
#     enabled: false # whether to enable ssl mode
#     tlsCert:  # path to client's public key (PEM) used for authentication
#     tlsKey:  # path to client's private key (PEM) used for authentication
#     tlsCaCert:  # file or directory path to CA certificate(s) for verifying the broker's key
#     tlsKeyPassword:  # private key passphrase for use with ssl.key.location and set_ssl_cert(), if any
#   readTimeout: 10

rocksmq:
  # Prefix of the key to where Milvus stores data in RocksMQ.
  # Caution: Changing this parameter after using Milvus for a period of time will affect your access to old data.
  # It is recommended to change this parameter before starting Milvus for the first time.
  # Set an easy-to-identify root key prefix for Milvus if etcd service already exists.
  path: /var/lib/milvus/rdb_data
  lrucacheratio: 0.06 # rocksdb cache memory ratio
  rocksmqPageSize: 67108864 # The maximum size of messages in each page in RocksMQ. Messages in RocksMQ are checked and cleared (when expired) in batch based on this parameters. Unit: Byte.
  retentionTimeInMinutes: 4320 # The maximum retention time of acked messages in RocksMQ. Acked messages in RocksMQ are retained for the specified period of time and then cleared. Unit: Minute.
  retentionSizeInMB: 8192 # The maximum retention size of acked messages of each topic in RocksMQ. Acked messages in each topic are cleared if their size exceed this parameter. Unit: MB.
  compactionInterval: 86400 # Time interval to trigger rocksdb compaction to remove deleted data. Unit: Second
  compressionTypes: 0,0,7,7,7 # compaction compression type, only support use 0,7. 0 means not compress, 7 will use zstd. Length of types means num of rocksdb level.

# natsmq configuration.
# more detail: https://docs.nats.io/running-a-nats-service/configuration
natsmq:
  server:
    port: 4222 # Listening port of the NATS server.
    storeDir: /var/lib/milvus/nats # Directory to use for JetStream storage of nats
    maxFileStore: 17179869184 # Maximum size of the 'file' storage
    maxPayload: 8388608 # Maximum number of bytes in a message payload
    maxPending: 67108864 # Maximum number of bytes buffered for a connection Applies to client connections
    initializeTimeout: 4000 # waiting for initialization of natsmq finished
    monitor:
      trace: false # If true enable protocol trace log messages
      debug: false # If true enable debug log messages
      logTime: true # If set to false, log without timestamps.
      logFile: /tmp/milvus/logs/nats.log # Log file path relative to .. of milvus binary if use relative path
      logSizeLimit: 536870912 # Size in bytes after the log file rolls over to a new one
    retention:
      maxAge: 4320 # Maximum age of any message in the P-channel
      maxBytes: # How many bytes the single P-channel may contain. Removing oldest messages if the P-channel exceeds this size
      maxMsgs: # How many message the single P-channel may contain. Removing oldest messages if the P-channel exceeds this limit

# Related configuration of rootCoord, used to handle data definition language (DDL) and data control language (DCL) requests
rootCoord:
  dmlChannelNum: 16 # The number of DML-Channels to create at the root coord startup.
  # The maximum number of partitions in each collection.
  # New partitions cannot be created if this parameter is set as 0 or 1.
  # Range: [0, INT64MAX]
  maxPartitionNum: 1024
  # The minimum row count of a segment required for creating index.
  # Segments with smaller size than this parameter will not be indexed, and will be searched with brute force.
  minSegmentSizeToEnableIndex: 1024
  enableActiveStandby: false
  maxDatabaseNum: 64 # Maximum number of database
  maxGeneralCapacity: 65536 # upper limit for the sum of of product of partitionNumber and shardNumber
  gracefulStopTimeout: 5 # seconds. force stop node without graceful stop
<<<<<<< HEAD
  ip: # if not specified, use the first unicastable address
  port: 53100
=======
  ip:  # TCP/IP address of rootCoord. If not specified, use the first unicastable address
  port: 53100 # TCP port of rootCoord
>>>>>>> 7721a285
  grpc:
    serverMaxSendSize: 536870912 # The maximum size of each RPC request that the rootCoord can send, unit: byte
    serverMaxRecvSize: 268435456 # The maximum size of each RPC request that the rootCoord can receive, unit: byte
    clientMaxSendSize: 268435456 # The maximum size of each RPC request that the clients on rootCoord can send, unit: byte
    clientMaxRecvSize: 536870912 # The maximum size of each RPC request that the clients on rootCoord can receive, unit: byte

# Related configuration of proxy, used to validate client requests and reduce the returned results.
proxy:
  timeTickInterval: 200 # The interval at which proxy synchronizes the time tick, unit: ms.
  healthCheckTimeout: 3000 # ms, the interval that to do component healthy check
  msgStream:
    timeTick:
      bufSize: 512 # The maximum number of messages can be buffered in the timeTick message stream of the proxy when producing messages.
  maxNameLength: 255 # The maximum length of the name or alias that can be created in Milvus, including the collection name, collection alias, partition name, and field name.
  maxFieldNum: 64 # The maximum number of field can be created when creating in a collection. It is strongly DISCOURAGED to set maxFieldNum >= 64.
  maxVectorFieldNum: 4 # The maximum number of vector fields that can be specified in a collection. Value range: [1, 10].
  maxShardNum: 16 # The maximum number of shards can be created when creating in a collection.
  maxDimension: 32768 # The maximum number of dimensions of a vector can have when creating in a collection.
  # Whether to produce gin logs.\n
  # please adjust in embedded Milvus: false
  ginLogging: true
  ginLogSkipPaths: / # skip url path for gin log
  maxTaskNum: 1024 # The maximum number of tasks in the task queue of the proxy.
  mustUsePartitionKey: false # switch for whether proxy must use partition key for the collection
  accessLog:
<<<<<<< HEAD
    enable: false # if use access log
    minioEnable: false # if upload sealed access log file to minio
    localPath: /tmp/milvus_access
    filename: # Log filename, leave empty to use stdout.
    maxSize: 64 # Max size for a single file, in MB.
    rotatedTime: 0 # Max time for single access log file in seconds
    remotePath: access_log/ # File path in minIO
    remoteMaxTime: 0 # Max time for log file in minIO, in hours
=======
    enable: false # Whether to enable the access log feature.
    minioEnable: false # Whether to upload local access log files to MinIO. This parameter can be specified when proxy.accessLog.filename is not empty.
    localPath: /tmp/milvus_access # The local folder path where the access log file is stored. This parameter can be specified when proxy.accessLog.filename is not empty.
    filename:  # The name of the access log file. If you leave this parameter empty, access logs will be printed to stdout.
    maxSize: 64 # The maximum size allowed for a single access log file. If the log file size reaches this limit, a rotation process will be triggered. This process seals the current access log file, creates a new log file, and clears the contents of the original log file. Unit: MB.
    rotatedTime: 0 # The maximum time interval allowed for rotating a single access log file. Upon reaching the specified time interval, a rotation process is triggered, resulting in the creation of a new access log file and sealing of the previous one. Unit: seconds
    remotePath: access_log/ # The path of the object storage for uploading access log files.
    remoteMaxTime: 0 # The time interval allowed for uploading access log files. If the upload time of a log file exceeds this interval, the file will be deleted. Setting the value to 0 disables this feature.
>>>>>>> 7721a285
    formatters:
      base:
        format: "[$time_now] [ACCESS] <$user_name: $user_addr> $method_name [status: $method_status] [code: $error_code] [sdk: $sdk_version] [msg: $error_msg] [traceID: $trace_id] [timeCost: $time_cost]"
      query:
        format: "[$time_now] [ACCESS] <$user_name: $user_addr> $method_name [status: $method_status] [code: $error_code] [sdk: $sdk_version] [msg: $error_msg] [traceID: $trace_id] [timeCost: $time_cost] [database: $database_name] [collection: $collection_name] [partitions: $partition_name] [expr: $method_expr]"
        methods: "Query,Search,Delete"
    cacheSize: 0 # Size of log of write cache, in byte. (Close write cache if size was 0)
    cacheFlushInterval: 3 # time interval of auto flush write cache, in seconds. (Close auto flush if interval was 0)
  connectionCheckIntervalSeconds: 120 # the interval time(in seconds) for connection manager to scan inactive client info
  connectionClientInfoTTLSeconds: 86400 # inactive client info TTL duration, in seconds
  maxConnectionNum: 10000 # the max client info numbers that proxy should manage, avoid too many client infos
  gracefulStopTimeout: 30 # seconds. force stop node without graceful stop
  slowQuerySpanInSeconds: 5 # query whose executed time exceeds the `slowQuerySpanInSeconds` can be considered slow, in seconds.
  http:
    enabled: true # Whether to enable the http server
    debug_mode: false # Whether to enable http server debug mode
    port: # high-level restful api
    acceptTypeAllowInt64: true # high-level restful api, whether http client can deal with int64
    enablePprof: true # Whether to enable pprof middleware on the metrics port
<<<<<<< HEAD
  ip: # if not specified, use the first unicastable address
  port: 19530
=======
  ip:  # TCP/IP address of proxy. If not specified, use the first unicastable address
  port: 19530 # TCP port of proxy
>>>>>>> 7721a285
  internalPort: 19529
  grpc:
    serverMaxSendSize: 268435456 # The maximum size of each RPC request that the proxy can send, unit: byte
    serverMaxRecvSize: 67108864 # The maximum size of each RPC request that the proxy can receive, unit: byte
    clientMaxSendSize: 268435456 # The maximum size of each RPC request that the clients on proxy can send, unit: byte
    clientMaxRecvSize: 67108864 # The maximum size of each RPC request that the clients on proxy can receive, unit: byte

# Related configuration of queryCoord, used to manage topology and load balancing for the query nodes, and handoff from growing segments to sealed segments.
queryCoord:
  taskMergeCap: 1
  taskExecutionCap: 256
  # Switch value to control if to automatically replace a growing segment with the corresponding indexed sealed segment when the growing segment reaches the sealing threshold.
  # If this parameter is set false, Milvus simply searches the growing segments with brute force.
  autoHandoff: true
  autoBalance: true # Switch value to control if to automatically balance the memory usage among query nodes by distributing segment loading and releasing operations evenly.
  autoBalanceChannel: true # Enable auto balance channel
  balancer: ScoreBasedBalancer # auto balancer used for segments on queryNodes
  globalRowCountFactor: 0.1 # the weight used when balancing segments among queryNodes
  scoreUnbalanceTolerationFactor: 0.05 # the least value for unbalanced extent between from and to nodes when doing balance
  reverseUnBalanceTolerationFactor: 1.3 # the largest value for unbalanced extent between from and to nodes after doing balance
  overloadedMemoryThresholdPercentage: 90 # The threshold of memory usage (in percentage) in a query node to trigger the sealed segment balancing.
  balanceIntervalSeconds: 60 # The interval at which query coord balances the memory usage among query nodes.
  memoryUsageMaxDifferencePercentage: 30 # The threshold of memory usage difference (in percentage) between any two query nodes to trigger the sealed segment balancing.
  rowCountFactor: 0.4 # the row count weight used when balancing segments among queryNodes
  segmentCountFactor: 0.4 # the segment count weight used when balancing segments among queryNodes
  globalSegmentCountFactor: 0.1 # the segment count weight used when balancing segments among queryNodes
  segmentCountMaxSteps: 50 # segment count based plan generator max steps
  rowCountMaxSteps: 50 # segment count based plan generator max steps
  randomMaxSteps: 10 # segment count based plan generator max steps
  growingRowCountWeight: 4 # the memory weight of growing segment row count
  delegatorMemoryOverloadFactor: 0.1 # the factor of delegator overloaded memory
  balanceCostThreshold: 0.001 # the threshold of balance cost, if the difference of cluster's cost after executing the balance plan is less than this value, the plan will not be executed
  checkSegmentInterval: 1000
  checkChannelInterval: 1000
  checkBalanceInterval: 10000
  checkIndexInterval: 10000
  channelTaskTimeout: 60000 # 1 minute
  segmentTaskTimeout: 120000 # 2 minute
  distPullInterval: 500
  heartbeatAvailableInterval: 10000 # 10s, Only QueryNodes which fetched heartbeats within the duration are available
  loadTimeoutSeconds: 600
  distRequestTimeout: 5000 # the request timeout for querycoord fetching data distribution from querynodes, in milliseconds
  heatbeatWarningLag: 5000 # the lag value for querycoord report warning when last heatbeat is too old, in milliseconds
  checkHandoffInterval: 5000
  enableActiveStandby: false
  checkInterval: 1000
  checkHealthInterval: 3000 # 3s, the interval when query coord try to check health of query node
  checkHealthRPCTimeout: 2000 # 100ms, the timeout of check health rpc to query node
  brokerTimeout: 5000 # 5000ms, querycoord broker rpc timeout
  collectionRecoverTimes: 3 # if collection recover times reach the limit during loading state, release it
  observerTaskParallel: 16 # the parallel observer dispatcher task number
  checkAutoBalanceConfigInterval: 10 # the interval of check auto balance config
  checkNodeSessionInterval: 60 # the interval(in seconds) of check querynode cluster session
  gracefulStopTimeout: 5 # seconds. force stop node without graceful stop
  enableStoppingBalance: true # whether enable stopping balance
  channelExclusiveNodeFactor: 4 # the least node number for enable channel's exclusive mode
  collectionObserverInterval: 200 # the interval of collection observer
  checkExecutedFlagInterval: 100 # the interval of check executed flag to force to pull dist
  cleanExcludeSegmentInterval: 60 # the time duration of clean pipeline exclude segment which used for filter invalid data, in seconds
<<<<<<< HEAD
  ip: # if not specified, use the first unicastable address
  port: 19531
=======
  ip:  # TCP/IP address of queryCoord. If not specified, use the first unicastable address
  port: 19531 # TCP port of queryCoord
>>>>>>> 7721a285
  grpc:
    serverMaxSendSize: 536870912 # The maximum size of each RPC request that the queryCoord can send, unit: byte
    serverMaxRecvSize: 268435456 # The maximum size of each RPC request that the queryCoord can receive, unit: byte
    clientMaxSendSize: 268435456 # The maximum size of each RPC request that the clients on queryCoord can send, unit: byte
    clientMaxRecvSize: 536870912 # The maximum size of each RPC request that the clients on queryCoord can receive, unit: byte

# Related configuration of queryNode, used to run hybrid search between vector and scalar data.
queryNode:
  stats:
    publishInterval: 1000 # The interval that query node publishes the node statistics information, including segment status, cpu usage, memory usage, health status, etc. Unit: ms.
  segcore:
    knowhereThreadPoolNumRatio: 4 # The number of threads in knowhere's thread pool. If disk is enabled, the pool size will multiply with knowhereThreadPoolNumRatio([1, 32]).
    chunkRows: 128 # Row count by which Segcore divides a segment into chunks.
    interimIndex:
      # Whether to create a temporary index for growing segments and sealed segments not yet indexed, improving search performance.
      # Milvus will eventually seals and indexes all segments, but enabling this optimizes search performance for immediate queries following data insertion.
      # This defaults to true, indicating that Milvus creates temporary index for growing segments and the sealed segments that are not indexed upon searches.
      enableIndex: true
      nlist: 128 # temp index nlist, recommend to set sqrt(chunkRows), must smaller than chunkRows/8
      nprobe: 16 # nprobe to search small index, based on your accuracy requirement, must smaller than nlist
      memExpansionRate: 1.15 # extra memory needed by building interim index
      buildParallelRate: 0.5 # the ratio of building interim index parallel matched with cpu num
    knowhereScoreConsistency: false # Enable knowhere strong consistency score computation logic
  loadMemoryUsageFactor: 1 # The multiply factor of calculating the memory usage while loading segments
  enableDisk: false # enable querynode load disk index, and search on disk index
  maxDiskUsagePercentage: 95
  cache:
    enabled: true
    memoryLimit: 2147483648 # 2 GB, 2 * 1024 *1024 *1024
    readAheadPolicy: willneed # The read ahead policy of chunk cache, options: `normal, random, sequential, willneed, dontneed`
    # options: async, sync, disable.
    # Specifies the necessity for warming up the chunk cache.
    # 1. If set to "sync" or "async" the original vector data will be synchronously/asynchronously loaded into the
    # chunk cache during the load process. This approach has the potential to substantially reduce query/search latency
    # for a specific duration post-load, albeit accompanied by a concurrent increase in disk usage;
    # 2. If set to "disable" original vector data will only be loaded into the chunk cache during search/query.
    warmup: disable
  mmap:
    mmapEnabled: false # Enable mmap for loading data
    growingMmapEnabled: false # Enable mmap for using in growing raw data
    fixedFileSizeForMmapAlloc: 4 # tmp file size for mmap chunk manager
    maxDiskUsagePercentageForMmapAlloc: 20 # disk percentage used in mmap chunk manager
  lazyload:
    enabled: false # Enable lazyload for loading data
    waitTimeout: 30000 # max wait timeout duration in milliseconds before start to do lazyload search and retrieve
    requestResourceTimeout: 5000 # max timeout in milliseconds for waiting request resource for lazy load, 5s by default
    requestResourceRetryInterval: 2000 # retry interval in milliseconds for waiting request resource for lazy load, 2s by default
    maxRetryTimes: 1 # max retry times for lazy load, 1 by default
    maxEvictPerRetry: 1 # max evict count for lazy load, 1 by default
  grouping:
    enabled: true
    maxNQ: 1000
    topKMergeRatio: 20
  scheduler:
    receiveChanSize: 10240
    unsolvedQueueSize: 10240
    # maxReadConcurrentRatio is the concurrency ratio of read task (search task and query task).
    # Max read concurrency would be the value of hardware.GetCPUNum * maxReadConcurrentRatio.
    # It defaults to 2.0, which means max read concurrency would be the value of hardware.GetCPUNum * 2.
    # Max read concurrency must greater than or equal to 1, and less than or equal to hardware.GetCPUNum * 100.
    # (0, 100]
    maxReadConcurrentRatio: 1
    cpuRatio: 10 # ratio used to estimate read task cpu usage.
    maxTimestampLag: 86400
    scheduleReadPolicy:
      # fifo: A FIFO queue support the schedule.
      # user-task-polling:
      # 	The user's tasks will be polled one by one and scheduled.
      # 	Scheduling is fair on task granularity.
      # 	The policy is based on the username for authentication.
      # 	And an empty username is considered the same user.
      # 	When there are no multi-users, the policy decay into FIFO"
      name: fifo
      taskQueueExpire: 60 # Control how long (many seconds) that queue retains since queue is empty
      enableCrossUserGrouping: false # Enable Cross user grouping when using user-task-polling policy. (Disable it if user's task can not merge each other)
      maxPendingTaskPerUser: 1024 # Max pending task per user in scheduler
  dataSync:
    flowGraph:
      maxQueueLength: 16 # The maximum size of task queue cache in flow graph in query node.
      maxParallelism: 1024 # Maximum number of tasks executed in parallel in the flowgraph
  enableSegmentPrune: false # use partition stats to prune data in search/query on shard delegator
  queryStreamBatchSize: 4194304 # return batch size of stream query
  bloomFilterApplyParallelFactor: 4 # parallel factor when to apply pk to bloom filter, default to 4*CPU_CORE_NUM
<<<<<<< HEAD
  ip: # if not specified, use the first unicastable address
  port: 21123
=======
  ip:  # TCP/IP address of queryNode. If not specified, use the first unicastable address
  port: 21123 # TCP port of queryNode
>>>>>>> 7721a285
  grpc:
    serverMaxSendSize: 536870912 # The maximum size of each RPC request that the queryNode can send, unit: byte
    serverMaxRecvSize: 268435456 # The maximum size of each RPC request that the queryNode can receive, unit: byte
    clientMaxSendSize: 268435456 # The maximum size of each RPC request that the clients on queryNode can send, unit: byte
    clientMaxRecvSize: 536870912 # The maximum size of each RPC request that the clients on queryNode can receive, unit: byte

indexCoord:
  bindIndexNodeMode:
    enable: false
    address: localhost:22930
    withCred: false
    nodeID: 0
  segment:
    minSegmentNumRowsToEnableIndex: 1024 # It's a threshold. When the segment num rows is less than this value, the segment will not be indexed

indexNode:
  scheduler:
    buildParallel: 1
  enableDisk: true # enable index node build disk vector index
  maxDiskUsagePercentage: 95
<<<<<<< HEAD
  ip: # if not specified, use the first unicastable address
  port: 21121
=======
  ip:  # TCP/IP address of indexNode. If not specified, use the first unicastable address
  port: 21121 # TCP port of indexNode
>>>>>>> 7721a285
  grpc:
    serverMaxSendSize: 536870912 # The maximum size of each RPC request that the indexNode can send, unit: byte
    serverMaxRecvSize: 268435456 # The maximum size of each RPC request that the indexNode can receive, unit: byte
    clientMaxSendSize: 268435456 # The maximum size of each RPC request that the clients on indexNode can send, unit: byte
    clientMaxRecvSize: 536870912 # The maximum size of each RPC request that the clients on indexNode can receive, unit: byte

dataCoord:
  channel:
    watchTimeoutInterval: 300 # Timeout on watching channels (in seconds). Datanode tickler update watch progress will reset timeout timer.
    legacyVersionWithoutRPCWatch: 2.4.1 # Datanodes <= this version are considered as legacy nodes, which doesn't have rpc based watch(). This is only used during rolling upgrade where legacy nodes won't get new channels
    balanceSilentDuration: 300 # The duration after which the channel manager start background channel balancing
    balanceInterval: 360 # The interval with which the channel manager check dml channel balance status
    checkInterval: 1 # The interval in seconds with which the channel manager advances channel states
    notifyChannelOperationTimeout: 5 # Timeout notifing channel operations (in seconds).
  segment:
    maxSize: 1024 # The maximum size of a segment, unit: MB. datacoord.segment.maxSize and datacoord.segment.sealProportion together determine if a segment can be sealed.
    diskSegmentMaxSize: 2048 # Maximun size of a segment in MB for collection which has Disk index
    sealProportion: 0.12 # The minimum proportion to datacoord.segment.maxSize to seal a segment. datacoord.segment.maxSize and datacoord.segment.sealProportion together determine if a segment can be sealed.
    sealProportionJitter: 0.1 # segment seal proportion jitter ratio, default value 0.1(10%), if seal proportion is 12%, with jitter=0.1, the actuall applied ratio will be 10.8~12%
    assignmentExpiration: 2000 # Expiration time of the segment assignment, unit: ms
    allocLatestExpireAttempt: 200 # The time attempting to alloc latest lastExpire from rootCoord after restart
    maxLife: 86400 # The max lifetime of segment in seconds, 24*60*60
    # If a segment didn't accept dml records in maxIdleTime and the size of segment is greater than
    # minSizeFromIdleToSealed, Milvus will automatically seal it.
    # The max idle time of segment in seconds, 10*60.
    maxIdleTime: 600
    minSizeFromIdleToSealed: 16 # The min size in MB of segment which can be idle from sealed.
    # The max number of binlog file for one segment, the segment will be sealed if
    # the number of binlog file reaches to max value.
    maxBinlogFileNumber: 32
    smallProportion: 0.5 # The segment is considered as "small segment" when its # of rows is smaller than
    # (smallProportion * segment max # of rows).
    # A compaction will happen on small segments if the segment after compaction will have
    compactableProportion: 0.85
    # over (compactableProportion * segment max # of rows) rows.
    # MUST BE GREATER THAN OR EQUAL TO <smallProportion>!!!
    # During compaction, the size of segment # of rows is able to exceed segment max # of rows by (expansionRate-1) * 100%.
    expansionRate: 1.25
  sealPolicy:
    channel:
      # The size threshold in MB, if the total size of growing segments of each shard
      # exceeds this threshold, the largest growing segment will be sealed.
      growingSegmentsMemSize: 4096
  autoUpgradeSegmentIndex: false # whether auto upgrade segment index to index engine's version
  segmentFlushInterval: 2 # the minimal interval duration(unit: Seconds) between flusing operation on same segment
  # Switch value to control if to enable segment compaction. 
  # Compaction merges small-size segments into a large segment, and clears the entities deleted beyond the rentention duration of Time Travel.
  enableCompaction: true
  compaction:
    # Switch value to control if to enable automatic segment compaction during which data coord locates and merges compactable segments in the background.
    # This configuration takes effect only when dataCoord.enableCompaction is set as true.
    enableAutoCompaction: true
    indexBasedCompaction: true
    rpcTimeout: 10
    maxParallelTaskNum: 10
    workerMaxParallelTaskNum: 2
    dropTolerance: 86400 # Compaction task will be cleaned after finish longer than this time(in seconds)
    gcInterval: 1800 # The time interval in seconds for compaction gc
    clustering:
      enable: true # Enable clustering compaction
      autoEnable: false # Enable auto clustering compaction
      triggerInterval: 600 # clustering compaction trigger interval in seconds
      minInterval: 3600 # The minimum interval between clustering compaction executions of one collection, to avoid redundant compaction
      maxInterval: 259200 # If a collection haven't been clustering compacted for longer than maxInterval, force compact
      newDataSizeThreshold: 512m # If new data size is large than newDataSizeThreshold, execute clustering compaction
      preferSegmentSize: 512m
      maxSegmentSize: 1024m
      maxTrainSizeRatio: 0.8 # max data size ratio in Kmeans train, if larger than it, will down sampling to meet this limit
      maxCentroidsNum: 10240 # maximum centroids number in Kmeans train
      minCentroidsNum: 16 # minimum centroids number in Kmeans train
      minClusterSizeRatio: 0.01 # minimum cluster size / avg size in Kmeans train
      maxClusterSizeRatio: 10 # maximum cluster size / avg size in Kmeans train
      maxClusterSize: 5g # maximum cluster size in Kmeans train
    levelzero:
      forceTrigger:
        minSize: 8388608 # The minmum size in bytes to force trigger a LevelZero Compaction, default as 8MB
        maxSize: 67108864 # The maxmum size in bytes to force trigger a LevelZero Compaction, default as 64MB
        deltalogMinNum: 10 # The minimum number of deltalog files to force trigger a LevelZero Compaction
        deltalogMaxNum: 30 # The maxmum number of deltalog files to force trigger a LevelZero Compaction, default as 30
  syncSegmentsInterval: 300 # The time interval for regularly syncing segments
  enableGarbageCollection: true # Switch value to control if to enable garbage collection to clear the discarded data in MinIO or S3 service.
  gc:
    interval: 3600 # The interval at which data coord performs garbage collection, unit: second.
    missingTolerance: 86400 # The retention duration of the unrecorded binary log (binlog) files. Setting a reasonably large value for this parameter avoids erroneously deleting the newly created binlog files that lack metadata. Unit: second.
    dropTolerance: 10800 # The retention duration of the binlog files of the deleted segments before they are cleared, unit: second.
    removeConcurrent: 32 # number of concurrent goroutines to remove dropped s3 objects
    scanInterval: 168 # orphan file (file on oss but has not been registered on meta) on object storage garbage collection scanning interval in hours
  enableActiveStandby: false
  brokerTimeout: 5000 # 5000ms, dataCoord broker rpc timeout
  autoBalance: true # Enable auto balance
  checkAutoBalanceConfigInterval: 10 # the interval of check auto balance config
  import:
    filesPerPreImportTask: 2 # The maximum number of files allowed per pre-import task.
    taskRetention: 10800 # The retention period in seconds for tasks in the Completed or Failed state.
    maxSizeInMBPerImportTask: 6144 # To prevent generating of small segments, we will re-group imported files. This parameter represents the sum of file sizes in each group (each ImportTask).
    scheduleInterval: 2 # The interval for scheduling import, measured in seconds.
    checkIntervalHigh: 2 # The interval for checking import, measured in seconds, is set to a high frequency for the import checker.
    checkIntervalLow: 120 # The interval for checking import, measured in seconds, is set to a low frequency for the import checker.
    maxImportFileNumPerReq: 1024 # The maximum number of files allowed per single import request.
    waitForIndex: true # Indicates whether the import operation waits for the completion of index building.
  gracefulStopTimeout: 5 # seconds. force stop node without graceful stop
  slot:
    clusteringCompactionUsage: 16 # slot usage of clustering compaction job.
    mixCompactionUsage: 8 # slot usage of mix compaction job.
    l0DeleteCompactionUsage: 8 # slot usage of l0 compaction job.
<<<<<<< HEAD
  ip: # if not specified, use the first unicastable address
  port: 13333
=======
  ip:  # TCP/IP address of dataCoord. If not specified, use the first unicastable address
  port: 13333 # TCP port of dataCoord
>>>>>>> 7721a285
  grpc:
    serverMaxSendSize: 536870912 # The maximum size of each RPC request that the dataCoord can send, unit: byte
    serverMaxRecvSize: 268435456 # The maximum size of each RPC request that the dataCoord can receive, unit: byte
    clientMaxSendSize: 268435456 # The maximum size of each RPC request that the clients on dataCoord can send, unit: byte
    clientMaxRecvSize: 536870912 # The maximum size of each RPC request that the clients on dataCoord can receive, unit: byte

dataNode:
  dataSync:
    flowGraph:
      maxQueueLength: 16 # Maximum length of task queue in flowgraph
      maxParallelism: 1024 # Maximum number of tasks executed in parallel in the flowgraph
    maxParallelSyncMgrTasks: 256 # The max concurrent sync task number of datanode sync mgr globally
    skipMode:
      enable: true # Support skip some timetick message to reduce CPU usage
      skipNum: 4 # Consume one for every n records skipped
      coldTime: 60 # Turn on skip mode after there are only timetick msg for x seconds
  segment:
    # The maximum size of each binlog file in a segment buffered in memory. Binlog files whose size exceeds this value are then flushed to MinIO or S3 service.
    # Unit: Byte
    # Setting this parameter too small causes the system to store a small amount of data too frequently. Setting it too large increases the system's demand for memory.
    insertBufSize: 16777216
    deleteBufBytes: 16777216 # Max buffer size in bytes to flush del for a single channel, default as 16MB
    syncPeriod: 600 # The period to sync segments if buffer is not empty.
  memory:
    forceSyncEnable: true # Set true to force sync if memory usage is too high
    forceSyncSegmentNum: 1 # number of segments to sync, segments with top largest buffer will be synced.
    checkInterval: 3000 # the interal to check datanode memory usage, in milliseconds
    forceSyncWatermark: 0.5 # memory watermark for standalone, upon reaching this watermark, segments will be synced.
  timetick:
    interval: 500
  channel:
    # specify the size of global work pool of all channels
    # if this parameter <= 0, will set it as the maximum number of CPUs that can be executing
    # suggest to set it bigger on large collection numbers to avoid blocking
    workPoolSize: -1
    # specify the size of global work pool for channel checkpoint updating
    # if this parameter <= 0, will set it as 10
    updateChannelCheckpointMaxParallel: 10
    updateChannelCheckpointInterval: 60 # the interval duration(in seconds) for datanode to update channel checkpoint of each channel
    updateChannelCheckpointRPCTimeout: 20 # timeout in seconds for UpdateChannelCheckpoint RPC call
    maxChannelCheckpointsPerPRC: 128 # The maximum number of channel checkpoints per UpdateChannelCheckpoint RPC.
    channelCheckpointUpdateTickInSeconds: 10 # The frequency, in seconds, at which the channel checkpoint updater executes updates.
  import:
    maxConcurrentTaskNum: 16 # The maximum number of import/pre-import tasks allowed to run concurrently on a datanode.
    maxImportFileSizeInGB: 16 # The maximum file size (in GB) for an import file, where an import file refers to either a Row-Based file or a set of Column-Based files.
    readBufferSizeInMB: 16 # The data block size (in MB) read from chunk manager by the datanode during import.
  compaction:
    levelZeroBatchMemoryRatio: 0.05 # The minimal memory ratio of free memory for level zero compaction executing in batch mode
    levelZeroMaxBatchSize: -1 # Max batch size refers to the max number of L1/L2 segments in a batch when executing L0 compaction. Default to -1, any value that is less than 1 means no limit. Valid range: >= 1.
  gracefulStopTimeout: 1800 # seconds. force stop node without graceful stop
  slot:
    slotCap: 16 # The maximum number of tasks(e.g. compaction, importing) allowed to run concurrently on a datanode
  clusteringCompaction:
    memoryBufferRatio: 0.1 # The ratio of memory buffer of clustering compaction. Data larger than threshold will be flushed to storage.
    workPoolSize: 8 # worker pool size for one clustering compaction job.
<<<<<<< HEAD
  ip: # if not specified, use the first unicastable address
  port: 21124
=======
  ip:  # TCP/IP address of dataNode. If not specified, use the first unicastable address
  port: 21124 # TCP port of dataNode
>>>>>>> 7721a285
  grpc:
    serverMaxSendSize: 536870912 # The maximum size of each RPC request that the dataNode can send, unit: byte
    serverMaxRecvSize: 268435456 # The maximum size of each RPC request that the dataNode can receive, unit: byte
    clientMaxSendSize: 268435456 # The maximum size of each RPC request that the clients on dataNode can send, unit: byte
    clientMaxRecvSize: 536870912 # The maximum size of each RPC request that the clients on dataNode can receive, unit: byte

streamingNode:
  ip: # if not specified, use the first unicastable address
  port: 22222

# Configures the system log output.
log:
  # Milvus log level. Option: debug, info, warn, error, panic, and fatal. 
  # It is recommended to use debug level under test and development environments, and info level in production environment.
  level: info
  file:
<<<<<<< HEAD
    rootPath: # root dir path to put logs, default "" means no log file will print. please adjust in embedded Milvus: /tmp/milvus/logs
    maxSize: 300 # MB
    maxAge: 10 # Maximum time for log retention in day.
    maxBackups: 20
  format: text # text or json
=======
    # Root path to the log files.
    # The default value is set empty, indicating to output log files to standard output (stdout) and standard error (stderr).
    # If this parameter is set to a valid local path, Milvus writes and stores log files in this path.
    # Set this parameter as the path that you have permission to write.
    rootPath: 
    maxSize: 300 # The maximum size of a log file, unit: MB.
    maxAge: 10 # The maximum retention time before a log file is automatically cleared, unit: day. The minimum value is 1.
    maxBackups: 20 # The maximum number of log files to back up, unit: day. The minimum value is 1.
  format: text # Milvus log format. Option: text and JSON
>>>>>>> 7721a285
  stdout: true # Stdout enable or not

grpc:
  log:
    level: WARNING
  gracefulStopTimeout: 10 # second, time to wait graceful stop finish
  client:
    compressionEnabled: false
    dialTimeout: 200
    keepAliveTime: 10000
    keepAliveTimeout: 20000
    maxMaxAttempts: 10
    initialBackoff: 0.2
    maxBackoff: 10
    backoffMultiplier: 2
    minResetInterval: 1000
    maxCancelError: 32
    minSessionCheckInterval: 200

# Configure the proxy tls enable.
tls:
  serverPemPath: configs/cert/server.pem
  serverKeyPath: configs/cert/server.key
  caPemPath: configs/cert/ca.pem

common:
<<<<<<< HEAD
  enableStreamingService: true
  defaultPartitionName: _default # default partition name for a collection
  defaultIndexName: _default_idx # default index name
=======
  defaultPartitionName: _default # Name of the default partition when a collection is created
  defaultIndexName: _default_idx # Name of the index when it is created with name unspecified
>>>>>>> 7721a285
  entityExpiration: -1 # Entity expiration in seconds, CAUTION -1 means never expire
  indexSliceSize: 16 # Index slice size in MB
  threadCoreCoefficient:
    highPriority: 10 # This parameter specify how many times the number of threads is the number of cores in high priority pool
    middlePriority: 5 # This parameter specify how many times the number of threads is the number of cores in middle priority pool
    lowPriority: 1 # This parameter specify how many times the number of threads is the number of cores in low priority pool
  buildIndexThreadPoolRatio: 0.75
  DiskIndex:
    MaxDegree: 56
    SearchListSize: 100
    PQCodeBudgetGBRatio: 0.125
    BuildNumThreadsRatio: 1
    SearchCacheBudgetGBRatio: 0.1
    LoadNumThreadRatio: 8
    BeamWidthRatio: 4
  gracefulTime: 5000 # milliseconds. it represents the interval (in ms) by which the request arrival time needs to be subtracted in the case of Bounded Consistency.
  gracefulStopTimeout: 1800 # seconds. it will force quit the server if the graceful stop process is not completed during this time.
  bitmapIndexCardinalityBound: 500
  storageType: remote # please adjust in embedded Milvus: local, available values are [local, remote, opendal], value minio is deprecated, use remote instead
  # Default value: auto
  # Valid values: [auto, avx512, avx2, avx, sse4_2]
  # This configuration is only used by querynode and indexnode, it selects CPU instruction set for Searching and Index-building.
  simdType: auto
  security:
    authorizationEnabled: false
    # The superusers will ignore some system check processes,
    # like the old password verification when updating the credential
    superUsers:
    defaultRootPassword: Milvus # default password for root user
    tlsMode: 0
  session:
    ttl: 30 # ttl value when session granting a lease to register service
    retryTimes: 30 # retry times when session sending etcd requests
  locks:
    metrics:
      enable: false # whether gather statistics for metrics locks
    threshold:
      info: 500 # minimum milliseconds for printing durations in info level
      warn: 1000 # minimum milliseconds for printing durations in warn level
  storage:
    scheme: s3
    enablev2: false
  # Whether to disable the internal time messaging mechanism for the system. 
  # If disabled (set to false), the system will not allow DML operations, including insertion, deletion, queries, and searches. 
  # This helps Milvus-CDC synchronize incremental data
  ttMsgEnabled: true
  traceLogMode: 0 # trace request info
  bloomFilterSize: 100000 # bloom filter initial size
  bloomFilterType: BlockedBloomFilter # bloom filter type, support BasicBloomFilter and BlockedBloomFilter
  maxBloomFalsePositive: 0.001 # max false positive rate for bloom filter
  bloomFilterApplyBatchSize: 1000 # batch size when to apply pk to bloom filter
  usePartitionKeyAsClusteringKey: false # if true, do clustering compaction and segment prune on partition key field
  useVectorAsClusteringKey: false # if true, do clustering compaction and segment prune on vector field
  enableVectorClusteringKey: false # if true, enable vector clustering key and vector clustering compaction

# QuotaConfig, configurations of Milvus quota and limits.
# By default, we enable:
#   1. TT protection;
#   2. Memory protection.
#   3. Disk quota protection.
# You can enable:
#   1. DML throughput limitation;
#   2. DDL, DQL qps/rps limitation;
#   3. DQL Queue length/latency protection;
#   4. DQL result rate protection;
# If necessary, you can also manually force to deny RW requests.
quotaAndLimits:
  enabled: true # `true` to enable quota and limits, `false` to disable.
  # quotaCenterCollectInterval is the time interval that quotaCenter
  # collects metrics from Proxies, Query cluster and Data cluster.
  # seconds, (0 ~ 65536)
  quotaCenterCollectInterval: 3
  limits:
    allocRetryTimes: 15 # retry times when delete alloc forward data from rate limit failed
    allocWaitInterval: 1000 # retry wait duration when delete alloc forward data rate failed, in millisecond
    complexDeleteLimitEnable: false # whether complex delete check forward data by limiter
    maxCollectionNum: 65536
    maxCollectionNumPerDB: 65536 # Maximum number of collections per database.
    maxInsertSize: -1 # maximum size of a single insert request, in bytes, -1 means no limit
    maxResourceGroupNumOfQueryNode: 1024 # maximum number of resource groups of query nodes
  ddl:
    enabled: false # Whether DDL request throttling is enabled.
    # Maximum number of collection-related DDL requests per second.
    # Setting this item to 10 indicates that Milvus processes no more than 10 collection-related DDL requests per second, including collection creation requests, collection drop requests, collection load requests, and collection release requests.
    # To use this setting, set quotaAndLimits.ddl.enabled to true at the same time.
    collectionRate: -1
    # Maximum number of partition-related DDL requests per second.
    # Setting this item to 10 indicates that Milvus processes no more than 10 partition-related requests per second, including partition creation requests, partition drop requests, partition load requests, and partition release requests.
    # To use this setting, set quotaAndLimits.ddl.enabled to true at the same time.
    partitionRate: -1
    db:
      collectionRate: -1 # qps of db level , default no limit, rate for CreateCollection, DropCollection, LoadCollection, ReleaseCollection
      partitionRate: -1 # qps of db level, default no limit, rate for CreatePartition, DropPartition, LoadPartition, ReleasePartition
  indexRate:
    enabled: false # Whether index-related request throttling is enabled.
    # Maximum number of index-related requests per second.
    # Setting this item to 10 indicates that Milvus processes no more than 10 partition-related requests per second, including index creation requests and index drop requests.
    # To use this setting, set quotaAndLimits.indexRate.enabled to true at the same time.
    max: -1
    db:
      max: -1 # qps of db level, default no limit, rate for CreateIndex, DropIndex
  flushRate:
    enabled: true # Whether flush request throttling is enabled.
    # Maximum number of flush requests per second.
    # Setting this item to 10 indicates that Milvus processes no more than 10 flush requests per second.
    # To use this setting, set quotaAndLimits.flushRate.enabled to true at the same time.
    max: -1
    collection:
      max: 0.1 # qps, default no limit, rate for flush at collection level.
    db:
      max: -1 # qps of db level, default no limit, rate for flush
  compactionRate:
    enabled: false # Whether manual compaction request throttling is enabled.
    # Maximum number of manual-compaction requests per second.
    # Setting this item to 10 indicates that Milvus processes no more than 10 manual-compaction requests per second.
    # To use this setting, set quotaAndLimits.compaction.enabled to true at the same time.
    max: -1
    db:
      max: -1 # qps of db level, default no limit, rate for manualCompaction
  dml:
    enabled: false # Whether DML request throttling is enabled.
    insertRate:
      # Highest data insertion rate per second.
      # Setting this item to 5 indicates that Milvus only allows data insertion at the rate of 5 MB/s.
      # To use this setting, set quotaAndLimits.dml.enabled to true at the same time.
      max: -1
      db:
        max: -1 # MB/s, default no limit
      collection:
        # Highest data insertion rate per collection per second.
        # Setting this item to 5 indicates that Milvus only allows data insertion to any collection at the rate of 5 MB/s.
        # To use this setting, set quotaAndLimits.dml.enabled to true at the same time.
        max: -1
      partition:
        max: -1 # MB/s, default no limit
    upsertRate:
      max: -1 # MB/s, default no limit
      db:
        max: -1 # MB/s, default no limit
      collection:
        max: -1 # MB/s, default no limit
      partition:
        max: -1 # MB/s, default no limit
    deleteRate:
      # Highest data deletion rate per second.
      # Setting this item to 0.1 indicates that Milvus only allows data deletion at the rate of 0.1 MB/s.
      # To use this setting, set quotaAndLimits.dml.enabled to true at the same time.
      max: -1
      db:
        max: -1 # MB/s, default no limit
      collection:
        # Highest data deletion rate per second.
        # Setting this item to 0.1 indicates that Milvus only allows data deletion from any collection at the rate of 0.1 MB/s.
        # To use this setting, set quotaAndLimits.dml.enabled to true at the same time.
        max: -1
      partition:
        max: -1 # MB/s, default no limit
    bulkLoadRate:
      max: -1 # MB/s, default no limit, not support yet. TODO: limit bulkLoad rate
      db:
        max: -1 # MB/s, default no limit, not support yet. TODO: limit db bulkLoad rate
      collection:
        max: -1 # MB/s, default no limit, not support yet. TODO: limit collection bulkLoad rate
      partition:
        max: -1 # MB/s, default no limit, not support yet. TODO: limit partition bulkLoad rate
  dql:
    enabled: false # Whether DQL request throttling is enabled.
    searchRate:
      # Maximum number of vectors to search per second.
      # Setting this item to 100 indicates that Milvus only allows searching 100 vectors per second no matter whether these 100 vectors are all in one search or scattered across multiple searches.
      # To use this setting, set quotaAndLimits.dql.enabled to true at the same time.
      max: -1
      db:
        max: -1 # vps (vectors per second), default no limit
      collection:
        # Maximum number of vectors to search per collection per second.
        # Setting this item to 100 indicates that Milvus only allows searching 100 vectors per second per collection no matter whether these 100 vectors are all in one search or scattered across multiple searches.
        # To use this setting, set quotaAndLimits.dql.enabled to true at the same time.
        max: -1
      partition:
        max: -1 # vps (vectors per second), default no limit
    queryRate:
      # Maximum number of queries per second.
      # Setting this item to 100 indicates that Milvus only allows 100 queries per second.
      # To use this setting, set quotaAndLimits.dql.enabled to true at the same time.
      max: -1
      db:
        max: -1 # qps, default no limit
      collection:
        # Maximum number of queries per collection per second.
        # Setting this item to 100 indicates that Milvus only allows 100 queries per collection per second.
        # To use this setting, set quotaAndLimits.dql.enabled to true at the same time.
        max: -1
      partition:
        max: -1 # qps, default no limit
  limitWriting:
    # forceDeny false means dml requests are allowed (except for some
    # specific conditions, such as memory of nodes to water marker), true means always reject all dml requests.
    forceDeny: false
    ttProtection:
      enabled: false
      # maxTimeTickDelay indicates the backpressure for DML Operations.
      # DML rates would be reduced according to the ratio of time tick delay to maxTimeTickDelay,
      # if time tick delay is greater than maxTimeTickDelay, all DML requests would be rejected.
      # seconds
      maxTimeTickDelay: 300
    memProtection:
      # When memory usage > memoryHighWaterLevel, all dml requests would be rejected;
      # When memoryLowWaterLevel < memory usage < memoryHighWaterLevel, reduce the dml rate;
      # When memory usage < memoryLowWaterLevel, no action.
      enabled: true
      dataNodeMemoryLowWaterLevel: 0.85 # (0, 1], memoryLowWaterLevel in DataNodes
      dataNodeMemoryHighWaterLevel: 0.95 # (0, 1], memoryHighWaterLevel in DataNodes
      queryNodeMemoryLowWaterLevel: 0.85 # (0, 1], memoryLowWaterLevel in QueryNodes
      queryNodeMemoryHighWaterLevel: 0.95 # (0, 1], memoryHighWaterLevel in QueryNodes
    growingSegmentsSizeProtection:
      # No action will be taken if the growing segments size is less than the low watermark.
      # When the growing segments size exceeds the low watermark, the dml rate will be reduced,
      # but the rate will not be lower than minRateRatio * dmlRate.
      enabled: false
      minRateRatio: 0.5
      lowWaterLevel: 0.2
      highWaterLevel: 0.4
    diskProtection:
      enabled: true # When the total file size of object storage is greater than `diskQuota`, all dml requests would be rejected;
      diskQuota: -1 # MB, (0, +inf), default no limit
      diskQuotaPerDB: -1 # MB, (0, +inf), default no limit
      diskQuotaPerCollection: -1 # MB, (0, +inf), default no limit
      diskQuotaPerPartition: -1 # MB, (0, +inf), default no limit
    l0SegmentsRowCountProtection:
      enabled: false # switch to enable l0 segment row count quota
      lowWaterLevel: 32768 # l0 segment row count quota, low water level
      highWaterLevel: 65536 # l0 segment row count quota, low water level
  limitReading:
    # forceDeny false means dql requests are allowed (except for some
    # specific conditions, such as collection has been dropped), true means always reject all dql requests.
    forceDeny: false
    queueProtection:
      enabled: false
      # nqInQueueThreshold indicated that the system was under backpressure for Search/Query path.
      # If NQ in any QueryNode's queue is greater than nqInQueueThreshold, search&query rates would gradually cool off
      # until the NQ in queue no longer exceeds nqInQueueThreshold. We think of the NQ of query request as 1.
      # int, default no limit
      nqInQueueThreshold: -1
      # queueLatencyThreshold indicated that the system was under backpressure for Search/Query path.
      # If dql latency of queuing is greater than queueLatencyThreshold, search&query rates would gradually cool off
      # until the latency of queuing no longer exceeds queueLatencyThreshold.
      # The latency here refers to the averaged latency over a period of time.
      # milliseconds, default no limit
      queueLatencyThreshold: -1
    resultProtection:
      enabled: false
      # maxReadResultRate indicated that the system was under backpressure for Search/Query path.
      # If dql result rate is greater than maxReadResultRate, search&query rates would gradually cool off
      # until the read result rate no longer exceeds maxReadResultRate.
      # MB/s, default no limit
      maxReadResultRate: -1
      maxReadResultRatePerDB: -1
      maxReadResultRatePerCollection: -1
    # colOffSpeed is the speed of search&query rates cool off.
    # (0, 1]
    coolOffSpeed: 0.9

trace:
  # trace exporter type, default is stdout,
  # optional values: ['noop','stdout', 'jaeger', 'otlp']
  exporter: noop
  # fraction of traceID based sampler,
  # optional values: [0, 1]
  # Fractions >= 1 will always sample. Fractions < 0 are treated as zero.
  sampleFraction: 0
  jaeger:
    url: # when exporter is jaeger should set the jaeger's URL
  otlp:
    endpoint:  # example: "127.0.0.1:4317" for grpc, "127.0.0.1:4318" for http
    method:  # otlp export method, acceptable values: ["grpc", "http"],  using "grpc" by default
    secure: true
  initTimeoutSeconds: 10 # segcore initialization timeout in seconds, preventing otlp grpc hangs forever

#when using GPU indexing, Milvus will utilize a memory pool to avoid frequent memory allocation and deallocation.
#here, you can set the size of the memory occupied by the memory pool, with the unit being MB.
#note that there is a possibility of Milvus crashing when the actual memory demand exceeds the value set by maxMemSize.
#if initMemSize and MaxMemSize both set zero,
#milvus will automatically initialize half of the available GPU memory,
#maxMemSize will the whole available GPU memory.
gpu:
  initMemSize:  # Gpu Memory Pool init size
  maxMemSize:  # Gpu Memory Pool Max size<|MERGE_RESOLUTION|>--- conflicted
+++ resolved
@@ -251,13 +251,8 @@
   maxDatabaseNum: 64 # Maximum number of database
   maxGeneralCapacity: 65536 # upper limit for the sum of of product of partitionNumber and shardNumber
   gracefulStopTimeout: 5 # seconds. force stop node without graceful stop
-<<<<<<< HEAD
-  ip: # if not specified, use the first unicastable address
-  port: 53100
-=======
   ip:  # TCP/IP address of rootCoord. If not specified, use the first unicastable address
   port: 53100 # TCP port of rootCoord
->>>>>>> 7721a285
   grpc:
     serverMaxSendSize: 536870912 # The maximum size of each RPC request that the rootCoord can send, unit: byte
     serverMaxRecvSize: 268435456 # The maximum size of each RPC request that the rootCoord can receive, unit: byte
@@ -283,16 +278,6 @@
   maxTaskNum: 1024 # The maximum number of tasks in the task queue of the proxy.
   mustUsePartitionKey: false # switch for whether proxy must use partition key for the collection
   accessLog:
-<<<<<<< HEAD
-    enable: false # if use access log
-    minioEnable: false # if upload sealed access log file to minio
-    localPath: /tmp/milvus_access
-    filename: # Log filename, leave empty to use stdout.
-    maxSize: 64 # Max size for a single file, in MB.
-    rotatedTime: 0 # Max time for single access log file in seconds
-    remotePath: access_log/ # File path in minIO
-    remoteMaxTime: 0 # Max time for log file in minIO, in hours
-=======
     enable: false # Whether to enable the access log feature.
     minioEnable: false # Whether to upload local access log files to MinIO. This parameter can be specified when proxy.accessLog.filename is not empty.
     localPath: /tmp/milvus_access # The local folder path where the access log file is stored. This parameter can be specified when proxy.accessLog.filename is not empty.
@@ -301,7 +286,6 @@
     rotatedTime: 0 # The maximum time interval allowed for rotating a single access log file. Upon reaching the specified time interval, a rotation process is triggered, resulting in the creation of a new access log file and sealing of the previous one. Unit: seconds
     remotePath: access_log/ # The path of the object storage for uploading access log files.
     remoteMaxTime: 0 # The time interval allowed for uploading access log files. If the upload time of a log file exceeds this interval, the file will be deleted. Setting the value to 0 disables this feature.
->>>>>>> 7721a285
     formatters:
       base:
         format: "[$time_now] [ACCESS] <$user_name: $user_addr> $method_name [status: $method_status] [code: $error_code] [sdk: $sdk_version] [msg: $error_msg] [traceID: $trace_id] [timeCost: $time_cost]"
@@ -321,13 +305,8 @@
     port: # high-level restful api
     acceptTypeAllowInt64: true # high-level restful api, whether http client can deal with int64
     enablePprof: true # Whether to enable pprof middleware on the metrics port
-<<<<<<< HEAD
-  ip: # if not specified, use the first unicastable address
-  port: 19530
-=======
   ip:  # TCP/IP address of proxy. If not specified, use the first unicastable address
   port: 19530 # TCP port of proxy
->>>>>>> 7721a285
   internalPort: 19529
   grpc:
     serverMaxSendSize: 268435456 # The maximum size of each RPC request that the proxy can send, unit: byte
@@ -387,13 +366,8 @@
   collectionObserverInterval: 200 # the interval of collection observer
   checkExecutedFlagInterval: 100 # the interval of check executed flag to force to pull dist
   cleanExcludeSegmentInterval: 60 # the time duration of clean pipeline exclude segment which used for filter invalid data, in seconds
-<<<<<<< HEAD
-  ip: # if not specified, use the first unicastable address
-  port: 19531
-=======
   ip:  # TCP/IP address of queryCoord. If not specified, use the first unicastable address
   port: 19531 # TCP port of queryCoord
->>>>>>> 7721a285
   grpc:
     serverMaxSendSize: 536870912 # The maximum size of each RPC request that the queryCoord can send, unit: byte
     serverMaxRecvSize: 268435456 # The maximum size of each RPC request that the queryCoord can receive, unit: byte
@@ -477,13 +451,8 @@
   enableSegmentPrune: false # use partition stats to prune data in search/query on shard delegator
   queryStreamBatchSize: 4194304 # return batch size of stream query
   bloomFilterApplyParallelFactor: 4 # parallel factor when to apply pk to bloom filter, default to 4*CPU_CORE_NUM
-<<<<<<< HEAD
-  ip: # if not specified, use the first unicastable address
-  port: 21123
-=======
   ip:  # TCP/IP address of queryNode. If not specified, use the first unicastable address
   port: 21123 # TCP port of queryNode
->>>>>>> 7721a285
   grpc:
     serverMaxSendSize: 536870912 # The maximum size of each RPC request that the queryNode can send, unit: byte
     serverMaxRecvSize: 268435456 # The maximum size of each RPC request that the queryNode can receive, unit: byte
@@ -504,13 +473,8 @@
     buildParallel: 1
   enableDisk: true # enable index node build disk vector index
   maxDiskUsagePercentage: 95
-<<<<<<< HEAD
-  ip: # if not specified, use the first unicastable address
-  port: 21121
-=======
   ip:  # TCP/IP address of indexNode. If not specified, use the first unicastable address
   port: 21121 # TCP port of indexNode
->>>>>>> 7721a285
   grpc:
     serverMaxSendSize: 536870912 # The maximum size of each RPC request that the indexNode can send, unit: byte
     serverMaxRecvSize: 268435456 # The maximum size of each RPC request that the indexNode can receive, unit: byte
@@ -616,13 +580,8 @@
     clusteringCompactionUsage: 16 # slot usage of clustering compaction job.
     mixCompactionUsage: 8 # slot usage of mix compaction job.
     l0DeleteCompactionUsage: 8 # slot usage of l0 compaction job.
-<<<<<<< HEAD
-  ip: # if not specified, use the first unicastable address
-  port: 13333
-=======
   ip:  # TCP/IP address of dataCoord. If not specified, use the first unicastable address
   port: 13333 # TCP port of dataCoord
->>>>>>> 7721a285
   grpc:
     serverMaxSendSize: 536870912 # The maximum size of each RPC request that the dataCoord can send, unit: byte
     serverMaxRecvSize: 268435456 # The maximum size of each RPC request that the dataCoord can receive, unit: byte
@@ -678,13 +637,8 @@
   clusteringCompaction:
     memoryBufferRatio: 0.1 # The ratio of memory buffer of clustering compaction. Data larger than threshold will be flushed to storage.
     workPoolSize: 8 # worker pool size for one clustering compaction job.
-<<<<<<< HEAD
-  ip: # if not specified, use the first unicastable address
-  port: 21124
-=======
   ip:  # TCP/IP address of dataNode. If not specified, use the first unicastable address
   port: 21124 # TCP port of dataNode
->>>>>>> 7721a285
   grpc:
     serverMaxSendSize: 536870912 # The maximum size of each RPC request that the dataNode can send, unit: byte
     serverMaxRecvSize: 268435456 # The maximum size of each RPC request that the dataNode can receive, unit: byte
@@ -701,13 +655,6 @@
   # It is recommended to use debug level under test and development environments, and info level in production environment.
   level: info
   file:
-<<<<<<< HEAD
-    rootPath: # root dir path to put logs, default "" means no log file will print. please adjust in embedded Milvus: /tmp/milvus/logs
-    maxSize: 300 # MB
-    maxAge: 10 # Maximum time for log retention in day.
-    maxBackups: 20
-  format: text # text or json
-=======
     # Root path to the log files.
     # The default value is set empty, indicating to output log files to standard output (stdout) and standard error (stderr).
     # If this parameter is set to a valid local path, Milvus writes and stores log files in this path.
@@ -717,7 +664,6 @@
     maxAge: 10 # The maximum retention time before a log file is automatically cleared, unit: day. The minimum value is 1.
     maxBackups: 20 # The maximum number of log files to back up, unit: day. The minimum value is 1.
   format: text # Milvus log format. Option: text and JSON
->>>>>>> 7721a285
   stdout: true # Stdout enable or not
 
 grpc:
@@ -744,14 +690,9 @@
   caPemPath: configs/cert/ca.pem
 
 common:
-<<<<<<< HEAD
   enableStreamingService: true
   defaultPartitionName: _default # default partition name for a collection
   defaultIndexName: _default_idx # default index name
-=======
-  defaultPartitionName: _default # Name of the default partition when a collection is created
-  defaultIndexName: _default_idx # Name of the index when it is created with name unspecified
->>>>>>> 7721a285
   entityExpiration: -1 # Entity expiration in seconds, CAUTION -1 means never expire
   indexSliceSize: 16 # Index slice size in MB
   threadCoreCoefficient:
