# Changelog

Please mark all change in change log and use the ticket from JIRA.

# Milvus 0.4.0 (2019-07-28)

## Bug
- MS-411 - Fix metric unittest linking error
- MS-412 - Fix gpu cache logical error
- MS-416 - ExecutionEngineImpl::GpuCache has not return value cause crash
- MS-417 - YAML sequence load disable cause scheduler startup failed
- MS-413 - Create index failed and server exited
- MS-427 - Describe index error after drop index
- MS-432 - Search vectors params nprobe need to check max number
- MS-431 - Search vectors params nprobe: 0/-1, expected result: raise exception
- MS-331 - Crate Table : when table exists, error code is META_FAILED(code=15) rather than ILLEGAL TABLE NAME(code=9))
- MS-430 - Search no result if index created with FLAT
- MS-443 - Create index hang again
- MS-436 - Delete vectors failed if index created with index_type: IVF_FLAT/IVF_SQ8
- MS-449 - Add vectors twice success, once with ids, the other no ids
- MS-450 - server hang after run stop_server.sh
- MS-458 - Keep building index for one file when no gpu resource
- MS-461 - Mysql meta unittest failed
- MS-462 - Run milvus server twices, should display error
- MS-463 - Search timeout
- MS-467 - mysql db test failed
- MS-470 - Drop index success, which table not created
- MS-471 - code coverage run failed
- MS-492 - Drop index failed if index have been created with index_type: FLAT
- MS-493 - Knowhere unittest crash
- MS-453 - GPU search error when nprobe set more than 1024
- MS-510 - unittest out of memory and crashed
- MS-119 - The problem of combining the log files

## Improvement
- MS-327 - Clean code for milvus
- MS-336 - Scheduler interface
- MS-344 - Add TaskTable Test
- MS-345 - Add Node Test
- MS-346 - Add some implementation of scheduler to solve compile error
- MS-348 - Add ResourceFactory Test
- MS-350 - Remove knowhere submodule
- MS-354 - Add task class and interface in scheduler
- MS-355 - Add copy interface in ExcutionEngine
- MS-357 - Add minimum schedule function
- MS-359 - Add cost test in new scheduler
- MS-361 - Add event in resource
- MS-364 - Modify tasktableitem in tasktable
- MS-365 - Use tasktableitemptr instead in event
- MS-366 - Implement TaskTable
- MS-368 - Implement cost.cpp
- MS-371 - Add TaskTableUpdatedEvent
- MS-373 - Add resource test
- MS-374 - Add action definition
- MS-375 - Add Dump implementation for Event
- MS-376 - Add loader and executor enable flag in Resource avoid diskresource execute task
- MS-377 - Improve process thread trigger in ResourceMgr, Scheduler and TaskTable
- MS-378 - Debug and Update normal_test in scheduler unittest
- MS-379 - Add Dump implementation in Resource
- MS-380 - Update resource loader and executor, work util all finished
- MS-383 - Modify condition variable usage in scheduler
- MS-384 - Add global instance of ResourceMgr and Scheduler
- MS-389 - Add clone interface in Task
- MS-390 - Update resource construct function
- MS-391 - Add PushTaskToNeighbourHasExecutor action
- MS-394 - Update scheduler unittest
- MS-400 - Add timestamp record in task state change function
- MS-402 - Add dump implementation for TaskTableItem
- MS-406 - Add table flag for meta
- MS-403 - Add GpuCacheMgr
- MS-404 - Release index after search task done avoid memory increment continues
- MS-405 - Add delete task support
- MS-407 - Reconstruct MetricsCollector
- MS-408 - Add device_id in resource construct function
- MS-409 - Using new scheduler
- MS-413 - Remove thrift dependency
- MS-410 - Add resource config comment
- MS-414 - Add TaskType in Scheduler::Task
- MS-415 - Add command tasktable to dump all tasktables
- MS-418 - Update server_config.template file, set CPU compute only default
- MS-419 - Move index_file_size from IndexParam to TableSchema
- MS-421 - Add TaskLabel in scheduler
- MS-422 - Support DeleteTask in Multi-GpuResource case
- MS-428 - Add PushTaskByDataLocality in scheduler
- MS-440 - Add DumpTaskTables in sdk
- MS-442 - Merge Knowhere
- MS-445 - Rename CopyCompleted to LoadCompleted
- MS-451 - Update server_config.template file, set GPU compute default
- MS-455 - Distribute tasks by minimal cost in scheduler
- MS-460 - Put transport speed as weight when choosing neighbour to execute task
- MS-459 - Add cache for pick function in tasktable
- MS-476 - Improve search performance
- MS-482 - Change search stream transport to unary in grpc
- MS-487 - Define metric type in CreateTable
- MS-488 - Improve code format in scheduler
- MS-495 - cmake: integrated knowhere
- MS-496 - Change the top_k limitation from 1024 to 2048
- MS-502 - Update tasktable_test in scheduler
- MS-504 - Update node_test in scheduler
- MS-505 - Install core unit test and add to coverage
- MS-508 - Update normal_test in scheduler
- MS-511 - Update resource_test in scheduler
- MS-517 - Update resource_mgr_test in scheduler
- MS-518 - Add schedinst_test in scheduler
- MS-519 - Add event_test in scheduler
- MS-520 - Update resource_test in scheduler
- MS-524 - Add some unittest in event_test and resource_test
- MS-525 - Disable parallel reduce in SearchTask
- MS-527 - Update scheduler_test and enable it
- MS-528 - Hide some config used future
<<<<<<< HEAD
- MS-523 - Config file validation
=======
- MS-530 - Add unittest for SearchTask->Load
- MS-531 - Disable next version code
- MS-533 - Update resource_test to cover dump function
>>>>>>> 5286d988

## New Feature
- MS-343 - Implement ResourceMgr
- MS-338 - NewAPI: refine code to support CreateIndex
- MS-339 - NewAPI: refine code to support DropIndex
- MS-340 - NewAPI: implement DescribeIndex

## Task
- MS-297 - disable mysql unit test

# Milvus 0.3.1 (2019-07-10)

## Bug

- MS-148 - Disable cleanup if mode is read only
- MS-149 - Fixed searching only one index file issue in distributed mode
- MS-153 - Fix c_str error when connecting to MySQL
- MS-157 - Fix changelog
- MS-190 - Use env variable to switch mem manager and fix cmake
- MS-217 - Fix SQ8 row count bug
- MS-224 - Return AlreadyExist status in MySQLMetaImpl::CreateTable if table already exists
- MS-232 - Add MySQLMetaImpl::UpdateTableFilesToIndex and set maximum_memory to default if config value = 0
- MS-233 - Remove mem manager log
- MS-230 - Change parameter name: Maximum_memory to insert_buffer_size
- MS-234 - Some case cause background merge thread stop
- MS-235 - Some test cases random fail
- MS-236 - Add MySQLMetaImpl::HasNonIndexFiles
- MS-257 - Update bzip2 download url
- MS-288 - Update compile scripts
- MS-330 - Stability test failed caused by server core dumped
- MS-347 - Build index hangs again
- MS-382 - fix MySQLMetaImpl::CleanUpFilesWithTTL unknown column bug

## Improvement
- MS-156 - Add unittest for merge result functions
- MS-152 - Delete assert in MySQLMetaImpl and change MySQLConnectionPool impl
- MS-204 - Support multi db_path
- MS-206 - Support SQ8 index type
- MS-208 - Add buildinde interface for C++ SDK
- MS-212 - Support Inner product metric type
- MS-241 - Build Faiss with MKL if using Intel CPU; else build with OpenBlas
- MS-242 - Clean up cmake and change MAKE_BUILD_ARGS to be user defined variable
- MS-245 - Improve search result transfer performance
- MS-248 - Support AddVector/SearchVector profiling
- MS-256 - Add more cache config
- MS-260 - Refine log
- MS-249 - Check machine hardware during initialize
- MS-261 - Update faiss version to 1.5.3 and add BUILD_FAISS_WITH_MKL as an option
- MS-266 - Improve topk reduce time by using multi-threads
- MS-275 - Avoid sqlite logic error excetion
- MS-278 - add IndexStatsHelper
- MS-313 - add GRPC
- MS-325 - add grpc status return for C++ sdk and modify some format
- MS-278 - Add IndexStatsHelper
- MS-312 - Set openmp thread number by config
- MS-305 - Add CPU core percent metric
- MS-310 - Add milvus CPU utilization ratio and CPU/GPU temperature metrics
- MS-324 - Show error when there is not enough gpu memory to build index
- MS-328 - Check metric type on server start
- MS-332 - Set grpc and thrift server run concurrently
- MS-352 - Add hybrid index

## New Feature
- MS-180 - Add new mem manager
- MS-195 - Add nlist and use_blas_threshold conf
- MS-137 - Integrate knowhere

## Task

- MS-125 - Create 0.3.1 release branch
- MS-306 - Optimize build efficiency

# Milvus 0.3.0 (2019-06-30)

## Bug
- MS-104 - Fix unittest lcov execution error
- MS-102 - Fix build script file condition error
- MS-80 - Fix server hang issue
- MS-89 - Fix compile failed, libgpufaiss.a link missing
- MS-90 - Fix arch match incorrect on ARM
- MS-99 - Fix compilation bug
- MS-110 - Avoid huge file size

## Improvement
- MS-82 - Update server startup welcome message
- MS-83 - Update vecwise to Milvus
- MS-77 - Performance issue of post-search action
- MS-22 - Enhancement for MemVector size control 
- MS-92 - Unify behavior of debug and release build
- MS-98 - Install all unit test to installation directory
- MS-115 - Change is_startup of metric_config switch from true to on
- MS-122 - Archive criteria config 
- MS-124 - HasTable interface
- MS-126 - Add more error code
- MS-128 - Change default db path

## New Feature

- MS-57 - Implement index load/search pipeline
- MS-56 - Add version information when server is started
- MS-64 - Different table can have different index type
- MS-52 - Return search score
- MS-66 - Support time range query
- MS-68 - Remove rocksdb from third-party
- MS-70 - cmake: remove redundant libs in src
- MS-71 - cmake: fix faiss dependency
- MS-72 - cmake: change prometheus source to git
- MS-73 - cmake: delete civetweb
- MS-65 - Implement GetTableRowCount interface
- MS-45 - Implement DeleteTable interface
- MS-75 - cmake: change faiss version to 1.5.2; add CUDA gencode
- MS-81 - fix faiss ptx issue; change cuda gencode
- MS-84 - cmake: add arrow, jemalloc and jsoncons third party; default build option OFF
- MS-85 - add NetIO metric
- MS-96 - add new query interface for specified files
- MS-97 - Add S3 SDK for MinIO Storage
- MS-105 - Add MySQL
- MS-130 - Add prometheus_test
- MS-144 - Add nprobe config
- MS-147 - Enable IVF
- MS-130 - Add prometheus_test

## Task
- MS-74 - Change README.md in cpp
- MS-88 - Add support for arm architecture

# Milvus 0.2.0 (2019-05-31)

## Bug

- MS-32 - Fix thrift error
- MS-34 - Fix prometheus-cpp thirdparty
- MS-67 - Fix license check bug
- MS-76 - Fix pipeline crash bug
- MS-100 - cmake: fix AWS build issue
- MS-101 - change AWS build type to Release

## Improvement

- MS-20 - Clean Code Part 1

## New Feature

- MS-5 - Implement Auto Archive Feature
- MS-6 - Implement SDK interface part 1
- MS-16 - Implement metrics without prometheus
- MS-21 - Implement SDK interface part 2
- MS-26 - cmake. Add thirdparty packages
- MS-31 - cmake: add prometheus
- MS-33 - cmake: add -j4 to make third party packages build faster
- MS-27 - support gpu config and disable license build config in cmake
- MS-47 - Add query vps metrics
- MS-37 - Add query, cache usage, disk write speed and file data size metrics
- MS-30 - Use faiss v1.5.2
- MS-54 - cmake: Change Thrift third party URL to github.com
- MS-69 - prometheus: add all proposed metrics

## Task

- MS-1 - Add CHANGELOG.md
- MS-4 - Refactor the vecwise_engine code structure
- MS-62 - Search range to all if no date specified<|MERGE_RESOLUTION|>--- conflicted
+++ resolved
@@ -108,13 +108,10 @@
 - MS-525 - Disable parallel reduce in SearchTask
 - MS-527 - Update scheduler_test and enable it
 - MS-528 - Hide some config used future
-<<<<<<< HEAD
-- MS-523 - Config file validation
-=======
 - MS-530 - Add unittest for SearchTask->Load
 - MS-531 - Disable next version code
 - MS-533 - Update resource_test to cover dump function
->>>>>>> 5286d988
+- MS-523 - Config file validation
 
 ## New Feature
 - MS-343 - Implement ResourceMgr
