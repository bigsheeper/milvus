/*******************************************************************************
 * Copyright 上海赜睿信息科技有限公司(Zilliz) - All Rights Reserved
 * Unauthorized copying of this file, via any medium is strictly prohibited.
 * Proprietary and confidential.
 ******************************************************************************/
#pragma once

#include <string>
#include <memory>
#include <map>
#include <vector>

namespace zilliz {
namespace milvus {
namespace engine {

class Env;

static constexpr uint64_t ONE_KB = 1024;
static constexpr uint64_t ONE_MB = ONE_KB*ONE_KB;
static constexpr uint64_t ONE_GB = ONE_KB*ONE_MB;

static const std::string ARCHIVE_CONF_DISK = "disk";
static const std::string ARCHIVE_CONF_DAYS = "days";
static const std::string ARCHIVE_CONF_DEFAULT = "";

struct ArchiveConf {
    using CriteriaT = std::map<std::string, int>;

    ArchiveConf(const std::string& type, const std::string& criterias = ARCHIVE_CONF_DEFAULT);

    const std::string& GetType() const { return type_; }
    const CriteriaT GetCriterias() const { return criterias_; }

    void SetCriterias(const ArchiveConf::CriteriaT& criterial);

private:
    void ParseCritirias(const std::string& type);
    void ParseType(const std::string& criterias);

    std::string type_;
    CriteriaT criterias_;
};

struct DBMetaOptions {
    std::string path;
    std::vector<std::string> slave_paths;
    std::string backend_uri;
    ArchiveConf archive_conf = ArchiveConf("delete");
}; // DBMetaOptions

struct Options {

    typedef enum {
        SINGLE,
        CLUSTER,
        READ_ONLY
    } MODE;

    Options();
    uint16_t  memory_sync_interval = 1;             //unit: second
    uint16_t  merge_trigger_number = 2;
    size_t  index_trigger_size = ONE_GB;            //unit: byte
    DBMetaOptions meta;
    int mode = MODE::SINGLE;
<<<<<<< HEAD
    float maximum_memory = 4 * ONE_GB;
=======

    size_t insert_buffer_size = 4 * ONE_GB;
    bool insert_cache_immediately_ = false;
>>>>>>> 49c86286
}; // Options


} // namespace engine
} // namespace milvus
} // namespace zilliz<|MERGE_RESOLUTION|>--- conflicted
+++ resolved
@@ -63,13 +63,9 @@
     size_t  index_trigger_size = ONE_GB;            //unit: byte
     DBMetaOptions meta;
     int mode = MODE::SINGLE;
-<<<<<<< HEAD
-    float maximum_memory = 4 * ONE_GB;
-=======
 
     size_t insert_buffer_size = 4 * ONE_GB;
     bool insert_cache_immediately_ = false;
->>>>>>> 49c86286
 }; // Options
 
 
