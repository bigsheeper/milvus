// Licensed to the LF AI & Data foundation under one
// or more contributor license agreements. See the NOTICE file
// distributed with this work for additional information
// regarding copyright ownership. The ASF licenses this file
// to you under the Apache License, Version 2.0 (the
// "License"); you may not use this file except in compliance
// with the License. You may obtain a copy of the License at
//
//     http://www.apache.org/licenses/LICENSE-2.0
//
// Unless required by applicable law or agreed to in writing, software
// distributed under the License is distributed on an "AS IS" BASIS,
// WITHOUT WARRANTIES OR CONDITIONS OF ANY KIND, either express or implied.
// See the License for the specific language governing permissions and
// limitations under the License.

#include "ChunkCache.h"
#include <future>
#include <memory>
#include "common/Types.h"

namespace milvus::storage {
std::shared_ptr<ColumnBase>
ChunkCache::Read(const std::string& filepath,
                 const MmapChunkDescriptorPtr& descriptor,
                 const FieldMeta& field_meta,
                 bool mmap_enabled) {
    // use rlock to get future
    {
        std::shared_lock lck(mutex_);
        auto it = columns_.find(filepath);
        if (it != columns_.end()) {
            lck.unlock();
            auto result = it->second.second.get();
            AssertInfo(result, "unexpected null column, file={}", filepath);
            return result;
        }
    }

    // lock for mutation
    std::unique_lock lck(mutex_);
    // double check no-futurn
    auto it = columns_.find(filepath);
    if (it != columns_.end()) {
        lck.unlock();
        auto result = it->second.second.get();
        AssertInfo(result, "unexpected null column, file={}", filepath);
        return result;
    }

    std::promise<std::shared_ptr<ColumnBase>> p;
    std::shared_future<std::shared_ptr<ColumnBase>> f = p.get_future();
    columns_.emplace(filepath, std::make_pair(std::move(p), f));
    lck.unlock();

    // release lock and perform download and decode
    // other thread request same path shall get the future.
<<<<<<< HEAD
    auto field_data = DownloadAndDecodeRemoteFile(cm_.get(), filepath);
    auto column =
        Mmap(field_data->GetFieldData(), descriptor, field_meta, mmap_enabled);

    // set promise value to notify the future
    lck.lock();
=======
    std::unique_ptr<DataCodec> field_data;
    std::shared_ptr<ColumnBase> column;
    bool allocate_success = false;
    ErrorCode err_code = Success;
    std::string err_msg = "";
    try {
        field_data = DownloadAndDecodeRemoteFile(cm_.get(), filepath);
        column = Mmap(field_data->GetFieldData(), descriptor);
        allocate_success = true;
    } catch (const SegcoreError& e) {
        err_code = e.get_error_code();
        err_msg = fmt::format("failed to read for chunkCache, seg_core_err:{}",
                              e.what());
    }
    std::unique_lock mmap_lck(mutex_);
>>>>>>> cf242f9e
    it = columns_.find(filepath);
    if (it != columns_.end()) {
        // check pair exists then set value
        it->second.first.set_value(column);
        if (allocate_success) {
            AssertInfo(column, "unexpected null column, file={}", filepath);
        }
    } else {
        PanicInfo(UnexpectedError,
                  "Wrong code, the thread to download for cache should get the "
                  "target entry");
    }
    if (err_code != Success) {
        columns_.erase(filepath);
        throw SegcoreError(err_code, err_msg);
    }
    return column;
}

void
ChunkCache::Remove(const std::string& filepath) {
    std::unique_lock lck(mutex_);
    columns_.erase(filepath);
}

void
ChunkCache::Prefetch(const std::string& filepath) {
    std::shared_lock lck(mutex_);
    auto it = columns_.find(filepath);
    if (it == columns_.end()) {
        return;
    }

    auto column = it->second.second.get();
    auto ok = madvise(
        reinterpret_cast<void*>(const_cast<char*>(column->MmappedData())),
        column->ByteSize(),
        read_ahead_policy_);
    if (ok != 0) {
        LOG_WARN(
            "failed to madvise to the data file {}, addr {}, size {}, err: {}",
            filepath,
            column->MmappedData(),
            column->ByteSize(),
            strerror(errno));
    }
}

std::shared_ptr<ColumnBase>
ChunkCache::Mmap(const FieldDataPtr& field_data,
                 const MmapChunkDescriptorPtr& descriptor,
                 const FieldMeta& field_meta,
                 bool mmap_enabled) {
    auto dim = field_data->get_dim();
    auto data_type = field_data->get_data_type();

    auto data_size = field_data->Size();

    std::shared_ptr<ColumnBase> column{};

    if (IsSparseFloatVectorDataType(data_type)) {
        std::vector<uint64_t> indices{};
        uint64_t offset = 0;
        for (auto i = 0; i < field_data->get_num_rows(); ++i) {
            indices.push_back(offset);
            offset += field_data->DataSize(i);
        }
        std::shared_ptr<SparseFloatColumn> sparse_column;
        if (mmap_enabled) {
            sparse_column = std::make_shared<SparseFloatColumn>(
                data_size, dim, data_type, mcm_, descriptor);
        } else {
            sparse_column = std::make_shared<SparseFloatColumn>(field_meta);
        }
        sparse_column->Seal(std::move(indices));
        column = std::move(sparse_column);
    } else if (IsVariableDataType(data_type)) {
        AssertInfo(
            false, "TODO: unimplemented for variable data type: {}", data_type);
    } else {
        if (mmap_enabled) {
            column = std::make_shared<Column>(data_size,
                                              dim,
                                              data_type,
                                              mcm_,
                                              descriptor,
                                              field_data->IsNullable());
        } else {
            column = std::make_shared<Column>(field_data->get_num_rows(),
                                              field_meta);
        }
    }
    column->AppendBatch(field_data);
    return column;
}
}  // namespace milvus::storage<|MERGE_RESOLUTION|>--- conflicted
+++ resolved
@@ -55,14 +55,6 @@
 
     // release lock and perform download and decode
     // other thread request same path shall get the future.
-<<<<<<< HEAD
-    auto field_data = DownloadAndDecodeRemoteFile(cm_.get(), filepath);
-    auto column =
-        Mmap(field_data->GetFieldData(), descriptor, field_meta, mmap_enabled);
-
-    // set promise value to notify the future
-    lck.lock();
-=======
     std::unique_ptr<DataCodec> field_data;
     std::shared_ptr<ColumnBase> column;
     bool allocate_success = false;
@@ -70,7 +62,8 @@
     std::string err_msg = "";
     try {
         field_data = DownloadAndDecodeRemoteFile(cm_.get(), filepath);
-        column = Mmap(field_data->GetFieldData(), descriptor);
+        auto column =
+            Mmap(field_data->GetFieldData(), descriptor, field_meta, mmap_enabled);
         allocate_success = true;
     } catch (const SegcoreError& e) {
         err_code = e.get_error_code();
@@ -78,7 +71,6 @@
                               e.what());
     }
     std::unique_lock mmap_lck(mutex_);
->>>>>>> cf242f9e
     it = columns_.find(filepath);
     if (it != columns_.end()) {
         // check pair exists then set value
