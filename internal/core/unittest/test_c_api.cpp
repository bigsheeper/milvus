--- conflicted
+++ resolved
@@ -845,21 +845,9 @@
     }
 
     // 1. reduce
-<<<<<<< HEAD
     CSearchResultDataBlobs cSearchResultData;
     status = ReduceSearchResultsAndFillData(&cSearchResultData, plan, results.data(), results.size(), slice_nqs.data(),
                                             slice_topKs.data(), slice_nqs.size());
-=======
-    status = ReduceSearchResultsAndFillData(plan, results.data(), results.size(), slice_nqs.data(), slice_topKs.data(),
-                                            slice_nqs.size());
-    assert(status.error_code == Success);
-
-    // 2. marshal
-    CSearchResultDataBlobs cSearchResultData;
-
-    status = Marshal(&cSearchResultData, results.data(), plan, results.size(), slice_nqs.data(), slice_topKs.data(),
-                     slice_nqs.size());
->>>>>>> 5a4eb55a
     assert(status.error_code == Success);
 
     auto search_result_data_blobs = reinterpret_cast<milvus::segcore::SearchResultDataBlobs*>(cSearchResultData);
