--- conflicted
+++ resolved
@@ -177,11 +177,7 @@
 	return cnt
 }
 
-<<<<<<< HEAD
-func newCompactionPlanHandler(cluster Cluster, sessions SessionManager, cm ChannelManager, meta CompactionMeta, allocator allocator, analyzeScheduler TaskScheduler, handler Handler,
-=======
 func newCompactionPlanHandler(cluster Cluster, sessions SessionManager, cm ChannelManager, meta CompactionMeta, allocator allocator.Allocator, analyzeScheduler *taskScheduler, handler Handler,
->>>>>>> 570a8879
 ) *compactionPlanHandler {
 	return &compactionPlanHandler{
 		queueTasks:       make(map[int64]CompactionTask),
