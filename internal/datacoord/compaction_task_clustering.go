// Licensed to the LF AI & Data foundation under one
// or more contributor license agreements. See the NOTICE file
// distributed with this work for additional information
// regarding copyright ownership. The ASF licenses this file
// to you under the Apache License, Version 2.0 (the
// "License"); you may not use this file except in compliance
// with the License. You may obtain a copy of the License at
//
//     http://www.apache.org/licenses/LICENSE-2.0
//
// Unless required by applicable law or agreed to in writing, software
// distributed under the License is distributed on an "AS IS" BASIS,
// WITHOUT WARRANTIES OR CONDITIONS OF ANY KIND, either express or implied.
// See the License for the specific language governing permissions and
// limitations under the License.

package datacoord

import (
	"context"
	"fmt"
	"path"
	"time"

	"github.com/cockroachdb/errors"
	"github.com/samber/lo"
	"go.opentelemetry.io/otel/trace"
	"go.uber.org/zap"

	"github.com/milvus-io/milvus-proto/go-api/v2/commonpb"
	"github.com/milvus-io/milvus/internal/datacoord/allocator"
	"github.com/milvus-io/milvus/internal/proto/datapb"
	"github.com/milvus-io/milvus/internal/proto/indexpb"
	"github.com/milvus-io/milvus/pkg/common"
	"github.com/milvus-io/milvus/pkg/log"
	"github.com/milvus-io/milvus/pkg/metrics"
	"github.com/milvus-io/milvus/pkg/util/merr"
	"github.com/milvus-io/milvus/pkg/util/metautil"
	"github.com/milvus-io/milvus/pkg/util/typeutil"
)

var _ CompactionTask = (*clusteringCompactionTask)(nil)

type clusteringCompactionTask struct {
	*datapb.CompactionTask
	plan   *datapb.CompactionPlan
	result *datapb.CompactionPlanResult

	span             trace.Span
	allocator        allocator.Allocator
	meta             CompactionMeta
	sessions         SessionManager
	handler          Handler
	analyzeScheduler TaskScheduler

	maxRetryTimes int32
}

<<<<<<< HEAD
func newClusteringCompactionTask(t *datapb.CompactionTask, allocator allocator, meta CompactionMeta, session SessionManager, handler Handler, analyzeScheduler TaskScheduler) *clusteringCompactionTask {
=======
func newClusteringCompactionTask(t *datapb.CompactionTask, allocator allocator.Allocator, meta CompactionMeta, session SessionManager, handler Handler, analyzeScheduler *taskScheduler) *clusteringCompactionTask {
>>>>>>> 570a8879
	return &clusteringCompactionTask{
		CompactionTask:   t,
		allocator:        allocator,
		meta:             meta,
		sessions:         session,
		handler:          handler,
		analyzeScheduler: analyzeScheduler,
		maxRetryTimes:    3,
	}
}

func (t *clusteringCompactionTask) Process() bool {
	log := log.With(zap.Int64("triggerID", t.GetTriggerID()), zap.Int64("PlanID", t.GetPlanID()), zap.Int64("collectionID", t.GetCollectionID()))
	lastState := t.GetState().String()
	err := t.retryableProcess()
	if err != nil {
		log.Warn("fail in process task", zap.Error(err))
		if merr.IsRetryableErr(err) && t.RetryTimes < t.maxRetryTimes {
			// retry in next Process
			err = t.updateAndSaveTaskMeta(setRetryTimes(t.RetryTimes + 1))
		} else {
			log.Error("task fail with unretryable reason or meet max retry times", zap.Error(err))
			err = t.updateAndSaveTaskMeta(setState(datapb.CompactionTaskState_failed), setFailReason(err.Error()))
		}
		if err != nil {
			log.Warn("Failed to updateAndSaveTaskMeta", zap.Error(err))
		}
	}
	// task state update, refresh retry times count
	currentState := t.State.String()
	if currentState != lastState {
		ts := time.Now().Unix()
		lastStateDuration := ts - t.GetLastStateStartTime()
		log.Info("clustering compaction task state changed", zap.String("lastState", lastState), zap.String("currentState", currentState), zap.Int64("elapse seconds", lastStateDuration))
		metrics.DataCoordCompactionLatency.
			WithLabelValues(fmt.Sprint(typeutil.IsVectorType(t.GetClusteringKeyField().DataType)), fmt.Sprint(t.CollectionID), t.Channel, datapb.CompactionType_ClusteringCompaction.String(), lastState).
			Observe(float64(lastStateDuration * 1000))
		updateOps := []compactionTaskOpt{setRetryTimes(0), setLastStateStartTime(ts)}

		if t.State == datapb.CompactionTaskState_completed || t.State == datapb.CompactionTaskState_cleaned {
			updateOps = append(updateOps, setEndTime(ts))
			elapse := ts - t.StartTime
			log.Info("clustering compaction task total elapse", zap.Int64("elapse seconds", elapse))
			metrics.DataCoordCompactionLatency.
				WithLabelValues(fmt.Sprint(typeutil.IsVectorType(t.GetClusteringKeyField().DataType)), fmt.Sprint(t.CollectionID), t.Channel, datapb.CompactionType_ClusteringCompaction.String(), "total").
				Observe(float64(elapse * 1000))
		}
		err = t.updateAndSaveTaskMeta(updateOps...)
		if err != nil {
			log.Warn("Failed to updateAndSaveTaskMeta", zap.Error(err))
		}
	}
	log.Debug("process clustering task", zap.String("lastState", lastState), zap.String("currentState", currentState))
	return t.State == datapb.CompactionTaskState_completed || t.State == datapb.CompactionTaskState_cleaned
}

// retryableProcess process task's state transfer, return error if not work as expected
// the outer Process will set state and retry times according to the error type(retryable or not-retryable)
func (t *clusteringCompactionTask) retryableProcess() error {
	if t.State == datapb.CompactionTaskState_completed || t.State == datapb.CompactionTaskState_cleaned {
		return nil
	}

	coll, err := t.handler.GetCollection(context.Background(), t.GetCollectionID())
	if err != nil {
		// retryable
		log.Warn("fail to get collection", zap.Int64("collectionID", t.GetCollectionID()), zap.Error(err))
		return merr.WrapErrClusteringCompactionGetCollectionFail(t.GetCollectionID(), err)
	}
	if coll == nil {
		// not-retryable fail fast if collection is dropped
		log.Warn("collection not found, it may be dropped, stop clustering compaction task", zap.Int64("collectionID", t.GetCollectionID()))
		return merr.WrapErrCollectionNotFound(t.GetCollectionID())
	}

	switch t.State {
	case datapb.CompactionTaskState_pipelining:
		return t.processPipelining()
	case datapb.CompactionTaskState_executing:
		return t.processExecuting()
	case datapb.CompactionTaskState_analyzing:
		return t.processAnalyzing()
	case datapb.CompactionTaskState_meta_saved:
		return t.processMetaSaved()
	case datapb.CompactionTaskState_indexing:
		return t.processIndexing()
	case datapb.CompactionTaskState_timeout:
		return t.processFailedOrTimeout()
	case datapb.CompactionTaskState_failed:
		return t.processFailedOrTimeout()
	}
	return nil
}

func (t *clusteringCompactionTask) BuildCompactionRequest() (*datapb.CompactionPlan, error) {
	beginLogID, _, err := t.allocator.AllocN(1)
	if err != nil {
		return nil, err
	}
	plan := &datapb.CompactionPlan{
		PlanID:             t.GetPlanID(),
		StartTime:          t.GetStartTime(),
		TimeoutInSeconds:   t.GetTimeoutInSeconds(),
		Type:               t.GetType(),
		Channel:            t.GetChannel(),
		CollectionTtl:      t.GetCollectionTtl(),
		TotalRows:          t.GetTotalRows(),
		Schema:             t.GetSchema(),
		ClusteringKeyField: t.GetClusteringKeyField().GetFieldID(),
		MaxSegmentRows:     t.GetMaxSegmentRows(),
		PreferSegmentRows:  t.GetPreferSegmentRows(),
		AnalyzeResultPath:  path.Join(t.meta.(*meta).chunkManager.RootPath(), common.AnalyzeStatsPath, metautil.JoinIDPath(t.AnalyzeTaskID, t.AnalyzeVersion)),
		AnalyzeSegmentIds:  t.GetInputSegments(),
		BeginLogID:         beginLogID,
		PreAllocatedSegments: &datapb.IDRange{
			Begin: t.GetResultSegments()[0],
			End:   t.GetResultSegments()[1],
		},
		SlotUsage: Params.DataCoordCfg.ClusteringCompactionSlotUsage.GetAsInt64(),
	}
	log := log.With(zap.Int64("taskID", t.GetTriggerID()), zap.Int64("planID", plan.GetPlanID()))

	for _, segID := range t.GetInputSegments() {
		segInfo := t.meta.GetHealthySegment(segID)
		if segInfo == nil {
			return nil, merr.WrapErrSegmentNotFound(segID)
		}
		plan.SegmentBinlogs = append(plan.SegmentBinlogs, &datapb.CompactionSegmentBinlogs{
			SegmentID:           segID,
			CollectionID:        segInfo.GetCollectionID(),
			PartitionID:         segInfo.GetPartitionID(),
			Level:               segInfo.GetLevel(),
			InsertChannel:       segInfo.GetInsertChannel(),
			FieldBinlogs:        segInfo.GetBinlogs(),
			Field2StatslogPaths: segInfo.GetStatslogs(),
			Deltalogs:           segInfo.GetDeltalogs(),
		})
	}
	log.Info("Compaction handler build clustering compaction plan")
	return plan, nil
}

func (t *clusteringCompactionTask) processPipelining() error {
	log := log.With(zap.Int64("triggerID", t.TriggerID), zap.Int64("collectionID", t.GetCollectionID()), zap.Int64("planID", t.GetPlanID()))
	if t.NeedReAssignNodeID() {
		log.Debug("wait for the node to be assigned before proceeding with the subsequent steps")
		return nil
	}
	var operators []UpdateOperator
	for _, segID := range t.InputSegments {
		operators = append(operators, UpdateSegmentLevelOperator(segID, datapb.SegmentLevel_L2))
	}
	err := t.meta.UpdateSegmentsInfo(operators...)
	if err != nil {
		log.Warn("fail to set segment level to L2", zap.Error(err))
		return merr.WrapErrClusteringCompactionMetaError("UpdateSegmentsInfo before compaction executing", err)
	}

	if typeutil.IsVectorType(t.GetClusteringKeyField().DataType) {
		err := t.doAnalyze()
		if err != nil {
			log.Warn("fail to submit analyze task", zap.Error(err))
			return merr.WrapErrClusteringCompactionSubmitTaskFail("analyze", err)
		}
	} else {
		err := t.doCompact()
		if err != nil {
			log.Warn("fail to submit compaction task", zap.Error(err))
			return merr.WrapErrClusteringCompactionSubmitTaskFail("compact", err)
		}
	}
	return nil
}

func (t *clusteringCompactionTask) processExecuting() error {
	log := log.With(zap.Int64("planID", t.GetPlanID()), zap.String("type", t.GetType().String()))
	result, err := t.sessions.GetCompactionPlanResult(t.GetNodeID(), t.GetPlanID())
	if err != nil || result == nil {
		if errors.Is(err, merr.ErrNodeNotFound) {
			log.Warn("GetCompactionPlanResult fail", zap.Error(err))
			// setNodeID(NullNodeID) to trigger reassign node ID
			return t.updateAndSaveTaskMeta(setState(datapb.CompactionTaskState_pipelining), setNodeID(NullNodeID))
		}
		return err
	}
	log.Info("compaction result", zap.Any("result", result.String()))
	switch result.GetState() {
	case datapb.CompactionTaskState_completed:
		t.result = result
		result := t.result
		if len(result.GetSegments()) == 0 {
			log.Warn("illegal compaction results, this should not happen")
			return merr.WrapErrCompactionResult("compaction result is empty")
		}

		resultSegmentIDs := lo.Map(result.Segments, func(segment *datapb.CompactionSegment, _ int) int64 {
			return segment.GetSegmentID()
		})

		_, metricMutation, err := t.meta.CompleteCompactionMutation(t.CompactionTask, t.result)
		if err != nil {
			return err
		}
		metricMutation.commit()
		err = t.updateAndSaveTaskMeta(setState(datapb.CompactionTaskState_meta_saved), setResultSegments(resultSegmentIDs))
		if err != nil {
			return err
		}
		return t.processMetaSaved()
	case datapb.CompactionTaskState_executing:
		if t.checkTimeout() {
			err := t.updateAndSaveTaskMeta(setState(datapb.CompactionTaskState_timeout))
			if err == nil {
				return t.processFailedOrTimeout()
			} else {
				return err
			}
		}
		return nil
	case datapb.CompactionTaskState_failed:
		return t.updateAndSaveTaskMeta(setState(datapb.CompactionTaskState_failed))
	default:
		log.Error("not support compaction task state", zap.String("state", result.GetState().String()))
		return t.updateAndSaveTaskMeta(setState(datapb.CompactionTaskState_failed))
	}
}

func (t *clusteringCompactionTask) processMetaSaved() error {
	return t.updateAndSaveTaskMeta(setState(datapb.CompactionTaskState_indexing))
}

func (t *clusteringCompactionTask) processIndexing() error {
	// wait for segment indexed
	collectionIndexes := t.meta.GetIndexMeta().GetIndexesForCollection(t.GetCollectionID(), "")
	if len(collectionIndexes) == 0 {
		log.Debug("the collection has no index, no need to do indexing")
		return t.completeTask()
	}
	indexed := func() bool {
		for _, collectionIndex := range collectionIndexes {
			for _, segmentID := range t.ResultSegments {
				segmentIndexState := t.meta.GetIndexMeta().GetSegmentIndexState(t.GetCollectionID(), segmentID, collectionIndex.IndexID)
				log.Debug("segment index state", zap.String("segment", segmentIndexState.String()))
				if segmentIndexState.GetState() != commonpb.IndexState_Finished {
					return false
				}
			}
		}
		return true
	}()
	log.Debug("check compaction result segments index states", zap.Bool("indexed", indexed), zap.Int64("planID", t.GetPlanID()), zap.Int64s("segments", t.ResultSegments))
	if indexed {
		return t.completeTask()
	}
	return nil
}

// indexed is the final state of a clustering compaction task
// one task should only run this once
func (t *clusteringCompactionTask) completeTask() error {
	err := t.meta.GetPartitionStatsMeta().SavePartitionStatsInfo(&datapb.PartitionStatsInfo{
		CollectionID: t.GetCollectionID(),
		PartitionID:  t.GetPartitionID(),
		VChannel:     t.GetChannel(),
		Version:      t.GetPlanID(),
		SegmentIDs:   t.GetResultSegments(),
		CommitTime:   time.Now().Unix(),
	})
	if err != nil {
		return merr.WrapErrClusteringCompactionMetaError("SavePartitionStatsInfo", err)
	}

	var operators []UpdateOperator
	for _, segID := range t.GetResultSegments() {
		operators = append(operators, UpdateSegmentPartitionStatsVersionOperator(segID, t.GetPlanID()))
	}
	err = t.meta.UpdateSegmentsInfo(operators...)
	if err != nil {
		return merr.WrapErrClusteringCompactionMetaError("UpdateSegmentPartitionStatsVersion", err)
	}

	err = t.meta.GetPartitionStatsMeta().SaveCurrentPartitionStatsVersion(t.GetCollectionID(), t.GetPartitionID(), t.GetChannel(), t.GetPlanID())
	if err != nil {
		return merr.WrapErrClusteringCompactionMetaError("SaveCurrentPartitionStatsVersion", err)
	}
	return t.updateAndSaveTaskMeta(setState(datapb.CompactionTaskState_completed))
}

func (t *clusteringCompactionTask) processAnalyzing() error {
	analyzeTask := t.meta.GetAnalyzeMeta().GetTask(t.GetAnalyzeTaskID())
	if analyzeTask == nil {
		log.Warn("analyzeTask not found", zap.Int64("id", t.GetAnalyzeTaskID()))
		return merr.WrapErrAnalyzeTaskNotFound(t.GetAnalyzeTaskID()) // retryable
	}
	log.Info("check analyze task state", zap.Int64("id", t.GetAnalyzeTaskID()), zap.Int64("version", analyzeTask.GetVersion()), zap.String("state", analyzeTask.State.String()))
	switch analyzeTask.State {
	case indexpb.JobState_JobStateFinished:
		if analyzeTask.GetCentroidsFile() == "" {
			// not retryable, fake finished vector clustering is not supported in opensource
			return merr.WrapErrClusteringCompactionNotSupportVector()
		} else {
			t.AnalyzeVersion = analyzeTask.GetVersion()
			return t.doCompact()
		}
	case indexpb.JobState_JobStateFailed:
		log.Warn("analyze task fail", zap.Int64("analyzeID", t.GetAnalyzeTaskID()))
		return errors.New(analyzeTask.FailReason)
	default:
	}
	return nil
}

func (t *clusteringCompactionTask) resetSegmentCompacting() {
	t.meta.SetSegmentsCompacting(t.GetInputSegments(), false)
}

func (t *clusteringCompactionTask) processFailedOrTimeout() error {
	log.Info("clean task", zap.Int64("triggerID", t.GetTriggerID()), zap.Int64("planID", t.GetPlanID()), zap.String("state", t.GetState().String()))
	// revert segments meta
	var operators []UpdateOperator
	// revert level of input segments
	// L1 : L1 ->(processPipelining)-> L2 ->(processFailedOrTimeout)-> L1
	// L2 : L2 ->(processPipelining)-> L2 ->(processFailedOrTimeout)-> L2
	for _, segID := range t.InputSegments {
		operators = append(operators, RevertSegmentLevelOperator(segID))
	}
	// if result segments are generated but task fail in the other steps, mark them as L1 segments without partitions stats
	for _, segID := range t.ResultSegments {
		operators = append(operators, UpdateSegmentLevelOperator(segID, datapb.SegmentLevel_L1))
		operators = append(operators, UpdateSegmentPartitionStatsVersionOperator(segID, 0))
	}
	err := t.meta.UpdateSegmentsInfo(operators...)
	if err != nil {
		log.Warn("UpdateSegmentsInfo fail", zap.Error(err))
		return merr.WrapErrClusteringCompactionMetaError("UpdateSegmentsInfo", err)
	}
	t.resetSegmentCompacting()

	// drop partition stats if uploaded
	partitionStatsInfo := &datapb.PartitionStatsInfo{
		CollectionID: t.GetCollectionID(),
		PartitionID:  t.GetPartitionID(),
		VChannel:     t.GetChannel(),
		Version:      t.GetPlanID(),
		SegmentIDs:   t.GetResultSegments(),
	}
	err = t.meta.CleanPartitionStatsInfo(partitionStatsInfo)
	if err != nil {
		log.Warn("gcPartitionStatsInfo fail", zap.Error(err))
	}

	return t.updateAndSaveTaskMeta(setState(datapb.CompactionTaskState_cleaned))
}

func (t *clusteringCompactionTask) doAnalyze() error {
	analyzeTask := &indexpb.AnalyzeTask{
		CollectionID: t.GetCollectionID(),
		PartitionID:  t.GetPartitionID(),
		FieldID:      t.GetClusteringKeyField().FieldID,
		FieldName:    t.GetClusteringKeyField().Name,
		FieldType:    t.GetClusteringKeyField().DataType,
		SegmentIDs:   t.GetInputSegments(),
		TaskID:       t.GetAnalyzeTaskID(),
		State:        indexpb.JobState_JobStateInit,
	}
	err := t.meta.GetAnalyzeMeta().AddAnalyzeTask(analyzeTask)
	if err != nil {
		log.Warn("failed to create analyze task", zap.Int64("planID", t.GetPlanID()), zap.Error(err))
		return err
	}

	t.analyzeScheduler.Submit(newAnalyzeTask(t.GetAnalyzeTaskID()))

	log.Info("submit analyze task", zap.Int64("planID", t.GetPlanID()), zap.Int64("triggerID", t.GetTriggerID()), zap.Int64("collectionID", t.GetCollectionID()), zap.Int64("id", t.GetAnalyzeTaskID()))
	return t.updateAndSaveTaskMeta(setState(datapb.CompactionTaskState_analyzing))
}

func (t *clusteringCompactionTask) doCompact() error {
	log := log.With(zap.Int64("planID", t.GetPlanID()), zap.String("type", t.GetType().String()))
	if t.NeedReAssignNodeID() {
		log.RatedWarn(10, "not assign nodeID")
		return nil
	}
	log = log.With(zap.Int64("nodeID", t.GetNodeID()))

	// todo refine this logic: GetCompactionPlanResult return a fail result when this is no compaction in datanode which is weird
	// check whether the compaction plan is already submitted considering
	// datacoord may crash between call sessions.Compaction and updateTaskState to executing
	// result, err := t.sessions.GetCompactionPlanResult(t.GetNodeID(), t.GetPlanID())
	// if err != nil {
	//	if errors.Is(err, merr.ErrNodeNotFound) {
	//		log.Warn("GetCompactionPlanResult fail", zap.Error(err))
	//		// setNodeID(NullNodeID) to trigger reassign node ID
	//		t.updateAndSaveTaskMeta(setState(datapb.CompactionTaskState_pipelining), setNodeID(NullNodeID))
	//		return nil
	//	}
	//	return merr.WrapErrGetCompactionPlanResultFail(err)
	// }
	// if result != nil {
	//	log.Info("compaction already submitted")
	//	t.updateAndSaveTaskMeta(setState(datapb.CompactionTaskState_executing))
	//	return nil
	// }

	var err error
	t.plan, err = t.BuildCompactionRequest()
	if err != nil {
		log.Warn("Failed to BuildCompactionRequest", zap.Error(err))
		return err
	}
	err = t.sessions.Compaction(context.Background(), t.GetNodeID(), t.GetPlan())
	if err != nil {
		if errors.Is(err, merr.ErrDataNodeSlotExhausted) {
			log.Warn("fail to notify compaction tasks to DataNode because the node slots exhausted")
			return t.updateAndSaveTaskMeta(setNodeID(NullNodeID))
		}
		log.Warn("Failed to notify compaction tasks to DataNode", zap.Error(err))
		return t.updateAndSaveTaskMeta(setState(datapb.CompactionTaskState_pipelining), setNodeID(NullNodeID))
	}
	return t.updateAndSaveTaskMeta(setState(datapb.CompactionTaskState_executing))
}

func (t *clusteringCompactionTask) ShadowClone(opts ...compactionTaskOpt) *datapb.CompactionTask {
	taskClone := &datapb.CompactionTask{
		PlanID:             t.GetPlanID(),
		TriggerID:          t.GetTriggerID(),
		State:              t.GetState(),
		StartTime:          t.GetStartTime(),
		EndTime:            t.GetEndTime(),
		TimeoutInSeconds:   t.GetTimeoutInSeconds(),
		Type:               t.GetType(),
		CollectionTtl:      t.CollectionTtl,
		CollectionID:       t.GetCollectionID(),
		PartitionID:        t.GetPartitionID(),
		Channel:            t.GetChannel(),
		InputSegments:      t.GetInputSegments(),
		ResultSegments:     t.GetResultSegments(),
		TotalRows:          t.TotalRows,
		Schema:             t.Schema,
		NodeID:             t.GetNodeID(),
		FailReason:         t.GetFailReason(),
		RetryTimes:         t.GetRetryTimes(),
		Pos:                t.GetPos(),
		ClusteringKeyField: t.GetClusteringKeyField(),
		MaxSegmentRows:     t.GetMaxSegmentRows(),
		PreferSegmentRows:  t.GetPreferSegmentRows(),
		AnalyzeTaskID:      t.GetAnalyzeTaskID(),
		AnalyzeVersion:     t.GetAnalyzeVersion(),
		LastStateStartTime: t.GetLastStateStartTime(),
	}
	for _, opt := range opts {
		opt(taskClone)
	}
	return taskClone
}

func (t *clusteringCompactionTask) updateAndSaveTaskMeta(opts ...compactionTaskOpt) error {
	task := t.ShadowClone(opts...)
	err := t.saveTaskMeta(task)
	if err != nil {
		log.Warn("Failed to saveTaskMeta", zap.Error(err))
		return merr.WrapErrClusteringCompactionMetaError("updateAndSaveTaskMeta", err) // retryable
	}
	t.CompactionTask = task
	return nil
}

func (t *clusteringCompactionTask) checkTimeout() bool {
	if t.GetTimeoutInSeconds() > 0 {
		diff := time.Since(time.Unix(t.GetStartTime(), 0)).Seconds()
		if diff > float64(t.GetTimeoutInSeconds()) {
			log.Warn("compaction timeout",
				zap.Int32("timeout in seconds", t.GetTimeoutInSeconds()),
				zap.Int64("startTime", t.GetStartTime()),
			)
			return true
		}
	}
	return false
}

func (t *clusteringCompactionTask) saveTaskMeta(task *datapb.CompactionTask) error {
	return t.meta.SaveCompactionTask(task)
}

func (t *clusteringCompactionTask) SaveTaskMeta() error {
	return t.saveTaskMeta(t.CompactionTask)
}

func (t *clusteringCompactionTask) GetPlan() *datapb.CompactionPlan {
	return t.plan
}

func (t *clusteringCompactionTask) GetResult() *datapb.CompactionPlanResult {
	return t.result
}

func (t *clusteringCompactionTask) GetSpan() trace.Span {
	return t.span
}

func (t *clusteringCompactionTask) EndSpan() {
	if t.span != nil {
		t.span.End()
	}
}

func (t *clusteringCompactionTask) SetResult(result *datapb.CompactionPlanResult) {
	t.result = result
}

func (t *clusteringCompactionTask) SetSpan(span trace.Span) {
	t.span = span
}

func (t *clusteringCompactionTask) SetPlan(plan *datapb.CompactionPlan) {
	t.plan = plan
}

func (t *clusteringCompactionTask) SetTask(ct *datapb.CompactionTask) {
	t.CompactionTask = ct
}

func (t *clusteringCompactionTask) SetNodeID(id UniqueID) error {
	return t.updateAndSaveTaskMeta(setNodeID(id))
}

func (t *clusteringCompactionTask) GetLabel() string {
	return fmt.Sprintf("%d-%s", t.PartitionID, t.GetChannel())
}

func (t *clusteringCompactionTask) NeedReAssignNodeID() bool {
	return t.GetState() == datapb.CompactionTaskState_pipelining && (t.GetNodeID() == 0 || t.GetNodeID() == NullNodeID)
}

func (t *clusteringCompactionTask) CleanLogPath() {
	if t.plan.GetSegmentBinlogs() != nil {
		for _, binlogs := range t.plan.GetSegmentBinlogs() {
			binlogs.FieldBinlogs = nil
			binlogs.Field2StatslogPaths = nil
			binlogs.Deltalogs = nil
		}
	}
	if t.result.GetSegments() != nil {
		for _, segment := range t.result.GetSegments() {
			segment.InsertLogs = nil
			segment.Deltalogs = nil
			segment.Field2StatslogPaths = nil
		}
	}
}<|MERGE_RESOLUTION|>--- conflicted
+++ resolved
@@ -56,11 +56,7 @@
 	maxRetryTimes int32
 }
 
-<<<<<<< HEAD
-func newClusteringCompactionTask(t *datapb.CompactionTask, allocator allocator, meta CompactionMeta, session SessionManager, handler Handler, analyzeScheduler TaskScheduler) *clusteringCompactionTask {
-=======
 func newClusteringCompactionTask(t *datapb.CompactionTask, allocator allocator.Allocator, meta CompactionMeta, session SessionManager, handler Handler, analyzeScheduler *taskScheduler) *clusteringCompactionTask {
->>>>>>> 570a8879
 	return &clusteringCompactionTask{
 		CompactionTask:   t,
 		allocator:        allocator,
