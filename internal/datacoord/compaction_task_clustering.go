// Licensed to the LF AI & Data foundation under one
// or more contributor license agreements. See the NOTICE file
// distributed with this work for additional information
// regarding copyright ownership. The ASF licenses this file
// to you under the Apache License, Version 2.0 (the
// "License"); you may not use this file except in compliance
// with the License. You may obtain a copy of the License at
//
//     http://www.apache.org/licenses/LICENSE-2.0
//
// Unless required by applicable law or agreed to in writing, software
// distributed under the License is distributed on an "AS IS" BASIS,
// WITHOUT WARRANTIES OR CONDITIONS OF ANY KIND, either express or implied.
// See the License for the specific language governing permissions and
// limitations under the License.

package datacoord

import (
	"context"
	"fmt"
	"path"
	"time"

	"github.com/cockroachdb/errors"
	"github.com/samber/lo"
	"go.opentelemetry.io/otel/trace"
	"go.uber.org/zap"

	"github.com/milvus-io/milvus-proto/go-api/v2/commonpb"
	"github.com/milvus-io/milvus/internal/proto/datapb"
	"github.com/milvus-io/milvus/internal/proto/indexpb"
	"github.com/milvus-io/milvus/pkg/common"
	"github.com/milvus-io/milvus/pkg/log"
	"github.com/milvus-io/milvus/pkg/metrics"
	"github.com/milvus-io/milvus/pkg/util/merr"
	"github.com/milvus-io/milvus/pkg/util/metautil"
	"github.com/milvus-io/milvus/pkg/util/tsoutil"
	"github.com/milvus-io/milvus/pkg/util/typeutil"
)

var _ CompactionTask = (*clusteringCompactionTask)(nil)

const (
	taskMaxRetryTimes = int32(3)
)

type clusteringCompactionTask struct {
	*datapb.CompactionTask
<<<<<<< HEAD
	plan                *datapb.CompactionPlan
	result              *datapb.CompactionPlanResult
	lastUpdateStateTime int64
=======
	plan   *datapb.CompactionPlan
	result *datapb.CompactionPlanResult
	span   trace.Span
>>>>>>> 23e2a0e7

	span             trace.Span
	allocator        allocator
	meta             CompactionMeta
	sessions         SessionManager
	handler          Handler
	analyzeScheduler *taskScheduler
}

func (t *clusteringCompactionTask) Process() bool {
	log := log.With(zap.Int64("triggerID", t.GetTriggerID()), zap.Int64("PlanID", t.GetPlanID()), zap.Int64("collectionID", t.GetCollectionID()))
	lastState := t.GetState().String()
	err := t.retryableProcess()
	if err != nil {
		log.Warn("fail in process task", zap.Error(err))
		if merr.IsRetryableErr(err) && t.RetryTimes < taskMaxRetryTimes {
			// retry in next Process
			t.updateAndSaveTaskMeta(setRetryTimes(t.RetryTimes + 1))
		} else {
			log.Error("task fail with unretryable reason or meet max retry times", zap.Error(err))
			t.updateAndSaveTaskMeta(setState(datapb.CompactionTaskState_failed), setFailReason(err.Error()))
		}
	}
	// task state update, refresh retry times count
	currentState := t.State.String()
	if currentState != lastState {
		ts := time.Now().UnixMilli()
		t.updateAndSaveTaskMeta(setRetryTimes(0), setLastStateStartTime(ts))
		lastStateDuration := ts - t.GetLastStateStartTime()
		log.Info("clustering compaction task state changed", zap.String("lastState", lastState), zap.String("currentState", currentState), zap.Int64("elapse", lastStateDuration))
		metrics.DataCoordCompactionLatency.
			WithLabelValues(fmt.Sprint(typeutil.IsVectorType(t.GetClusteringKeyField().DataType)), datapb.CompactionType_ClusteringCompaction.String(), lastState).
			Observe(float64(lastStateDuration))

		if t.State == datapb.CompactionTaskState_completed {
			t.updateAndSaveTaskMeta(setEndTime(ts))
			elapse := ts - tsoutil.PhysicalTime(uint64(t.StartTime)).UnixMilli()
			log.Info("clustering compaction task total elapse", zap.Int64("elapse", elapse))
			metrics.DataCoordCompactionLatency.
				WithLabelValues(fmt.Sprint(typeutil.IsVectorType(t.GetClusteringKeyField().DataType)), datapb.CompactionType_ClusteringCompaction.String(), "total").
				Observe(float64(elapse))
		}
	}
	log.Debug("process clustering task", zap.String("lastState", lastState), zap.String("currentState", currentState))
	return t.State == datapb.CompactionTaskState_completed || t.State == datapb.CompactionTaskState_cleaned
}

// retryableProcess process task's state transfer, return error if not work as expected
// the outer Process will set state and retry times according to the error type(retryable or not-retryable)
func (t *clusteringCompactionTask) retryableProcess() error {
	if t.State == datapb.CompactionTaskState_completed || t.State == datapb.CompactionTaskState_cleaned {
		return nil
	}

	coll, err := t.handler.GetCollection(context.Background(), t.GetCollectionID())
	if err != nil {
		// retryable
		log.Warn("fail to get collection", zap.Int64("collectionID", t.GetCollectionID()), zap.Error(err))
		return merr.WrapErrClusteringCompactionGetCollectionFail(t.GetCollectionID(), err)
	}
	if coll == nil {
		// not-retryable fail fast if collection is dropped
		log.Warn("collection not found, it may be dropped, stop clustering compaction task", zap.Int64("collectionID", t.GetCollectionID()))
		return merr.WrapErrCollectionNotFound(t.GetCollectionID())
	}

	switch t.State {
	case datapb.CompactionTaskState_pipelining:
		return t.processPipelining()
	case datapb.CompactionTaskState_executing:
		return t.processExecuting()
	case datapb.CompactionTaskState_analyzing:
		return t.processAnalyzing()
	case datapb.CompactionTaskState_meta_saved:
		return t.processMetaSaved()
	case datapb.CompactionTaskState_indexing:
		return t.processIndexing()
	case datapb.CompactionTaskState_timeout:
		return t.processFailedOrTimeout()
	case datapb.CompactionTaskState_failed:
		return t.processFailedOrTimeout()
	}
	return nil
}

func (t *clusteringCompactionTask) BuildCompactionRequest() (*datapb.CompactionPlan, error) {
	beginLogID, _, err := t.allocator.allocN(1)
	if err != nil {
		return nil, err
	}
	plan := &datapb.CompactionPlan{
		PlanID:             t.GetPlanID(),
		StartTime:          t.GetStartTime(),
		TimeoutInSeconds:   t.GetTimeoutInSeconds(),
		Type:               t.GetType(),
		Channel:            t.GetChannel(),
		CollectionTtl:      t.GetCollectionTtl(),
		TotalRows:          t.GetTotalRows(),
		Schema:             t.GetSchema(),
		ClusteringKeyField: t.GetClusteringKeyField().GetFieldID(),
		MaxSegmentRows:     t.GetMaxSegmentRows(),
		PreferSegmentRows:  t.GetPreferSegmentRows(),
		AnalyzeResultPath:  path.Join(t.meta.(*meta).chunkManager.RootPath(), common.AnalyzeStatsPath, metautil.JoinIDPath(t.AnalyzeTaskID, t.AnalyzeVersion)),
		AnalyzeSegmentIds:  t.GetInputSegments(), // todo: if need
		BeginLogID:         beginLogID,
		PreAllocatedSegments: &datapb.IDRange{
			Begin: t.GetResultSegments()[0],
			End:   t.GetResultSegments()[1],
		},
	}
	log := log.With(zap.Int64("taskID", t.GetTriggerID()), zap.Int64("planID", plan.GetPlanID()))

	for _, segID := range t.GetInputSegments() {
		segInfo := t.meta.GetHealthySegment(segID)
		if segInfo == nil {
			return nil, merr.WrapErrSegmentNotFound(segID)
		}
		plan.SegmentBinlogs = append(plan.SegmentBinlogs, &datapb.CompactionSegmentBinlogs{
			SegmentID:           segID,
			CollectionID:        segInfo.GetCollectionID(),
			PartitionID:         segInfo.GetPartitionID(),
			Level:               segInfo.GetLevel(),
			InsertChannel:       segInfo.GetInsertChannel(),
			FieldBinlogs:        segInfo.GetBinlogs(),
			Field2StatslogPaths: segInfo.GetStatslogs(),
			Deltalogs:           segInfo.GetDeltalogs(),
		})
	}
	log.Info("Compaction handler build clustering compaction plan")
	return plan, nil
}

func (t *clusteringCompactionTask) processPipelining() error {
	log := log.With(zap.Int64("triggerID", t.TriggerID), zap.Int64("collectionID", t.GetCollectionID()), zap.Int64("planID", t.GetPlanID()))
	ts := time.Now().UnixMilli()
	t.updateAndSaveTaskMeta(setStartTime(ts))
	var operators []UpdateOperator
	for _, segID := range t.InputSegments {
		operators = append(operators, UpdateSegmentLevelOperator(segID, datapb.SegmentLevel_L2))
	}
	err := t.meta.UpdateSegmentsInfo(operators...)
	if err != nil {
		log.Warn("fail to set segment level to L2", zap.Error(err))
		return merr.WrapErrClusteringCompactionMetaError("UpdateSegmentsInfo before compaction executing", err)
	}

	if typeutil.IsVectorType(t.GetClusteringKeyField().DataType) {
		err := t.doAnalyze()
		if err != nil {
			log.Warn("fail to submit analyze task", zap.Error(err))
			return merr.WrapErrClusteringCompactionSubmitTaskFail("analyze", err)
		}
	} else {
		err := t.doCompact()
		if err != nil {
			log.Warn("fail to submit compaction task", zap.Error(err))
			return merr.WrapErrClusteringCompactionSubmitTaskFail("compact", err)
		}
	}
	return nil
}

func (t *clusteringCompactionTask) processExecuting() error {
	log := log.With(zap.Int64("planID", t.GetPlanID()), zap.String("type", t.GetType().String()))
	result, err := t.sessions.GetCompactionPlanResult(t.GetNodeID(), t.GetPlanID())
	if err != nil || result == nil {
		if errors.Is(err, merr.ErrNodeNotFound) {
			log.Warn("GetCompactionPlanResult fail", zap.Error(err))
			// setNodeID(NullNodeID) to trigger reassign node ID
			t.updateAndSaveTaskMeta(setState(datapb.CompactionTaskState_pipelining), setNodeID(NullNodeID))
			return nil
		}
		return err
	}
	log.Info("compaction result", zap.Any("result", result.String()))
	switch result.GetState() {
	case datapb.CompactionTaskState_completed:
		t.result = result
		result := t.result
		if len(result.GetSegments()) == 0 {
			log.Warn("illegal compaction results, this should not happen")
			t.updateAndSaveTaskMeta(setState(datapb.CompactionTaskState_failed))
			return merr.WrapErrCompactionResult("compaction result is empty")
		}

		resultSegmentIDs := lo.Map(result.Segments, func(segment *datapb.CompactionSegment, _ int) int64 {
			return segment.GetSegmentID()
		})

		_, metricMutation, err := t.meta.CompleteCompactionMutation(t.CompactionTask, t.result)
		if err != nil {
			return err
		}
		metricMutation.commit()
		err = t.updateAndSaveTaskMeta(setState(datapb.CompactionTaskState_meta_saved), setResultSegments(resultSegmentIDs))
		if err != nil {
			return err
		}
		return t.processMetaSaved()
	case datapb.CompactionTaskState_executing:
		if t.checkTimeout() {
			err := t.updateAndSaveTaskMeta(setState(datapb.CompactionTaskState_timeout))
			if err == nil {
				return t.processFailedOrTimeout()
			} else {
				return err
			}
		}
		return nil
	case datapb.CompactionTaskState_failed:
		return t.updateAndSaveTaskMeta(setState(datapb.CompactionTaskState_failed))
	}
	return nil
}

func (t *clusteringCompactionTask) processMetaSaved() error {
	return t.updateAndSaveTaskMeta(setState(datapb.CompactionTaskState_indexing))
}

func (t *clusteringCompactionTask) processIndexing() error {
	// wait for segment indexed
	collectionIndexes := t.meta.GetIndexMeta().GetIndexesForCollection(t.GetCollectionID(), "")
	indexed := func() bool {
		for _, collectionIndex := range collectionIndexes {
			for _, segmentID := range t.ResultSegments {
				segmentIndexState := t.meta.GetIndexMeta().GetSegmentIndexState(t.GetCollectionID(), segmentID, collectionIndex.IndexID)
				if segmentIndexState.GetState() != commonpb.IndexState_Finished {
					return false
				}
			}
		}
		return true
	}()
	log.Debug("check compaction result segments index states", zap.Bool("indexed", indexed), zap.Int64("planID", t.GetPlanID()), zap.Int64s("segments", t.ResultSegments))
	if indexed {
		t.completeTask()
	}
	return nil
}

// indexed is the final state of a clustering compaction task
// one task should only run this once
func (t *clusteringCompactionTask) completeTask() error {
	err := t.meta.GetPartitionStatsMeta().SavePartitionStatsInfo(&datapb.PartitionStatsInfo{
		CollectionID: t.GetCollectionID(),
		PartitionID:  t.GetPartitionID(),
		VChannel:     t.GetChannel(),
		Version:      t.GetPlanID(),
		SegmentIDs:   t.GetResultSegments(),
	})
	if err != nil {
		return merr.WrapErrClusteringCompactionMetaError("SavePartitionStatsInfo", err)
	}

	var operators []UpdateOperator
	for _, segID := range t.GetResultSegments() {
		operators = append(operators, UpdateSegmentPartitionStatsVersionOperator(segID, t.GetPlanID()))
	}
	err = t.meta.UpdateSegmentsInfo(operators...)
	if err != nil {
		return merr.WrapErrClusteringCompactionMetaError("UpdateSegmentPartitionStatsVersion", err)
	}

	err = t.meta.GetPartitionStatsMeta().SaveCurrentPartitionStatsVersion(t.GetCollectionID(), t.GetPartitionID(), t.GetChannel(), t.GetPlanID())
	if err != nil {
		return merr.WrapErrClusteringCompactionMetaError("SaveCurrentPartitionStatsVersion", err)
	}
	return t.updateAndSaveTaskMeta(setState(datapb.CompactionTaskState_completed))
}

func (t *clusteringCompactionTask) processAnalyzing() error {
	analyzeTask := t.meta.GetAnalyzeMeta().GetTask(t.GetAnalyzeTaskID())
	if analyzeTask == nil {
		log.Warn("analyzeTask not found", zap.Int64("id", t.GetAnalyzeTaskID()))
		return merr.WrapErrAnalyzeTaskNotFound(t.GetAnalyzeTaskID()) // retryable
	}
	log.Info("check analyze task state", zap.Int64("id", t.GetAnalyzeTaskID()), zap.Int64("version", analyzeTask.GetVersion()), zap.String("state", analyzeTask.State.String()))
	switch analyzeTask.State {
	case indexpb.JobState_JobStateFinished:
		if analyzeTask.GetCentroidsFile() == "" {
			// not retryable, fake finished vector clustering is not supported in opensource
			return merr.WrapErrClusteringCompactionNotSupportVector()
		} else {
			t.AnalyzeVersion = analyzeTask.GetVersion()
			return t.doCompact()
		}
	case indexpb.JobState_JobStateFailed:
		log.Warn("analyze task fail", zap.Int64("analyzeID", t.GetAnalyzeTaskID()))
		return errors.New(analyzeTask.FailReason)
	default:
	}
	return nil
}

func (t *clusteringCompactionTask) resetSegmentCompacting() {
	var segmentIDs []UniqueID
	for _, binLogs := range t.GetPlan().GetSegmentBinlogs() {
		segmentIDs = append(segmentIDs, binLogs.GetSegmentID())
	}
	t.meta.SetSegmentsCompacting(segmentIDs, false)
}

func (t *clusteringCompactionTask) processFailedOrTimeout() error {
	log.Info("clean task", zap.Int64("triggerID", t.GetTriggerID()), zap.Int64("planID", t.GetPlanID()), zap.String("state", t.GetState().String()))
	// revert segment level
	var operators []UpdateOperator
	for _, segID := range t.InputSegments {
		operators = append(operators, RevertSegmentLevelOperator(segID))
		operators = append(operators, RevertSegmentPartitionStatsVersionOperator(segID))
	}
	err := t.meta.UpdateSegmentsInfo(operators...)
	if err != nil {
		log.Warn("UpdateSegmentsInfo fail", zap.Error(err))
		return merr.WrapErrClusteringCompactionMetaError("UpdateSegmentsInfo", err)
	}
	t.resetSegmentCompacting()

	// drop partition stats if uploaded
	partitionStatsInfo := &datapb.PartitionStatsInfo{
		CollectionID: t.GetCollectionID(),
		PartitionID:  t.GetPartitionID(),
		VChannel:     t.GetChannel(),
		Version:      t.GetPlanID(),
		SegmentIDs:   t.GetResultSegments(),
	}
	err = t.meta.CleanPartitionStatsInfo(partitionStatsInfo)
	if err != nil {
		log.Warn("gcPartitionStatsInfo fail", zap.Error(err))
		return merr.WrapErrClusteringCompactionMetaError("CleanPartitionStatsInfo", err)
	}

	t.updateAndSaveTaskMeta(setState(datapb.CompactionTaskState_cleaned))
	return nil
}

func (t *clusteringCompactionTask) doAnalyze() error {
	newAnalyzeTask := &indexpb.AnalyzeTask{
		CollectionID: t.GetCollectionID(),
		PartitionID:  t.GetPartitionID(),
		FieldID:      t.GetClusteringKeyField().FieldID,
		FieldName:    t.GetClusteringKeyField().Name,
		FieldType:    t.GetClusteringKeyField().DataType,
		SegmentIDs:   t.GetInputSegments(),
		TaskID:       t.GetAnalyzeTaskID(),
		State:        indexpb.JobState_JobStateInit,
	}
	err := t.meta.GetAnalyzeMeta().AddAnalyzeTask(newAnalyzeTask)
	if err != nil {
		log.Warn("failed to create analyze task", zap.Int64("planID", t.GetPlanID()), zap.Error(err))
		return err
	}
	t.analyzeScheduler.enqueue(&analyzeTask{
		taskID: t.GetAnalyzeTaskID(),
		taskInfo: &indexpb.AnalyzeResult{
			TaskID: t.GetAnalyzeTaskID(),
			State:  indexpb.JobState_JobStateInit,
		},
	})
	t.updateAndSaveTaskMeta(setState(datapb.CompactionTaskState_analyzing))
	log.Info("submit analyze task", zap.Int64("planID", t.GetPlanID()), zap.Int64("triggerID", t.GetTriggerID()), zap.Int64("collectionID", t.GetCollectionID()), zap.Int64("id", t.GetAnalyzeTaskID()))
	return nil
}

func (t *clusteringCompactionTask) doCompact() error {
	log := log.With(zap.Int64("planID", t.GetPlanID()), zap.String("type", t.GetType().String()))
	if t.NeedReAssignNodeID() {
		return errors.New("not assign nodeID")
	}

	// todo refine this logic: GetCompactionPlanResult return a fail result when this is no compaction in datanode which is weird
	// check whether the compaction plan is already submitted considering
	// datacoord may crash between call sessions.Compaction and updateTaskState to executing
	// result, err := t.sessions.GetCompactionPlanResult(t.GetNodeID(), t.GetPlanID())
	// if err != nil {
	//	if errors.Is(err, merr.ErrNodeNotFound) {
	//		log.Warn("GetCompactionPlanResult fail", zap.Error(err))
	//		// setNodeID(NullNodeID) to trigger reassign node ID
	//		t.updateAndSaveTaskMeta(setState(datapb.CompactionTaskState_pipelining), setNodeID(NullNodeID))
	//		return nil
	//	}
	//	return merr.WrapErrGetCompactionPlanResultFail(err)
	// }
	// if result != nil {
	//	log.Info("compaction already submitted")
	//	t.updateAndSaveTaskMeta(setState(datapb.CompactionTaskState_executing))
	//	return nil
	// }

	var err error
	t.plan, err = t.BuildCompactionRequest()
	if err != nil {
		log.Warn("Failed to BuildCompactionRequest", zap.Error(err))
		return merr.WrapErrBuildCompactionRequestFail(err) // retryable
	}
	err = t.sessions.Compaction(context.Background(), t.GetNodeID(), t.GetPlan())
	if err != nil {
		log.Warn("Failed to notify compaction tasks to DataNode", zap.Error(err))
		t.updateAndSaveTaskMeta(setState(datapb.CompactionTaskState_pipelining), setNodeID(NullNodeID))
		return err
	}
	t.updateAndSaveTaskMeta(setState(datapb.CompactionTaskState_executing))
	return nil
}

func (t *clusteringCompactionTask) ShadowClone(opts ...compactionTaskOpt) *datapb.CompactionTask {
	taskClone := &datapb.CompactionTask{
		PlanID:             t.GetPlanID(),
		TriggerID:          t.GetTriggerID(),
		State:              t.GetState(),
		StartTime:          t.GetStartTime(),
		EndTime:            t.GetEndTime(),
		TimeoutInSeconds:   t.GetTimeoutInSeconds(),
		Type:               t.GetType(),
		CollectionTtl:      t.CollectionTtl,
		CollectionID:       t.GetCollectionID(),
		PartitionID:        t.GetPartitionID(),
		Channel:            t.GetChannel(),
		InputSegments:      t.GetInputSegments(),
		ResultSegments:     t.GetResultSegments(),
		TotalRows:          t.TotalRows,
		Schema:             t.Schema,
		NodeID:             t.GetNodeID(),
		FailReason:         t.GetFailReason(),
		RetryTimes:         t.GetRetryTimes(),
		Pos:                t.GetPos(),
		ClusteringKeyField: t.GetClusteringKeyField(),
		MaxSegmentRows:     t.GetMaxSegmentRows(),
		PreferSegmentRows:  t.GetPreferSegmentRows(),
		AnalyzeTaskID:      t.GetAnalyzeTaskID(),
		AnalyzeVersion:     t.GetAnalyzeVersion(),
	}
	for _, opt := range opts {
		opt(taskClone)
	}
	return taskClone
}

func (t *clusteringCompactionTask) updateAndSaveTaskMeta(opts ...compactionTaskOpt) error {
	task := t.ShadowClone(opts...)
	err := t.saveTaskMeta(task)
	if err != nil {
		log.Warn("Failed to saveTaskMeta", zap.Error(err))
		return merr.WrapErrClusteringCompactionMetaError("updateAndSaveTaskMeta", err) // retryable
	}
	t.CompactionTask = task
	return nil
}

func (t *clusteringCompactionTask) checkTimeout() bool {
	if t.GetTimeoutInSeconds() > 0 {
		diff := time.Since(time.Unix(t.GetStartTime(), 0)).Seconds()
		if diff > float64(t.GetTimeoutInSeconds()) {
			log.Warn("compaction timeout",
				zap.Int32("timeout in seconds", t.GetTimeoutInSeconds()),
				zap.Int64("startTime", t.GetStartTime()),
			)
			return true
		}
	}
	return false
}

func (t *clusteringCompactionTask) saveTaskMeta(task *datapb.CompactionTask) error {
	return t.meta.SaveCompactionTask(task)
}

func (t *clusteringCompactionTask) SaveTaskMeta() error {
	return t.saveTaskMeta(t.CompactionTask)
}

func (t *clusteringCompactionTask) GetPlan() *datapb.CompactionPlan {
	return t.plan
}

func (t *clusteringCompactionTask) GetResult() *datapb.CompactionPlanResult {
	return t.result
}

func (t *clusteringCompactionTask) GetSpan() trace.Span {
	return t.span
}

func (t *clusteringCompactionTask) EndSpan() {
	if t.span != nil {
		t.span.End()
	}
}

func (t *clusteringCompactionTask) SetStartTime(startTime int64) {
	t.StartTime = startTime
}

func (t *clusteringCompactionTask) SetResult(result *datapb.CompactionPlanResult) {
	t.result = result
}

func (t *clusteringCompactionTask) SetSpan(span trace.Span) {
	t.span = span
}

func (t *clusteringCompactionTask) SetPlan(plan *datapb.CompactionPlan) {
	t.plan = plan
}

func (t *clusteringCompactionTask) SetTask(ct *datapb.CompactionTask) {
	t.CompactionTask = ct
}

func (t *clusteringCompactionTask) SetNodeID(id UniqueID) error {
	return t.updateAndSaveTaskMeta(setNodeID(id))
}

func (t *clusteringCompactionTask) GetLabel() string {
	return fmt.Sprintf("%d-%s", t.PartitionID, t.GetChannel())
}

func (t *clusteringCompactionTask) NeedReAssignNodeID() bool {
	return t.GetState() == datapb.CompactionTaskState_pipelining && t.GetNodeID() == 0
}

func (t *clusteringCompactionTask) CleanLogPath() {
	if t.plan.GetSegmentBinlogs() != nil {
		for _, binlogs := range t.plan.GetSegmentBinlogs() {
			binlogs.FieldBinlogs = nil
			binlogs.Field2StatslogPaths = nil
			binlogs.Deltalogs = nil
		}
	}
	if t.result.GetSegments() != nil {
		for _, segment := range t.result.GetSegments() {
			segment.InsertLogs = nil
			segment.Deltalogs = nil
			segment.Field2StatslogPaths = nil
		}
	}
}<|MERGE_RESOLUTION|>--- conflicted
+++ resolved
@@ -47,15 +47,8 @@
 
 type clusteringCompactionTask struct {
 	*datapb.CompactionTask
-<<<<<<< HEAD
-	plan                *datapb.CompactionPlan
-	result              *datapb.CompactionPlanResult
-	lastUpdateStateTime int64
-=======
 	plan   *datapb.CompactionPlan
 	result *datapb.CompactionPlanResult
-	span   trace.Span
->>>>>>> 23e2a0e7
 
 	span             trace.Span
 	allocator        allocator
