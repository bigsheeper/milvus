--- conflicted
+++ resolved
@@ -328,13 +328,8 @@
 		zap.Int64("signal.partitionID", signal.partitionID),
 		zap.Int64s("signal.segmentIDs", signal.segmentIDs))
 
-<<<<<<< HEAD
 	if !signal.isForce && t.inspector.isFull() {
-		log.Warn("compaction plan skipped due to handler full")
-=======
-	if !signal.isForce && t.compactionHandler.isFull() {
 		log.Warn("skip to generate compaction plan due to handler full")
->>>>>>> cdf87e14
 		return merr.WrapErrServiceQuotaExceeded("compaction handler full")
 	}
 
@@ -350,23 +345,14 @@
 	}
 
 	for _, group := range groups {
-<<<<<<< HEAD
-		log := log.With(zap.Int64("collectionID", group.collectionID),
-			zap.Int64("partitionID", group.partitionID),
-			zap.String("channel", group.channelName))
-		if !signal.isForce && t.inspector.isFull() {
-			log.Warn("compaction plan skipped due to handler full")
-			break
-=======
 		log := log.With(
 			zap.Int64("group.partitionID", group.partitionID),
 			zap.String("group.channel", group.channelName),
 		)
 
-		if !signal.isForce && t.compactionHandler.isFull() {
+		if !signal.isForce && t.inspector.isFull() {
 			log.Warn("skip to generate compaction plan due to handler full")
 			return merr.WrapErrServiceQuotaExceeded("compaction handler full")
->>>>>>> cdf87e14
 		}
 
 		if Params.DataCoordCfg.IndexBasedCompaction.GetAsBool() {
@@ -393,15 +379,9 @@
 		expectedSize := getExpectedSegmentSize(t.meta, coll)
 		plans := t.generatePlans(group.segments, signal, ct, expectedSize)
 		for _, plan := range plans {
-<<<<<<< HEAD
 			if !signal.isForce && t.inspector.isFull() {
-				log.Warn("compaction plan skipped due to handler full")
-				break
-=======
-			if !signal.isForce && t.compactionHandler.isFull() {
 				log.Warn("skip to generate compaction plan due to handler full")
 				return merr.WrapErrServiceQuotaExceeded("compaction handler full")
->>>>>>> cdf87e14
 			}
 			totalRows, inputSegmentIDs := plan.A, plan.B
 
