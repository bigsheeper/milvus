--- conflicted
+++ resolved
@@ -72,14 +72,10 @@
 	broker := broker2.NewMockBroker(s.T())
 	sm := NewMockManager(s.T())
 
-<<<<<<< HEAD
 	buildIndexCh := make(chan UniqueID, 1024)
 	mts := NewMockTaskScheduler(s.T())
 
-	checker := NewImportChecker(meta, broker, cluster, alloc, sm, imeta, buildIndexCh, mts).(*importChecker)
-=======
-	checker := NewImportChecker(meta, broker, cluster, s.alloc, sm, imeta).(*importChecker)
->>>>>>> 570a8879
+	checker := NewImportChecker(meta, broker, cluster, s.alloc, sm, imeta, buildIndexCh, mts).(*importChecker)
 	s.checker = checker
 
 	job := &importJob{
