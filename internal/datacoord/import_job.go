// Licensed to the LF AI & Data foundation under one
// or more contributor license agreements. See the NOTICE file
// distributed with this work for additional information
// regarding copyright ownership. The ASF licenses this file
// to you under the Apache License, Version 2.0 (the
// "License"); you may not use this file except in compliance
// with the License. You may obtain a copy of the License at
//
//     http://www.apache.org/licenses/LICENSE-2.0
//
// Unless required by applicable law or agreed to in writing, software
// distributed under the License is distributed on an "AS IS" BASIS,
// WITHOUT WARRANTIES OR CONDITIONS OF ANY KIND, either express or implied.
// See the License for the specific language governing permissions and
// limitations under the License.

package datacoord

import (
	"time"

	"go.uber.org/zap"
	"google.golang.org/protobuf/proto"

	"github.com/milvus-io/milvus-proto/go-api/v2/commonpb"
	"github.com/milvus-io/milvus-proto/go-api/v2/schemapb"
	"github.com/milvus-io/milvus/internal/proto/datapb"
	"github.com/milvus-io/milvus/internal/proto/internalpb"
	"github.com/milvus-io/milvus/pkg/log"
	"github.com/milvus-io/milvus/pkg/util/timerecord"
	"github.com/milvus-io/milvus/pkg/util/tsoutil"
)

type ImportJobFilter func(job ImportJob) bool

func WithCollectionID(collectionID int64) ImportJobFilter {
	return func(job ImportJob) bool {
		return job.GetCollectionID() == collectionID
	}
}

<<<<<<< HEAD
func WithDbID(DbID int64) ImportJobFilter {
	return func(job ImportJob) bool {
		return job.GetDbID() == DbID
=======
func WithJobStates(states ...internalpb.ImportJobState) ImportJobFilter {
	return func(job ImportJob) bool {
		for _, state := range states {
			if job.GetState() == state {
				return true
			}
		}
		return false
	}
}

func WithoutJobStates(states ...internalpb.ImportJobState) ImportJobFilter {
	return func(job ImportJob) bool {
		for _, state := range states {
			if job.GetState() == state {
				return false
			}
		}
		return true
>>>>>>> f0b3942a
	}
}

type UpdateJobAction func(job ImportJob)

func UpdateJobState(state internalpb.ImportJobState) UpdateJobAction {
	return func(job ImportJob) {
		job.(*importJob).ImportJob.State = state
		if state == internalpb.ImportJobState_Completed || state == internalpb.ImportJobState_Failed {
			// releases requested disk resource
			job.(*importJob).ImportJob.RequestedDiskSize = 0
			// set cleanup ts
			dur := Params.DataCoordCfg.ImportTaskRetention.GetAsDuration(time.Second)
			cleanupTime := time.Now().Add(dur)
			cleanupTs := tsoutil.ComposeTSByTime(cleanupTime, 0)
			job.(*importJob).ImportJob.CleanupTs = cleanupTs
			log.Info("set import job cleanup ts", zap.Int64("jobID", job.GetJobID()),
				zap.Time("cleanupTime", cleanupTime), zap.Uint64("cleanupTs", cleanupTs))
		}
	}
}

func UpdateJobReason(reason string) UpdateJobAction {
	return func(job ImportJob) {
		job.(*importJob).ImportJob.Reason = reason
	}
}

func UpdateRequestedDiskSize(requestSize int64) UpdateJobAction {
	return func(job ImportJob) {
		job.(*importJob).ImportJob.RequestedDiskSize = requestSize
	}
}

func UpdateJobCompleteTime(completeTime string) UpdateJobAction {
	return func(job ImportJob) {
		job.(*importJob).ImportJob.CompleteTime = completeTime
	}
}

type ImportJob interface {
	GetJobID() int64
	GetDbID() int64
	GetCollectionID() int64
	GetCollectionName() string
	GetPartitionIDs() []int64
	GetVchannels() []string
	GetSchema() *schemapb.CollectionSchema
	GetTimeoutTs() uint64
	GetCleanupTs() uint64
	GetState() internalpb.ImportJobState
	GetReason() string
	GetRequestedDiskSize() int64
	GetStartTime() string
	GetCompleteTime() string
	GetFiles() []*internalpb.ImportFile
	GetOptions() []*commonpb.KeyValuePair
	GetTR() *timerecord.TimeRecorder
	Clone() ImportJob
}

type importJob struct {
	*datapb.ImportJob

	tr *timerecord.TimeRecorder
}

func (j *importJob) GetTR() *timerecord.TimeRecorder {
	return j.tr
}

func (j *importJob) Clone() ImportJob {
	return &importJob{
		ImportJob: proto.Clone(j.ImportJob).(*datapb.ImportJob),
		tr:        j.tr,
	}
}<|MERGE_RESOLUTION|>--- conflicted
+++ resolved
@@ -39,11 +39,12 @@
 	}
 }
 
-<<<<<<< HEAD
 func WithDbID(DbID int64) ImportJobFilter {
 	return func(job ImportJob) bool {
 		return job.GetDbID() == DbID
-=======
+	}
+}
+
 func WithJobStates(states ...internalpb.ImportJobState) ImportJobFilter {
 	return func(job ImportJob) bool {
 		for _, state := range states {
@@ -63,7 +64,6 @@
 			}
 		}
 		return true
->>>>>>> f0b3942a
 	}
 }
 
