// Licensed to the LF AI & Data foundation under one
// or more contributor license agreements. See the NOTICE file
// distributed with this work for additional information
// regarding copyright ownership. The ASF licenses this file
// to you under the Apache License, Version 2.0 (the
// "License"); you may not use this file except in compliance
// with the License. You may obtain a copy of the License at
//
//     http://www.apache.org/licenses/LICENSE-2.0
//
// Unless required by applicable law or agreed to in writing, software
// distributed under the License is distributed on an "AS IS" BASIS,
// WITHOUT WARRANTIES OR CONDITIONS OF ANY KIND, either express or implied.
// See the License for the specific language governing permissions and
// limitations under the License.

package datacoord

import (
	"context"
	"fmt"
	"path"
	"sort"
	"time"

	"github.com/cockroachdb/errors"
	"github.com/samber/lo"
	"go.uber.org/zap"

	"github.com/milvus-io/milvus/internal/proto/datapb"
	"github.com/milvus-io/milvus/internal/proto/internalpb"
	"github.com/milvus-io/milvus/internal/storage"
	"github.com/milvus-io/milvus/pkg/log"
	"github.com/milvus-io/milvus/pkg/util/merr"
	"github.com/milvus-io/milvus/pkg/util/paramtable"
)

func WrapTaskLog(task ImportTask, fields ...zap.Field) []zap.Field {
	res := []zap.Field{
		zap.Int64("taskID", task.GetTaskID()),
		zap.Int64("jobID", task.GetJobID()),
		zap.Int64("collectionID", task.GetCollectionID()),
		zap.String("type", task.GetType().String()),
	}
	res = append(res, fields...)
	return res
}

func NewPreImportTasks(fileGroups [][]*internalpb.ImportFile,
	job ImportJob,
	alloc allocator,
) ([]ImportTask, error) {
	idStart, _, err := alloc.allocN(int64(len(fileGroups)))
	if err != nil {
		return nil, err
	}
	tasks := make([]ImportTask, 0, len(fileGroups))
	for i, files := range fileGroups {
		fileStats := lo.Map(files, func(f *internalpb.ImportFile, _ int) *datapb.ImportFileStats {
			return &datapb.ImportFileStats{
				ImportFile: f,
			}
		})
		task := &preImportTask{
			PreImportTask: &datapb.PreImportTask{
				JobID:        job.GetJobID(),
				TaskID:       idStart + int64(i),
				CollectionID: job.GetCollectionID(),
				State:        datapb.ImportTaskStateV2_Pending,
				FileStats:    fileStats,
			},
		}
		tasks = append(tasks, task)
	}
	return tasks, nil
}

func NewImportTasks(fileGroups [][]*datapb.ImportFileStats,
	job ImportJob,
	manager Manager,
	alloc allocator,
) ([]ImportTask, error) {
	idBegin, _, err := alloc.allocN(int64(len(fileGroups)))
	if err != nil {
		return nil, err
	}
	tasks := make([]ImportTask, 0, len(fileGroups))
	for i, group := range fileGroups {
		task := &importTask{
			ImportTaskV2: &datapb.ImportTaskV2{
				JobID:        job.GetJobID(),
				TaskID:       idBegin + int64(i),
				CollectionID: job.GetCollectionID(),
				NodeID:       NullNodeID,
				State:        datapb.ImportTaskStateV2_Pending,
				FileStats:    group,
			},
		}
		segments, err := AssignSegments(task, manager)
		if err != nil {
			return nil, err
		}
		task.SegmentIDs = segments
		tasks = append(tasks, task)
	}
	return tasks, nil
}

func AssignSegments(task ImportTask, manager Manager) ([]int64, error) {
	// merge hashed sizes
	hashedDataSize := make(map[string]map[int64]int64) // vchannel->(partitionID->size)
	for _, fileStats := range task.GetFileStats() {
		for vchannel, partStats := range fileStats.GetHashedStats() {
			if hashedDataSize[vchannel] == nil {
				hashedDataSize[vchannel] = make(map[int64]int64)
			}
			for partitionID, size := range partStats.GetPartitionDataSize() {
				hashedDataSize[vchannel][partitionID] += size
			}
		}
	}

	segmentMaxSize := paramtable.Get().DataCoordCfg.SegmentMaxSize.GetAsInt64() * 1024 * 1024

	// alloc new segments
	segments := make([]int64, 0)
	addSegment := func(vchannel string, partitionID int64, size int64) error {
		ctx, cancel := context.WithTimeout(context.Background(), 10*time.Second)
		defer cancel()
		for size > 0 {
			segmentInfo, err := manager.AllocImportSegment(ctx, task.GetTaskID(), task.GetCollectionID(), partitionID, vchannel)
			if err != nil {
				return err
			}
			segments = append(segments, segmentInfo.GetID())
			size -= segmentMaxSize
		}
		return nil
	}

	for vchannel, partitionSizes := range hashedDataSize {
		for partitionID, size := range partitionSizes {
			err := addSegment(vchannel, partitionID, size)
			if err != nil {
				return nil, err
			}
		}
	}
	return segments, nil
}

func AssemblePreImportRequest(task ImportTask, job ImportJob) *datapb.PreImportRequest {
	importFiles := lo.Map(task.(*preImportTask).GetFileStats(),
		func(fileStats *datapb.ImportFileStats, _ int) *internalpb.ImportFile {
			return fileStats.GetImportFile()
		})
	return &datapb.PreImportRequest{
		JobID:        task.GetJobID(),
		TaskID:       task.GetTaskID(),
		CollectionID: task.GetCollectionID(),
		PartitionIDs: job.GetPartitionIDs(),
		Vchannels:    job.GetVchannels(),
		Schema:       job.GetSchema(),
		ImportFiles:  importFiles,
		Options:      job.GetOptions(),
	}
}

func AssembleImportRequest(task ImportTask, job ImportJob, meta *meta, alloc allocator) (*datapb.ImportRequest, error) {
	requestSegments := make([]*datapb.ImportRequestSegment, 0)
	for _, segmentID := range task.(*importTask).GetSegmentIDs() {
		segment := meta.GetSegment(segmentID)
		if segment == nil {
			return nil, merr.WrapErrSegmentNotFound(segmentID, "assemble import request failed")
		}
		requestSegments = append(requestSegments, &datapb.ImportRequestSegment{
			SegmentID:   segment.GetID(),
			PartitionID: segment.GetPartitionID(),
			Vchannel:    segment.GetInsertChannel(),
		})
	}
	ctx, cancel := context.WithTimeout(context.Background(), 5*time.Second)
	defer cancel()
	ts, err := alloc.allocTimestamp(ctx)
	if err != nil {
		return nil, err
	}
	totalRows := lo.SumBy(task.GetFileStats(), func(stat *datapb.ImportFileStats) int64 {
		return stat.GetTotalRows()
	})
	idBegin, idEnd, err := alloc.allocN(totalRows)
	if err != nil {
		return nil, err
	}
	importFiles := lo.Map(task.GetFileStats(), func(fileStat *datapb.ImportFileStats, _ int) *internalpb.ImportFile {
		return fileStat.GetImportFile()
	})
	return &datapb.ImportRequest{
		JobID:           task.GetJobID(),
		TaskID:          task.GetTaskID(),
		CollectionID:    task.GetCollectionID(),
		PartitionIDs:    job.GetPartitionIDs(),
		Vchannels:       job.GetVchannels(),
		Schema:          job.GetSchema(),
		Files:           importFiles,
		Options:         job.GetOptions(),
		Ts:              ts,
		AutoIDRange:     &datapb.AutoIDRange{Begin: idBegin, End: idEnd},
		RequestSegments: requestSegments,
	}, nil
}

func RegroupImportFiles(job ImportJob, files []*datapb.ImportFileStats) [][]*datapb.ImportFileStats {
	if len(files) == 0 {
		return nil
	}

	segmentMaxSize := paramtable.Get().DataCoordCfg.SegmentMaxSize.GetAsInt() * 1024 * 1024
	threshold := paramtable.Get().DataCoordCfg.MaxSizeInMBPerImportTask.GetAsInt() * 1024 * 1024
	maxSizePerFileGroup := segmentMaxSize * len(job.GetPartitionIDs()) * len(job.GetVchannels())
	if maxSizePerFileGroup > threshold {
		maxSizePerFileGroup = threshold
	}

	fileGroups := make([][]*datapb.ImportFileStats, 0)
	currentGroup := make([]*datapb.ImportFileStats, 0)
	currentSum := 0
	sort.Slice(files, func(i, j int) bool {
		return files[i].GetTotalMemorySize() < files[j].GetTotalMemorySize()
	})
	for _, file := range files {
		size := int(file.GetTotalMemorySize())
		if size > maxSizePerFileGroup {
			fileGroups = append(fileGroups, []*datapb.ImportFileStats{file})
		} else if currentSum+size <= maxSizePerFileGroup {
			currentGroup = append(currentGroup, file)
			currentSum += size
		} else {
			fileGroups = append(fileGroups, currentGroup)
			currentGroup = []*datapb.ImportFileStats{file}
			currentSum = size
		}
	}
	if len(currentGroup) > 0 {
		fileGroups = append(fileGroups, currentGroup)
	}
	return fileGroups
}

func CheckDiskQuota(job ImportJob, meta *meta, imeta ImportMeta) (int64, error) {
	if !Params.QuotaConfig.DiskProtectionEnabled.GetAsBool() {
		return 0, nil
	}

	var (
		requestedTotal       int64
		requestedCollections = make(map[int64]int64)
	)
	for _, j := range imeta.GetJobBy() {
		requested := j.GetRequestedDiskSize()
		requestedTotal += requested
		requestedCollections[j.GetCollectionID()] += requested
	}

	err := merr.WrapErrServiceQuotaExceeded("disk quota exceeded, please allocate more resources")
	totalUsage, collectionsUsage := meta.GetCollectionBinlogSize()

	tasks := imeta.GetTaskBy(WithJob(job.GetJobID()), WithType(PreImportTaskType))
	files := make([]*datapb.ImportFileStats, 0)
	for _, task := range tasks {
		files = append(files, task.GetFileStats()...)
	}
	requestSize := lo.SumBy(files, func(file *datapb.ImportFileStats) int64 {
		return file.GetTotalMemorySize()
	})

	totalDiskQuota := Params.QuotaConfig.DiskQuota.GetAsFloat()
	if float64(totalUsage+requestedTotal+requestSize) > totalDiskQuota {
		return 0, err
	}
	collectionDiskQuota := Params.QuotaConfig.DiskQuotaPerCollection.GetAsFloat()
	colID := job.GetCollectionID()
	if float64(collectionsUsage[colID]+requestedCollections[colID]+requestSize) > collectionDiskQuota {
		return 0, err
	}
	return requestSize, nil
}

func getPendingProgress(jobID int64, imeta ImportMeta) float32 {
	tasks := imeta.GetTaskBy(WithJob(jobID), WithType(PreImportTaskType))
	preImportingFiles := lo.SumBy(tasks, func(task ImportTask) int {
		return len(task.GetFileStats())
	})
	totalFiles := len(imeta.GetJob(jobID).GetFiles())
	if totalFiles == 0 {
		return 1
	}
	return float32(preImportingFiles) / float32(totalFiles)
}

func getPreImportingProgress(jobID int64, imeta ImportMeta) float32 {
	tasks := imeta.GetTaskBy(WithJob(jobID), WithType(PreImportTaskType))
	completedTasks := lo.Filter(tasks, func(task ImportTask, _ int) bool {
		return task.GetState() == datapb.ImportTaskStateV2_Completed
	})
	if len(tasks) == 0 {
		return 1
	}
	return float32(len(completedTasks)) / float32(len(tasks))
}

func getImportingProgress(jobID int64, imeta ImportMeta, meta *meta) float32 {
	var (
		importedRows int64
		totalRows    int64
	)
	tasks := imeta.GetTaskBy(WithJob(jobID), WithType(ImportTaskType))
	segmentIDs := make([]int64, 0)
	for _, task := range tasks {
		totalRows += lo.SumBy(task.GetFileStats(), func(file *datapb.ImportFileStats) int64 {
			return file.GetTotalRows()
		})
		segmentIDs = append(segmentIDs, task.(*importTask).GetSegmentIDs()...)
	}
	importedRows = meta.GetSegmentsTotalCurrentRows(segmentIDs)
	var importingProgress float32 = 1
	if totalRows != 0 {
		importingProgress = float32(importedRows) / float32(totalRows)
	}

	var (
		unsetIsImportingSegment int64
		totalSegment            int64
	)
	for _, task := range tasks {
		segmentIDs := task.(*importTask).GetSegmentIDs()
		for _, segmentID := range segmentIDs {
			segment := meta.GetSegment(segmentID)
			if segment == nil {
				log.Warn("cannot find segment, may be compacted", WrapTaskLog(task, zap.Int64("segmentID", segmentID))...)
				continue
			}
			totalSegment++
			if !segment.GetIsImporting() {
				unsetIsImportingSegment++
			}
		}
	}
	var completedProgress float32 = 1
	if totalSegment != 0 {
		completedProgress = float32(unsetIsImportingSegment) / float32(totalSegment)
	}
	return importingProgress*0.8 + completedProgress*0.2
}

func GetJobProgress(jobID int64, imeta ImportMeta, meta *meta) (int64, internalpb.ImportJobState, string) {
	job := imeta.GetJob(jobID)
	switch job.GetState() {
	case internalpb.ImportJobState_Pending:
		progress := getPendingProgress(jobID, imeta)
		return int64(progress * 10), internalpb.ImportJobState_Pending, ""

	case internalpb.ImportJobState_PreImporting:
		progress := getPreImportingProgress(jobID, imeta)
		return 10 + int64(progress*40), internalpb.ImportJobState_Importing, ""

	case internalpb.ImportJobState_Importing:
		progress := getImportingProgress(jobID, imeta, meta)
		return 10 + 40 + int64(progress*50), internalpb.ImportJobState_Importing, ""

	case internalpb.ImportJobState_Completed:
		return 100, internalpb.ImportJobState_Completed, ""

	case internalpb.ImportJobState_Failed:
		return 0, internalpb.ImportJobState_Failed, job.GetReason()
	}
	return 0, internalpb.ImportJobState_None, "unknown import job state"
}

func GetTaskProgresses(jobID int64, imeta ImportMeta, meta *meta) []*internalpb.ImportTaskProgress {
	progresses := make([]*internalpb.ImportTaskProgress, 0)
	tasks := imeta.GetTaskBy(WithJob(jobID), WithType(ImportTaskType))
	for _, task := range tasks {
		totalRows := lo.SumBy(task.GetFileStats(), func(file *datapb.ImportFileStats) int64 {
			return file.GetTotalRows()
		})
		importedRows := meta.GetSegmentsTotalCurrentRows(task.(*importTask).GetSegmentIDs())
		progress := int64(100)
		if totalRows != 0 {
			progress = int64(float32(importedRows) / float32(totalRows) * 100)
		}
		for _, fileStat := range task.GetFileStats() {
			progresses = append(progresses, &internalpb.ImportTaskProgress{
				FileName:     fileStat.GetImportFile().String(),
				FileSize:     fileStat.GetFileSize(),
				State:        task.GetState().String(),
				Reason:       task.GetReason(),
				Progress:     progress,
				CompleteTime: task.(*importTask).GetCompleteTime(),
			})
		}
	}
	return progresses
}

func DropImportTask(task ImportTask, cluster Cluster, tm ImportMeta) error {
	if task.GetNodeID() == NullNodeID {
		return nil
	}
	req := &datapb.DropImportRequest{
		JobID:  task.GetJobID(),
		TaskID: task.GetTaskID(),
	}
	err := cluster.DropImport(task.GetNodeID(), req)
	if err != nil && !errors.Is(err, merr.ErrNodeNotFound) {
		return err
	}
	log.Info("drop import in datanode done", WrapTaskLog(task)...)
	return tm.UpdateTask(task.GetTaskID(), UpdateNodeID(NullNodeID))
}

func ListBinlogsAndGroupBySegment(ctx context.Context, cm storage.ChunkManager, importFile *internalpb.ImportFile) ([]*internalpb.ImportFile, error) {
	if len(importFile.GetPaths()) < 1 {
		return nil, merr.WrapErrImportFailed("no insert binlogs to import")
	}

	insertPrefix := importFile.GetPaths()[0]
<<<<<<< HEAD
	ok, err := cm.Exist(ctx, insertPrefix)
	if err != nil {
		return nil, err
	}
	if !ok {
		return nil, fmt.Errorf("insert binlog prefix does not exist, path=%s", insertPrefix)
	}
=======
>>>>>>> 4dca5753
	segmentInsertPaths, _, err := cm.ListWithPrefix(ctx, insertPrefix, false)
	if err != nil {
		return nil, err
	}
	segmentImportFiles := lo.Map(segmentInsertPaths, func(segmentPath string, _ int) *internalpb.ImportFile {
		return &internalpb.ImportFile{Paths: []string{segmentPath}}
	})

	if len(importFile.GetPaths()) < 2 {
		return segmentImportFiles, nil
	}
	deltaPrefix := importFile.GetPaths()[1]
<<<<<<< HEAD
	ok, err = cm.Exist(ctx, deltaPrefix)
	if err != nil {
		return nil, err
	}
	if !ok {
		log.Warn("delta binlog prefix does not exist", zap.String("path", deltaPrefix))
		return segmentImportFiles, nil
	}
=======
>>>>>>> 4dca5753
	segmentDeltaPaths, _, err := cm.ListWithPrefix(context.Background(), deltaPrefix, false)
	if err != nil {
		return nil, err
	}
	if len(segmentDeltaPaths) == 0 {
		return segmentImportFiles, nil
	}
	deltaSegmentIDs := lo.KeyBy(segmentDeltaPaths, func(deltaPrefix string) string {
		return path.Base(deltaPrefix)
	})

	for i := range segmentImportFiles {
		segmentID := path.Base(segmentImportFiles[i].GetPaths()[0])
		if deltaPrefix, ok := deltaSegmentIDs[segmentID]; ok {
			segmentImportFiles[i].Paths = append(segmentImportFiles[i].Paths, deltaPrefix)
		}
	}
	return segmentImportFiles, nil
}<|MERGE_RESOLUTION|>--- conflicted
+++ resolved
@@ -425,16 +425,6 @@
 	}
 
 	insertPrefix := importFile.GetPaths()[0]
-<<<<<<< HEAD
-	ok, err := cm.Exist(ctx, insertPrefix)
-	if err != nil {
-		return nil, err
-	}
-	if !ok {
-		return nil, fmt.Errorf("insert binlog prefix does not exist, path=%s", insertPrefix)
-	}
-=======
->>>>>>> 4dca5753
 	segmentInsertPaths, _, err := cm.ListWithPrefix(ctx, insertPrefix, false)
 	if err != nil {
 		return nil, err
@@ -447,17 +437,6 @@
 		return segmentImportFiles, nil
 	}
 	deltaPrefix := importFile.GetPaths()[1]
-<<<<<<< HEAD
-	ok, err = cm.Exist(ctx, deltaPrefix)
-	if err != nil {
-		return nil, err
-	}
-	if !ok {
-		log.Warn("delta binlog prefix does not exist", zap.String("path", deltaPrefix))
-		return segmentImportFiles, nil
-	}
-=======
->>>>>>> 4dca5753
 	segmentDeltaPaths, _, err := cm.ListWithPrefix(context.Background(), deltaPrefix, false)
 	if err != nil {
 		return nil, err
