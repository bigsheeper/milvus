--- conflicted
+++ resolved
@@ -354,11 +354,7 @@
 }
 
 func (s *Server) initDataCoord() error {
-<<<<<<< HEAD
-=======
 	log := log.Ctx(s.ctx)
-	s.stateCode.Store(commonpb.StateCode_Initializing)
->>>>>>> 2afe2eaf
 	var err error
 	if err = s.initRootCoordClient(); err != nil {
 		return err
