--- conflicted
+++ resolved
@@ -819,55 +819,6 @@
 	}
 }
 
-<<<<<<< HEAD
-=======
-type spySegmentManager struct {
-	spyCh chan struct{}
-}
-
-// AllocSegment allocates rows and record the allocation.
-func (s *spySegmentManager) AllocSegment(ctx context.Context, collectionID UniqueID, partitionID UniqueID, channelName string, requestRows int64) ([]*Allocation, error) {
-	return nil, nil
-}
-
-func (s *spySegmentManager) AllocNewGrowingSegment(ctx context.Context, collectionID, partitionID, segmentID UniqueID, channelName string) (*SegmentInfo, error) {
-	return nil, nil
-}
-
-func (s *spySegmentManager) allocSegmentForImport(ctx context.Context, collectionID UniqueID, partitionID UniqueID, channelName string, requestRows int64, taskID int64) (*Allocation, error) {
-	return nil, nil
-}
-
-// DropSegment drops the segment from manager.
-func (s *spySegmentManager) DropSegment(ctx context.Context, segmentID UniqueID) {
-}
-
-// FlushImportSegments set importing segment state to Flushed.
-func (s *spySegmentManager) FlushImportSegments(ctx context.Context, collectionID UniqueID, segmentIDs []UniqueID) error {
-	return nil
-}
-
-// SealAllSegments seals all segments of collection with collectionID and return sealed segments
-func (s *spySegmentManager) SealAllSegments(ctx context.Context, collectionID UniqueID, segIDs []UniqueID) ([]UniqueID, error) {
-	return nil, nil
-}
-
-// GetFlushableSegments returns flushable segment ids
-func (s *spySegmentManager) GetFlushableSegments(ctx context.Context, channel string, ts Timestamp) ([]UniqueID, error) {
-	return nil, nil
-}
-
-// ExpireAllocations notifies segment status to expire old allocations
-func (s *spySegmentManager) ExpireAllocations(ctx context.Context, channel string, ts Timestamp) error {
-	return nil
-}
-
-// DropSegmentsOfChannel drops all segments in a channel
-func (s *spySegmentManager) DropSegmentsOfChannel(ctx context.Context, channel string) {
-	s.spyCh <- struct{}{}
-}
-
->>>>>>> 6aaa9264
 func TestDropVirtualChannel(t *testing.T) {
 	t.Run("normal DropVirtualChannel", func(t *testing.T) {
 		segmentManager := NewMockManager(t)
