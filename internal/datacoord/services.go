// Licensed to the LF AI & Data foundation under one
// or more contributor license agreements. See the NOTICE file
// distributed with this work for additional information
// regarding copyright ownership. The ASF licenses this file
// to you under the Apache License, Version 2.0 (the
// "License"); you may not use this file except in compliance
// with the License. You may obtain a copy of the License at
//
//     http://www.apache.org/licenses/LICENSE-2.0
//
// Unless required by applicable law or agreed to in writing, software
// distributed under the License is distributed on an "AS IS" BASIS,
// WITHOUT WARRANTIES OR CONDITIONS OF ANY KIND, either express or implied.
// See the License for the specific language governing permissions and
// limitations under the License.

package datacoord

import (
	"context"
	"fmt"
	"math"
	"math/rand"
	"strconv"
	"time"

	"github.com/cockroachdb/errors"
	"github.com/samber/lo"
	"go.opentelemetry.io/otel"
	"go.uber.org/zap"

	"github.com/milvus-io/milvus-proto/go-api/v2/commonpb"
	"github.com/milvus-io/milvus-proto/go-api/v2/milvuspb"
	"github.com/milvus-io/milvus-proto/go-api/v2/msgpb"
	"github.com/milvus-io/milvus/internal/metastore/kv/binlog"
	"github.com/milvus-io/milvus/internal/proto/datapb"
	"github.com/milvus-io/milvus/internal/proto/internalpb"
	"github.com/milvus-io/milvus/internal/storage"
	"github.com/milvus-io/milvus/internal/util/importutilv2"
	"github.com/milvus-io/milvus/internal/util/segmentutil"
	"github.com/milvus-io/milvus/pkg/common"
	"github.com/milvus-io/milvus/pkg/log"
	"github.com/milvus-io/milvus/pkg/metrics"
	"github.com/milvus-io/milvus/pkg/util/commonpbutil"
	"github.com/milvus-io/milvus/pkg/util/funcutil"
	"github.com/milvus-io/milvus/pkg/util/merr"
	"github.com/milvus-io/milvus/pkg/util/metricsinfo"
	"github.com/milvus-io/milvus/pkg/util/paramtable"
	"github.com/milvus-io/milvus/pkg/util/retry"
	"github.com/milvus-io/milvus/pkg/util/tsoutil"
	"github.com/milvus-io/milvus/pkg/util/typeutil"
)

// GetTimeTickChannel legacy API, returns time tick channel name
func (s *Server) GetTimeTickChannel(ctx context.Context, req *internalpb.GetTimeTickChannelRequest) (*milvuspb.StringResponse, error) {
	return &milvuspb.StringResponse{
		Status: merr.Success(),
		Value:  Params.CommonCfg.DataCoordTimeTick.GetValue(),
	}, nil
}

// GetStatisticsChannel legacy API, returns statistics channel name
func (s *Server) GetStatisticsChannel(ctx context.Context, req *internalpb.GetStatisticsChannelRequest) (*milvuspb.StringResponse, error) {
	return &milvuspb.StringResponse{
		Status: merr.Status(merr.WrapErrChannelNotFound("no statistics channel")),
	}, nil
}

func (s *Server) flushForImport(ctx context.Context, req *datapb.FlushRequest) (*datapb.FlushResponse, error) {
	err := s.segmentManager.FlushImportSegments(ctx, req.GetCollectionID(), req.GetSegmentIDs())
	if err != nil {
		return &datapb.FlushResponse{
			Status: merr.Status(err),
		}, nil
	}
	// To expedite the process of index building.
	for _, segmentID := range req.GetSegmentIDs() {
		select {
		case s.buildIndexCh <- segmentID:
		default:
		}
	}
	log.Info("flush for import done", zap.Int64("collectionID", req.GetCollectionID()),
		zap.Int64s("segmentIDs", req.GetSegmentIDs()))
	return &datapb.FlushResponse{
		Status: merr.Success(),
	}, nil
}

// Flush notify segment to flush
// this api only guarantees all the segments requested is sealed
// these segments will be flushed only after the Flush policy is fulfilled
func (s *Server) Flush(ctx context.Context, req *datapb.FlushRequest) (*datapb.FlushResponse, error) {
	log := log.Ctx(ctx).With(
		zap.Int64("dbID", req.GetDbID()),
		zap.Int64("collectionID", req.GetCollectionID()),
		zap.Bool("isImporting", req.GetIsImport()))
	log.Info("receive flush request")
	ctx, sp := otel.Tracer(typeutil.DataCoordRole).Start(ctx, "DataCoord-Flush")
	defer sp.End()

	if err := merr.CheckHealthy(s.GetStateCode()); err != nil {
		return &datapb.FlushResponse{
			Status: merr.Status(err),
		}, nil
	}

	if req.GetIsImport() {
		return s.flushForImport(ctx, req)
	}

	// generate a timestamp timeOfSeal, all data before timeOfSeal is guaranteed to be sealed or flushed
	ts, err := s.allocator.allocTimestamp(ctx)
	if err != nil {
		log.Warn("unable to alloc timestamp", zap.Error(err))
		return &datapb.FlushResponse{
			Status: merr.Status(err),
		}, nil
	}
	timeOfSeal, _ := tsoutil.ParseTS(ts)

	sealedSegmentIDs, err := s.segmentManager.SealAllSegments(ctx, req.GetCollectionID(), req.GetSegmentIDs())
	if err != nil {
		return &datapb.FlushResponse{
			Status: merr.Status(errors.Wrapf(err, "failed to flush collection %d",
				req.GetCollectionID())),
		}, nil
	}

	sealedSegmentsIDDict := make(map[UniqueID]bool)
	for _, sealedSegmentID := range sealedSegmentIDs {
		sealedSegmentsIDDict[sealedSegmentID] = true
	}

	segments := s.meta.GetSegmentsOfCollection(req.GetCollectionID())
	flushSegmentIDs := make([]UniqueID, 0, len(segments))
	for _, segment := range segments {
		if segment != nil &&
			(isFlushState(segment.GetState())) &&
			segment.GetLevel() == datapb.SegmentLevel_L1 &&
			!sealedSegmentsIDDict[segment.GetID()] {
			flushSegmentIDs = append(flushSegmentIDs, segment.GetID())
		}
	}

	var isUnimplemented bool
	err = retry.Do(ctx, func() error {
		nodeChannels := s.channelManager.GetNodeChannelsByCollectionID(req.GetCollectionID())

		for nodeID, channelNames := range nodeChannels {
			err = s.cluster.FlushChannels(ctx, nodeID, ts, channelNames)
			if err != nil && errors.Is(err, merr.ErrServiceUnimplemented) {
				isUnimplemented = true
				return nil
			}
			if err != nil {
				return err
			}
		}
		return nil
	}, retry.Attempts(60)) // about 3min
	if err != nil {
		return &datapb.FlushResponse{
			Status: merr.Status(err),
		}, nil
	}

	if isUnimplemented {
		// For compatible with rolling upgrade from version 2.2.x,
		// fall back to the flush logic of version 2.2.x;
		log.Warn("DataNode FlushChannels unimplemented", zap.Error(err))
		ts = 0
	}

	log.Info("flush response with segments",
		zap.Int64("collectionID", req.GetCollectionID()),
		zap.Int64s("sealSegments", sealedSegmentIDs),
		zap.Int("flushedSegmentsCount", len(flushSegmentIDs)),
		zap.Time("timeOfSeal", timeOfSeal),
		zap.Time("flushTs", tsoutil.PhysicalTime(ts)))

	return &datapb.FlushResponse{
		Status:          merr.Success(),
		DbID:            req.GetDbID(),
		CollectionID:    req.GetCollectionID(),
		SegmentIDs:      sealedSegmentIDs,
		TimeOfSeal:      timeOfSeal.Unix(),
		FlushSegmentIDs: flushSegmentIDs,
		FlushTs:         ts,
	}, nil
}

// AssignSegmentID applies for segment ids and make allocation for records.
func (s *Server) AssignSegmentID(ctx context.Context, req *datapb.AssignSegmentIDRequest) (*datapb.AssignSegmentIDResponse, error) {
	log := log.Ctx(ctx)
	if err := merr.CheckHealthy(s.GetStateCode()); err != nil {
		return &datapb.AssignSegmentIDResponse{
			Status: merr.Status(err),
		}, nil
	}

	assigns := make([]*datapb.SegmentIDAssignment, 0, len(req.SegmentIDRequests))

	for _, r := range req.SegmentIDRequests {
		log.Info("handle assign segment request",
			zap.Int64("collectionID", r.GetCollectionID()),
			zap.Int64("partitionID", r.GetPartitionID()),
			zap.String("channelName", r.GetChannelName()),
			zap.Uint32("count", r.GetCount()),
			zap.Bool("isImport", r.GetIsImport()),
			zap.Int64("import task ID", r.GetImportTaskID()),
			zap.String("segment level", r.GetLevel().String()),
		)

		// Load the collection info from Root Coordinator, if it is not found in server meta.
		// Note: this request wouldn't be received if collection didn't exist.
		_, err := s.handler.GetCollection(ctx, r.GetCollectionID())
		if err != nil {
			log.Warn("cannot get collection schema", zap.Error(err))
		}

		// Add the channel to cluster for watching.
		s.cluster.Watch(ctx, r.ChannelName, r.CollectionID)

		segmentAllocations := make([]*Allocation, 0)
		if r.GetIsImport() {
			// Have segment manager allocate and return the segment allocation info.
			segAlloc, err := s.segmentManager.allocSegmentForImport(ctx,
				r.GetCollectionID(), r.GetPartitionID(), r.GetChannelName(), int64(r.GetCount()), r.GetImportTaskID())
			if err != nil {
				log.Warn("failed to alloc segment for import", zap.Any("request", r), zap.Error(err))
				continue
			}
			segmentAllocations = append(segmentAllocations, segAlloc)
		} else {
			// Have segment manager allocate and return the segment allocation info.
			segAlloc, err := s.segmentManager.AllocSegment(ctx,
				r.CollectionID, r.PartitionID, r.ChannelName, int64(r.Count))
			if err != nil {
				log.Warn("failed to alloc segment", zap.Any("request", r), zap.Error(err))
				continue
			}
			segmentAllocations = append(segmentAllocations, segAlloc...)
		}

		log.Info("success to assign segments", zap.Int64("collectionID", r.GetCollectionID()), zap.Any("assignments", segmentAllocations))

		for _, allocation := range segmentAllocations {
			result := &datapb.SegmentIDAssignment{
				SegID:        allocation.SegmentID,
				ChannelName:  r.ChannelName,
				Count:        uint32(allocation.NumOfRows),
				CollectionID: r.CollectionID,
				PartitionID:  r.PartitionID,
				ExpireTime:   allocation.ExpireTime,
				Status:       merr.Success(),
			}
			assigns = append(assigns, result)
		}
	}
	return &datapb.AssignSegmentIDResponse{
		Status:           merr.Success(),
		SegIDAssignments: assigns,
	}, nil
}

// GetSegmentStates returns segments state
func (s *Server) GetSegmentStates(ctx context.Context, req *datapb.GetSegmentStatesRequest) (*datapb.GetSegmentStatesResponse, error) {
	if err := merr.CheckHealthy(s.GetStateCode()); err != nil {
		return &datapb.GetSegmentStatesResponse{
			Status: merr.Status(err),
		}, nil
	}

	resp := &datapb.GetSegmentStatesResponse{
		Status: merr.Success(),
	}
	for _, segmentID := range req.SegmentIDs {
		state := &datapb.SegmentStateInfo{
			SegmentID: segmentID,
		}
		segmentInfo := s.meta.GetHealthySegment(segmentID)
		if segmentInfo == nil {
			state.State = commonpb.SegmentState_NotExist
		} else {
			state.State = segmentInfo.GetState()
			state.StartPosition = segmentInfo.GetStartPosition()
		}
		resp.States = append(resp.States, state)
	}

	return resp, nil
}

// GetInsertBinlogPaths returns binlog paths info for requested segments
func (s *Server) GetInsertBinlogPaths(ctx context.Context, req *datapb.GetInsertBinlogPathsRequest) (*datapb.GetInsertBinlogPathsResponse, error) {
	if err := merr.CheckHealthy(s.GetStateCode()); err != nil {
		return &datapb.GetInsertBinlogPathsResponse{
			Status: merr.Status(err),
		}, nil
	}

	segment := s.meta.GetHealthySegment(req.GetSegmentID())
	if segment == nil {
		return &datapb.GetInsertBinlogPathsResponse{
			Status: merr.Status(merr.WrapErrSegmentNotFound(req.GetSegmentID())),
		}, nil
	}

	segment = segment.Clone()

	err := binlog.DecompressBinLog(storage.InsertBinlog, segment.GetCollectionID(), segment.GetPartitionID(), segment.GetID(), segment.GetBinlogs())
	if err != nil {
		return &datapb.GetInsertBinlogPathsResponse{
			Status: merr.Status(err),
		}, nil
	}
	resp := &datapb.GetInsertBinlogPathsResponse{
		Status: merr.Success(),
	}
	binlogs := segment.GetBinlogs()
	fids := make([]UniqueID, 0, len(binlogs))
	paths := make([]*internalpb.StringList, 0, len(binlogs))
	for _, field := range binlogs {
		fids = append(fids, field.GetFieldID())
		binlogs := field.GetBinlogs()
		p := make([]string, 0, len(binlogs))
		for _, log := range binlogs {
			p = append(p, log.GetLogPath())
		}
		paths = append(paths, &internalpb.StringList{Values: p})
	}
	resp.FieldIDs = fids
	resp.Paths = paths
	return resp, nil
}

// GetCollectionStatistics returns statistics for collection
// for now only row count is returned
func (s *Server) GetCollectionStatistics(ctx context.Context, req *datapb.GetCollectionStatisticsRequest) (*datapb.GetCollectionStatisticsResponse, error) {
	log := log.Ctx(ctx).With(
		zap.Int64("collectionID", req.GetCollectionID()),
	)
	log.Info("received request to get collection statistics")
	if err := merr.CheckHealthy(s.GetStateCode()); err != nil {
		return &datapb.GetCollectionStatisticsResponse{
			Status: merr.Status(err),
		}, nil
	}

	resp := &datapb.GetCollectionStatisticsResponse{
		Status: merr.Success(),
	}
	nums := s.meta.GetNumRowsOfCollection(req.CollectionID)
	resp.Stats = append(resp.Stats, &commonpb.KeyValuePair{Key: "row_count", Value: strconv.FormatInt(nums, 10)})
	log.Info("success to get collection statistics", zap.Any("response", resp))
	return resp, nil
}

// GetPartitionStatistics returns statistics for partition
// if partID is empty, return statistics for all partitions of the collection
// for now only row count is returned
func (s *Server) GetPartitionStatistics(ctx context.Context, req *datapb.GetPartitionStatisticsRequest) (*datapb.GetPartitionStatisticsResponse, error) {
	log := log.Ctx(ctx).With(
		zap.Int64("collectionID", req.GetCollectionID()),
		zap.Int64s("partitionIDs", req.GetPartitionIDs()),
	)
	resp := &datapb.GetPartitionStatisticsResponse{
		Status: merr.Success(),
	}
	if err := merr.CheckHealthy(s.GetStateCode()); err != nil {
		return &datapb.GetPartitionStatisticsResponse{
			Status: merr.Status(err),
		}, nil
	}
	nums := int64(0)
	if len(req.GetPartitionIDs()) == 0 {
		nums = s.meta.GetNumRowsOfCollection(req.CollectionID)
	}
	for _, partID := range req.GetPartitionIDs() {
		num := s.meta.GetNumRowsOfPartition(req.CollectionID, partID)
		nums += num
	}
	resp.Stats = append(resp.Stats, &commonpb.KeyValuePair{Key: "row_count", Value: strconv.FormatInt(nums, 10)})
	log.Info("success to get partition statistics", zap.Any("response", resp))
	return resp, nil
}

// GetSegmentInfoChannel legacy API, returns segment info statistics channel
func (s *Server) GetSegmentInfoChannel(ctx context.Context, req *datapb.GetSegmentInfoChannelRequest) (*milvuspb.StringResponse, error) {
	return &milvuspb.StringResponse{
		Status: merr.Success(),
		Value:  Params.CommonCfg.DataCoordSegmentInfo.GetValue(),
	}, nil
}

// GetSegmentInfo returns segment info requested, status, row count, etc included
// Called by: QueryCoord, DataNode, IndexCoord, Proxy.
func (s *Server) GetSegmentInfo(ctx context.Context, req *datapb.GetSegmentInfoRequest) (*datapb.GetSegmentInfoResponse, error) {
	log := log.Ctx(ctx)
	resp := &datapb.GetSegmentInfoResponse{
		Status: merr.Success(),
	}
	if err := merr.CheckHealthy(s.GetStateCode()); err != nil {
		return &datapb.GetSegmentInfoResponse{
			Status: merr.Status(err),
		}, nil
	}
	infos := make([]*datapb.SegmentInfo, 0, len(req.GetSegmentIDs()))
	channelCPs := make(map[string]*msgpb.MsgPosition)
	for _, id := range req.SegmentIDs {
		var info *SegmentInfo
		if req.IncludeUnHealthy {
			info = s.meta.GetSegment(id)
			// TODO: GetCompactionTo should be removed and add into GetSegment method and protected by lock.
			// Too much modification need to be applied to SegmentInfo, a refactor is needed.
			child, ok := s.meta.GetCompactionTo(id)

			// info may be not-nil, but ok is false when the segment is being dropped concurrently.
			if info == nil || !ok {
				log.Warn("failed to get segment, this may have been cleaned", zap.Int64("segmentID", id))
				err := merr.WrapErrSegmentNotFound(id)
				resp.Status = merr.Status(err)
				return resp, nil
			}

			clonedInfo := info.Clone()
			if child != nil {
				// child segment should decompress binlog path
				binlog.DecompressBinLog(storage.DeleteBinlog, child.GetCollectionID(), child.GetPartitionID(), child.GetID(), child.GetDeltalogs())
				clonedInfo.Deltalogs = append(clonedInfo.Deltalogs, child.GetDeltalogs()...)
				clonedInfo.DmlPosition = child.GetDmlPosition()
			}
			segmentutil.ReCalcRowCount(info.SegmentInfo, clonedInfo.SegmentInfo)
			infos = append(infos, clonedInfo.SegmentInfo)
		} else {
			info = s.meta.GetHealthySegment(id)
			if info == nil {
				err := merr.WrapErrSegmentNotFound(id)
				resp.Status = merr.Status(err)
				return resp, nil
			}
			clonedInfo := info.Clone()
			segmentutil.ReCalcRowCount(info.SegmentInfo, clonedInfo.SegmentInfo)
			infos = append(infos, clonedInfo.SegmentInfo)
		}
		vchannel := info.InsertChannel
		if _, ok := channelCPs[vchannel]; vchannel != "" && !ok {
			channelCPs[vchannel] = s.meta.GetChannelCheckpoint(vchannel)
		}
	}
	resp.Infos = infos
	resp.ChannelCheckpoint = channelCPs
	return resp, nil
}

// SaveBinlogPaths updates segment related binlog path
// works for Checkpoints and Flush
func (s *Server) SaveBinlogPaths(ctx context.Context, req *datapb.SaveBinlogPathsRequest) (*commonpb.Status, error) {
	if err := merr.CheckHealthy(s.GetStateCode()); err != nil {
		return merr.Status(err), nil
	}

	var (
		nodeID      = req.GetBase().GetSourceID()
		channelName = req.GetChannel()
	)

	log := log.Ctx(ctx).With(
		zap.Int64("nodeID", nodeID),
		zap.String("channel", channelName),
		zap.Int64("collectionID", req.GetCollectionID()),
		zap.Int64("segmentID", req.GetSegmentID()),
		zap.String("level", req.GetSegLevel().String()),
	)

	log.Info("receive SaveBinlogPaths request",
		zap.Bool("isFlush", req.GetFlushed()),
		zap.Bool("isDropped", req.GetDropped()),
		zap.Bool("isImport", req.GetImporting()),
		zap.Any("checkpoints", req.GetCheckPoints()))

	// for compatibility issue , if len(channelName) not exist, skip the check
	// No need to check import channel--node matching in data import case.
	// Also avoid to handle segment not found error if not the owner of shard
	if !req.GetImporting() && len(channelName) != 0 {
		if !s.channelManager.Match(nodeID, channelName) {
			err := merr.WrapErrChannelNotFound(channelName, fmt.Sprintf("for node %d", nodeID))
			log.Warn("node is not matched with channel", zap.String("channel", channelName), zap.Error(err))
			return merr.Status(err), nil
		}
	}
	// for compatibility issue, before 2.3.4, SaveBinlogPaths has only logpath
	// try to parse path and fill logid
	err := binlog.CompressSaveBinlogPaths(req)
	if err != nil {
		log.Warn("fail to CompressSaveBinlogPaths", zap.String("channel", channelName), zap.Error(err))
		return merr.Status(err), nil
	}

	operators := []UpdateOperator{}

	if req.GetSegLevel() == datapb.SegmentLevel_L0 {
		operators = append(operators, CreateL0Operator(req.GetCollectionID(), req.GetPartitionID(), req.GetSegmentID(), req.GetChannel()))
	} else {
		segment := s.meta.GetSegment(req.GetSegmentID())
		// validate level one segment
		if segment == nil {
			err := merr.WrapErrSegmentNotFound(req.GetSegmentID())
			log.Warn("failed to get segment", zap.Error(err))
			return merr.Status(err), nil
		}

		if segment.State == commonpb.SegmentState_Dropped {
			log.Info("save to dropped segment, ignore this request")
			return merr.Success(), nil
		}

		if !isSegmentHealthy(segment) {
			err := merr.WrapErrSegmentNotFound(req.GetSegmentID())
			log.Warn("failed to get segment, the segment not healthy", zap.Error(err))
			return merr.Status(err), nil
		}

		// Set segment state
		if req.GetDropped() {
			// segmentManager manages growing segments
			s.segmentManager.DropSegment(ctx, req.GetSegmentID())
			operators = append(operators, UpdateStatusOperator(req.GetSegmentID(), commonpb.SegmentState_Dropped))
		} else if req.GetFlushed() {
			s.segmentManager.DropSegment(ctx, req.GetSegmentID())
			// set segment to SegmentState_Flushing
			operators = append(operators, UpdateStatusOperator(req.GetSegmentID(), commonpb.SegmentState_Flushing))
		}
	}

	// save binlogs, start positions and checkpoints
	operators = append(operators,
		UpdateBinlogsOperator(req.GetSegmentID(), req.GetField2BinlogPaths(), req.GetField2StatslogPaths(), req.GetDeltalogs()),
		UpdateStartPosition(req.GetStartPositions()),
		UpdateCheckPointOperator(req.GetSegmentID(), req.GetImporting(), req.GetCheckPoints()),
	)

	if Params.CommonCfg.EnableStorageV2.GetAsBool() {
		operators = append(operators, UpdateStorageVersionOperator(req.GetSegmentID(), req.GetStorageVersion()))
	}

	// Update segment info in memory and meta.
	if err := s.meta.UpdateSegmentsInfo(operators...); err != nil {
		log.Error("save binlog and checkpoints failed", zap.Error(err))
		return merr.Status(err), nil
	}
	log.Info("SaveBinlogPaths sync segment with meta",
		zap.Any("binlogs", req.GetField2BinlogPaths()),
		zap.Any("deltalogs", req.GetDeltalogs()),
		zap.Any("statslogs", req.GetField2StatslogPaths()),
	)

	if req.GetSegLevel() == datapb.SegmentLevel_L0 {
		metrics.DataCoordSizeStoredL0Segment.WithLabelValues(fmt.Sprint(req.GetCollectionID())).Observe(calculateL0SegmentSize(req.GetField2StatslogPaths()))
		metrics.DataCoordRateStoredL0Segment.WithLabelValues().Inc()

		return merr.Success(), nil
	}

	// notify building index and compaction for "flushing/flushed" level one segment
	if req.GetFlushed() {
		// notify building index
		s.flushCh <- req.SegmentID

		// notify compaction
		if !req.Importing && paramtable.Get().DataCoordCfg.EnableCompaction.GetAsBool() {
			err := s.compactionTrigger.triggerSingleCompaction(req.GetCollectionID(), req.GetPartitionID(),
				req.GetSegmentID(), req.GetChannel(), false)
			if err != nil {
				log.Warn("failed to trigger single compaction")
			}
		}
	}

	return merr.Success(), nil
}

// DropVirtualChannel notifies vchannel dropped
// And contains the remaining data log & checkpoint to update
func (s *Server) DropVirtualChannel(ctx context.Context, req *datapb.DropVirtualChannelRequest) (*datapb.DropVirtualChannelResponse, error) {
	log := log.Ctx(ctx)
	resp := &datapb.DropVirtualChannelResponse{
		Status: merr.Success(),
	}
	if err := merr.CheckHealthy(s.GetStateCode()); err != nil {
		return &datapb.DropVirtualChannelResponse{
			Status: merr.Status(err),
		}, nil
	}

	channel := req.GetChannelName()
	log.Info("receive DropVirtualChannel request",
		zap.String("channelName", channel))

	// validate
	nodeID := req.GetBase().GetSourceID()
	if !s.channelManager.Match(nodeID, channel) {
		err := merr.WrapErrChannelNotFound(channel, fmt.Sprintf("for node %d", nodeID))
		resp.Status = merr.Status(err)
		log.Warn("node is not matched with channel", zap.String("channel", channel), zap.Int64("nodeID", nodeID))
		return resp, nil
	}

	var collectionID int64
	segments := make([]*SegmentInfo, 0, len(req.GetSegments()))
	for _, seg2Drop := range req.GetSegments() {
		info := &datapb.SegmentInfo{
			ID:            seg2Drop.GetSegmentID(),
			CollectionID:  seg2Drop.GetCollectionID(),
			InsertChannel: channel,
			Binlogs:       seg2Drop.GetField2BinlogPaths(),
			Statslogs:     seg2Drop.GetField2StatslogPaths(),
			Deltalogs:     seg2Drop.GetDeltalogs(),
			StartPosition: seg2Drop.GetStartPosition(),
			DmlPosition:   seg2Drop.GetCheckPoint(),
			NumOfRows:     seg2Drop.GetNumOfRows(),
		}
		segment := NewSegmentInfo(info)
		segments = append(segments, segment)
		collectionID = seg2Drop.GetCollectionID()
	}

	err := s.meta.UpdateDropChannelSegmentInfo(channel, segments)
	if err != nil {
		log.Error("Update Drop Channel segment info failed", zap.String("channel", channel), zap.Error(err))
		resp.Status = merr.Status(err)
		return resp, nil
	}

	log.Info("DropVChannel plan to remove", zap.String("channel", channel))
	err = s.channelManager.Release(nodeID, channel)
	if err != nil {
		log.Warn("DropVChannel failed to ReleaseAndRemove", zap.String("channel", channel), zap.Error(err))
	}
	s.segmentManager.DropSegmentsOfChannel(ctx, channel)
	s.compactionHandler.removeTasksByChannel(channel)

	metrics.CleanupDataCoordNumStoredRows(collectionID)
	metrics.DataCoordCheckpointUnixSeconds.DeleteLabelValues(fmt.Sprint(paramtable.GetNodeID()), channel)
	metrics.CleanupDataCoordBulkInsertVectors(collectionID)

	// no compaction triggered in Drop procedure
	return resp, nil
}

// SetSegmentState reset the state of the given segment.
func (s *Server) SetSegmentState(ctx context.Context, req *datapb.SetSegmentStateRequest) (*datapb.SetSegmentStateResponse, error) {
	log := log.Ctx(ctx)
	if err := merr.CheckHealthy(s.GetStateCode()); err != nil {
		return &datapb.SetSegmentStateResponse{
			Status: merr.Status(err),
		}, nil
	}
	err := s.meta.SetState(req.GetSegmentId(), req.GetNewState())
	if err != nil {
		log.Error("failed to updated segment state in dataCoord meta",
			zap.Int64("segmentID", req.SegmentId),
			zap.String("newState", req.GetNewState().String()))
		return &datapb.SetSegmentStateResponse{
			Status: merr.Status(err),
		}, nil
	}
	return &datapb.SetSegmentStateResponse{
		Status: merr.Success(),
	}, nil
}

func (s *Server) GetStateCode() commonpb.StateCode {
	code := s.stateCode.Load()
	if code == nil {
		return commonpb.StateCode_Abnormal
	}
	return code.(commonpb.StateCode)
}

// GetComponentStates returns DataCoord's current state
func (s *Server) GetComponentStates(ctx context.Context, req *milvuspb.GetComponentStatesRequest) (*milvuspb.ComponentStates, error) {
	code := s.GetStateCode()
	log.Debug("DataCoord current state", zap.String("StateCode", code.String()))
	nodeID := common.NotRegisteredID
	if s.session != nil && s.session.Registered() {
		nodeID = s.session.GetServerID() // or Params.NodeID
	}
	resp := &milvuspb.ComponentStates{
		State: &milvuspb.ComponentInfo{
			// NodeID:    Params.NodeID, // will race with Server.Register()
			NodeID:    nodeID,
			Role:      "datacoord",
			StateCode: code,
		},
		Status: merr.Success(),
	}
	return resp, nil
}

// GetRecoveryInfo get recovery info for segment.
// Called by: QueryCoord.
func (s *Server) GetRecoveryInfo(ctx context.Context, req *datapb.GetRecoveryInfoRequest) (*datapb.GetRecoveryInfoResponse, error) {
	log := log.Ctx(ctx)
	collectionID := req.GetCollectionID()
	partitionID := req.GetPartitionID()
	log = log.With(
		zap.Int64("collectionID", collectionID),
		zap.Int64("partitionID", partitionID),
	)
	log.Info("get recovery info request received")
	resp := &datapb.GetRecoveryInfoResponse{
		Status: merr.Success(),
	}
	if err := merr.CheckHealthy(s.GetStateCode()); err != nil {
		return &datapb.GetRecoveryInfoResponse{
			Status: merr.Status(err),
		}, nil
	}

	dresp, err := s.broker.DescribeCollectionInternal(s.ctx, collectionID)
	if err != nil {
		log.Error("get collection info from rootcoord failed",
			zap.Error(err))
		resp.Status = merr.Status(err)
		return resp, nil
	}
	channels := dresp.GetVirtualChannelNames()
	channelInfos := make([]*datapb.VchannelInfo, 0, len(channels))
	flushedIDs := make(typeutil.UniqueSet)
	for _, c := range channels {
		channelInfo := s.handler.GetQueryVChanPositions(&channelMeta{Name: c, CollectionID: collectionID}, partitionID)
		channelInfos = append(channelInfos, channelInfo)
		log.Info("datacoord append channelInfo in GetRecoveryInfo",
			zap.String("channel", channelInfo.GetChannelName()),
			zap.Int("# of unflushed segments", len(channelInfo.GetUnflushedSegmentIds())),
			zap.Int("# of flushed segments", len(channelInfo.GetFlushedSegmentIds())),
			zap.Int("# of dropped segments", len(channelInfo.GetDroppedSegmentIds())),
			zap.Int("# of indexed segments", len(channelInfo.GetIndexedSegmentIds())),
		)
		flushedIDs.Insert(channelInfo.GetFlushedSegmentIds()...)
	}

	segment2Binlogs := make(map[UniqueID][]*datapb.FieldBinlog)
	segment2StatsBinlogs := make(map[UniqueID][]*datapb.FieldBinlog)
	segment2DeltaBinlogs := make(map[UniqueID][]*datapb.FieldBinlog)
	segment2InsertChannel := make(map[UniqueID]string)
	segmentsNumOfRows := make(map[UniqueID]int64)
	for id := range flushedIDs {
		segment := s.meta.GetSegment(id)
		if segment == nil {
			err := merr.WrapErrSegmentNotFound(id)
			log.Warn("failed to get segment", zap.Int64("segmentID", id))
			resp.Status = merr.Status(err)
			return resp, nil
		}
		// Skip non-flushing, non-flushed and dropped segments.
		if segment.State != commonpb.SegmentState_Flushed && segment.State != commonpb.SegmentState_Flushing && segment.State != commonpb.SegmentState_Dropped {
			continue
		}
		// Also skip bulk insert & fake segments.
		if segment.GetIsImporting() || segment.GetIsFake() {
			continue
		}
		segment2InsertChannel[segment.ID] = segment.InsertChannel
		binlogs := segment.GetBinlogs()

		if len(binlogs) == 0 {
			flushedIDs.Remove(id)
			continue
		}

		field2Binlog := make(map[UniqueID][]*datapb.Binlog)
		for _, field := range binlogs {
			field2Binlog[field.GetFieldID()] = append(field2Binlog[field.GetFieldID()], field.GetBinlogs()...)
		}

		for f, paths := range field2Binlog {
			fieldBinlogs := &datapb.FieldBinlog{
				FieldID: f,
				Binlogs: paths,
			}
			segment2Binlogs[id] = append(segment2Binlogs[id], fieldBinlogs)
		}

		if newCount := segmentutil.CalcRowCountFromBinLog(segment.SegmentInfo); newCount != segment.NumOfRows && newCount > 0 {
			log.Warn("segment row number meta inconsistent with bin log row count and will be corrected",
				zap.Int64("segmentID", segment.GetID()),
				zap.Int64("segment meta row count (wrong)", segment.GetNumOfRows()),
				zap.Int64("segment bin log row count (correct)", newCount))
			segmentsNumOfRows[id] = newCount
		} else {
			segmentsNumOfRows[id] = segment.NumOfRows
		}

		statsBinlogs := segment.GetStatslogs()
		field2StatsBinlog := make(map[UniqueID][]*datapb.Binlog)
		for _, field := range statsBinlogs {
			field2StatsBinlog[field.GetFieldID()] = append(field2StatsBinlog[field.GetFieldID()], field.GetBinlogs()...)
		}

		for f, paths := range field2StatsBinlog {
			fieldBinlogs := &datapb.FieldBinlog{
				FieldID: f,
				Binlogs: paths,
			}
			segment2StatsBinlogs[id] = append(segment2StatsBinlogs[id], fieldBinlogs)
		}

		if len(segment.GetDeltalogs()) > 0 {
			segment2DeltaBinlogs[id] = append(segment2DeltaBinlogs[id], segment.GetDeltalogs()...)
		}
	}

	binlogs := make([]*datapb.SegmentBinlogs, 0, len(segment2Binlogs))
	for segmentID := range flushedIDs {
		sbl := &datapb.SegmentBinlogs{
			SegmentID:     segmentID,
			NumOfRows:     segmentsNumOfRows[segmentID],
			FieldBinlogs:  segment2Binlogs[segmentID],
			Statslogs:     segment2StatsBinlogs[segmentID],
			Deltalogs:     segment2DeltaBinlogs[segmentID],
			InsertChannel: segment2InsertChannel[segmentID],
		}
		binlogs = append(binlogs, sbl)
	}

	resp.Channels = channelInfos
	resp.Binlogs = binlogs
	return resp, nil
}

// GetRecoveryInfoV2 get recovery info for segment
// Called by: QueryCoord.
func (s *Server) GetRecoveryInfoV2(ctx context.Context, req *datapb.GetRecoveryInfoRequestV2) (*datapb.GetRecoveryInfoResponseV2, error) {
	log := log.Ctx(ctx)
	collectionID := req.GetCollectionID()
	partitionIDs := req.GetPartitionIDs()
	log = log.With(
		zap.Int64("collectionID", collectionID),
		zap.Int64s("partitionIDs", partitionIDs),
	)
	log.Info("get recovery info request received")
	resp := &datapb.GetRecoveryInfoResponseV2{
		Status: merr.Success(),
	}
	if err := merr.CheckHealthy(s.GetStateCode()); err != nil {
		return &datapb.GetRecoveryInfoResponseV2{
			Status: merr.Status(err),
		}, nil
	}
	channels := s.channelManager.GetChannelsByCollectionID(collectionID)
	channelInfos := make([]*datapb.VchannelInfo, 0, len(channels))
	flushedIDs := make(typeutil.UniqueSet)
	for _, ch := range channels {
		channelInfo := s.handler.GetQueryVChanPositions(ch, partitionIDs...)
		channelInfos = append(channelInfos, channelInfo)
		log.Info("datacoord append channelInfo in GetRecoveryInfo",
			zap.String("channel", channelInfo.GetChannelName()),
			zap.Int("# of unflushed segments", len(channelInfo.GetUnflushedSegmentIds())),
			zap.Int("# of flushed segments", len(channelInfo.GetFlushedSegmentIds())),
			zap.Int("# of dropped segments", len(channelInfo.GetDroppedSegmentIds())),
			zap.Int("# of indexed segments", len(channelInfo.GetIndexedSegmentIds())),
		)
		flushedIDs.Insert(channelInfo.GetFlushedSegmentIds()...)
	}

	segmentInfos := make([]*datapb.SegmentInfo, 0)
	for id := range flushedIDs {
		segment := s.meta.GetSegment(id)
		if segment == nil {
			err := merr.WrapErrSegmentNotFound(id)
			log.Warn("failed to get segment", zap.Int64("segmentID", id))
			resp.Status = merr.Status(err)
			return resp, nil
		}
		// Skip non-flushing, non-flushed and dropped segments.
		if segment.State != commonpb.SegmentState_Flushed && segment.State != commonpb.SegmentState_Flushing && segment.State != commonpb.SegmentState_Dropped {
			continue
		}
		// Also skip bulk insert segments.
		if segment.GetIsImporting() {
			continue
		}

		if Params.CommonCfg.EnableStorageV2.GetAsBool() {
			segmentInfos = append(segmentInfos, &datapb.SegmentInfo{
				ID:            segment.ID,
				PartitionID:   segment.PartitionID,
				CollectionID:  segment.CollectionID,
				InsertChannel: segment.InsertChannel,
				NumOfRows:     segment.NumOfRows,
				Level:         segment.GetLevel(),
			})
			continue
		}

		binlogs := segment.GetBinlogs()
		if len(binlogs) == 0 && segment.GetLevel() != datapb.SegmentLevel_L0 {
			continue
		}
		rowCount := segmentutil.CalcRowCountFromBinLog(segment.SegmentInfo)
		if rowCount != segment.NumOfRows && rowCount > 0 {
			log.Warn("segment row number meta inconsistent with bin log row count and will be corrected",
				zap.Int64("segmentID", segment.GetID()),
				zap.Int64("segment meta row count (wrong)", segment.GetNumOfRows()),
				zap.Int64("segment bin log row count (correct)", rowCount))
		} else {
			rowCount = segment.NumOfRows
		}

		segmentInfos = append(segmentInfos, &datapb.SegmentInfo{
			ID:            segment.ID,
			PartitionID:   segment.PartitionID,
			CollectionID:  segment.CollectionID,
			InsertChannel: segment.InsertChannel,
			NumOfRows:     rowCount,
			Level:         segment.GetLevel(),
		})
	}

	resp.Channels = channelInfos
	resp.Segments = segmentInfos
	return resp, nil
}

// GetFlushedSegments returns all segment matches provided criterion and in state Flushed or Dropped (compacted but not GCed yet)
// If requested partition id < 0, ignores the partition id filter
func (s *Server) GetFlushedSegments(ctx context.Context, req *datapb.GetFlushedSegmentsRequest) (*datapb.GetFlushedSegmentsResponse, error) {
	log := log.Ctx(ctx)
	resp := &datapb.GetFlushedSegmentsResponse{
		Status: merr.Success(),
	}
	collectionID := req.GetCollectionID()
	partitionID := req.GetPartitionID()
	log.Info("received get flushed segments request",
		zap.Int64("collectionID", collectionID),
		zap.Int64("partitionID", partitionID),
	)
	if err := merr.CheckHealthy(s.GetStateCode()); err != nil {
		return &datapb.GetFlushedSegmentsResponse{
			Status: merr.Status(err),
		}, nil
	}
	var segmentIDs []UniqueID
	if partitionID < 0 {
		segmentIDs = s.meta.GetSegmentsIDOfCollectionWithDropped(collectionID)
	} else {
		segmentIDs = s.meta.GetSegmentsIDOfPartitionWithDropped(collectionID, partitionID)
	}
	ret := make([]UniqueID, 0, len(segmentIDs))
	for _, id := range segmentIDs {
		segment := s.meta.GetSegment(id)
		// if this segment == nil, we assume this segment has been gc
		if segment == nil ||
			(segment.GetState() != commonpb.SegmentState_Dropped &&
				segment.GetState() != commonpb.SegmentState_Flushed &&
				segment.GetState() != commonpb.SegmentState_Flushing) {
			continue
		}
		if !req.GetIncludeUnhealthy() && segment.GetState() == commonpb.SegmentState_Dropped {
			continue
		}
		ret = append(ret, id)
	}

	resp.Segments = ret
	return resp, nil
}

// GetSegmentsByStates returns all segment matches provided criterion and States
// If requested partition id < 0, ignores the partition id filter
func (s *Server) GetSegmentsByStates(ctx context.Context, req *datapb.GetSegmentsByStatesRequest) (*datapb.GetSegmentsByStatesResponse, error) {
	log := log.Ctx(ctx)
	resp := &datapb.GetSegmentsByStatesResponse{
		Status: merr.Success(),
	}
	collectionID := req.GetCollectionID()
	partitionID := req.GetPartitionID()
	states := req.GetStates()
	log.Info("received get segments by states request",
		zap.Int64("collectionID", collectionID),
		zap.Int64("partitionID", partitionID),
		zap.Any("states", states))
	if err := merr.CheckHealthy(s.GetStateCode()); err != nil {
		return &datapb.GetSegmentsByStatesResponse{
			Status: merr.Status(err),
		}, nil
	}
	var segmentIDs []UniqueID
	if partitionID < 0 {
		segmentIDs = s.meta.GetSegmentsIDOfCollection(collectionID)
	} else {
		segmentIDs = s.meta.GetSegmentsIDOfPartition(collectionID, partitionID)
	}
	ret := make([]UniqueID, 0, len(segmentIDs))

	statesDict := make(map[commonpb.SegmentState]bool)
	for _, state := range states {
		statesDict[state] = true
	}
	for _, id := range segmentIDs {
		segment := s.meta.GetHealthySegment(id)
		if segment != nil && statesDict[segment.GetState()] {
			ret = append(ret, id)
		}
	}

	resp.Segments = ret
	return resp, nil
}

// ShowConfigurations returns the configurations of DataCoord matching req.Pattern
func (s *Server) ShowConfigurations(ctx context.Context, req *internalpb.ShowConfigurationsRequest) (*internalpb.ShowConfigurationsResponse, error) {
	if err := merr.CheckHealthy(s.GetStateCode()); err != nil {
		return &internalpb.ShowConfigurationsResponse{
			Status: merr.Status(err),
		}, nil
	}

	configList := make([]*commonpb.KeyValuePair, 0)
	for key, value := range Params.GetComponentConfigurations("datacoord", req.Pattern) {
		configList = append(configList,
			&commonpb.KeyValuePair{
				Key:   key,
				Value: value,
			})
	}

	return &internalpb.ShowConfigurationsResponse{
		Status:        merr.Success(),
		Configuations: configList,
	}, nil
}

// GetMetrics returns DataCoord metrics info
// it may include SystemMetrics, Topology metrics, etc.
func (s *Server) GetMetrics(ctx context.Context, req *milvuspb.GetMetricsRequest) (*milvuspb.GetMetricsResponse, error) {
	log := log.Ctx(ctx)
	if err := merr.CheckHealthyStandby(s.GetStateCode()); err != nil {
		return &milvuspb.GetMetricsResponse{
			Status: merr.Status(err),
		}, nil
	}

	metricType, err := metricsinfo.ParseMetricType(req.Request)
	if err != nil {
		log.Warn("DataCoord.GetMetrics failed to parse metric type",
			zap.Int64("nodeID", paramtable.GetNodeID()),
			zap.String("req", req.Request),
			zap.Error(err),
		)

		return &milvuspb.GetMetricsResponse{
			ComponentName: metricsinfo.ConstructComponentName(typeutil.DataCoordRole, paramtable.GetNodeID()),
			Status:        merr.Status(err),
		}, nil
	}

	if metricType == metricsinfo.SystemInfoMetrics {
		metrics, err := s.getSystemInfoMetrics(ctx, req)
		if err != nil {
			log.Warn("DataCoord GetMetrics failed", zap.Int64("nodeID", paramtable.GetNodeID()), zap.Error(err))
			return &milvuspb.GetMetricsResponse{
				Status: merr.Status(err),
			}, nil
		}

		log.RatedDebug(60, "DataCoord.GetMetrics",
			zap.Int64("nodeID", paramtable.GetNodeID()),
			zap.String("req", req.Request),
			zap.String("metricType", metricType),
			zap.Any("metrics", metrics), // TODO(dragondriver): necessary? may be very large
			zap.Error(err))

		return metrics, nil
	}

	log.RatedWarn(60.0, "DataCoord.GetMetrics failed, request metric type is not implemented yet",
		zap.Int64("nodeID", paramtable.GetNodeID()),
		zap.String("req", req.Request),
		zap.String("metricType", metricType))

	return &milvuspb.GetMetricsResponse{
		ComponentName: metricsinfo.ConstructComponentName(typeutil.DataCoordRole, paramtable.GetNodeID()),
		Status:        merr.Status(merr.WrapErrMetricNotFound(metricType)),
	}, nil
}

// ManualCompaction triggers a compaction for a collection
func (s *Server) ManualCompaction(ctx context.Context, req *milvuspb.ManualCompactionRequest) (*milvuspb.ManualCompactionResponse, error) {
	log := log.Ctx(ctx).With(
		zap.Int64("collectionID", req.GetCollectionID()),
	)
	log.Info("received manual compaction")

	resp := &milvuspb.ManualCompactionResponse{
		Status: merr.Success(),
	}

	if err := merr.CheckHealthy(s.GetStateCode()); err != nil {
		return &milvuspb.ManualCompactionResponse{
			Status: merr.Status(err),
		}, nil
	}

	if !Params.DataCoordCfg.EnableCompaction.GetAsBool() {
		resp.Status = merr.Status(merr.WrapErrServiceUnavailable("compaction disabled"))
		return resp, nil
	}

	id, err := s.compactionTrigger.forceTriggerCompaction(req.CollectionID)
	if err != nil {
		log.Error("failed to trigger manual compaction", zap.Error(err))
		resp.Status = merr.Status(err)
		return resp, nil
	}

	plans := s.compactionHandler.getCompactionTasksBySignalID(id)
	if len(plans) == 0 {
		resp.CompactionID = -1
		resp.CompactionPlanCount = 0
	} else {
		resp.CompactionID = id
		resp.CompactionPlanCount = int32(len(plans))
	}

	log.Info("success to trigger manual compaction", zap.Int64("compactionID", id))
	return resp, nil
}

// GetCompactionState gets the state of a compaction
func (s *Server) GetCompactionState(ctx context.Context, req *milvuspb.GetCompactionStateRequest) (*milvuspb.GetCompactionStateResponse, error) {
	log := log.Ctx(ctx).With(
		zap.Int64("compactionID", req.GetCompactionID()),
	)
	log.Info("received get compaction state request")
	resp := &milvuspb.GetCompactionStateResponse{
		Status: merr.Success(),
	}

	if err := merr.CheckHealthy(s.GetStateCode()); err != nil {
		return &milvuspb.GetCompactionStateResponse{
			Status: merr.Status(err),
		}, nil
	}

	if !Params.DataCoordCfg.EnableCompaction.GetAsBool() {
		resp.Status = merr.Status(merr.WrapErrServiceUnavailable("compaction disabled"))
		return resp, nil
	}

	tasks := s.compactionHandler.getCompactionTasksBySignalID(req.GetCompactionID())
	state, executingCnt, completedCnt, failedCnt, timeoutCnt := getCompactionState(tasks)

	resp.State = state
	resp.ExecutingPlanNo = int64(executingCnt)
	resp.CompletedPlanNo = int64(completedCnt)
	resp.TimeoutPlanNo = int64(timeoutCnt)
	resp.FailedPlanNo = int64(failedCnt)
	log.Info("success to get compaction state", zap.Any("state", state), zap.Int("executing", executingCnt),
		zap.Int("completed", completedCnt), zap.Int("failed", failedCnt), zap.Int("timeout", timeoutCnt),
		zap.Int64s("plans", lo.Map(tasks, func(t *compactionTask, _ int) int64 {
			if t.plan == nil {
				return -1
			}
			return t.plan.PlanID
		})))
	return resp, nil
}

// GetCompactionStateWithPlans returns the compaction state of given plan
func (s *Server) GetCompactionStateWithPlans(ctx context.Context, req *milvuspb.GetCompactionPlansRequest) (*milvuspb.GetCompactionPlansResponse, error) {
	log := log.Ctx(ctx).With(
		zap.Int64("compactionID", req.GetCompactionID()),
	)
	log.Info("received the request to get compaction state with plans")

	if err := merr.CheckHealthy(s.GetStateCode()); err != nil {
		return &milvuspb.GetCompactionPlansResponse{
			Status: merr.Status(err),
		}, nil
	}

	resp := &milvuspb.GetCompactionPlansResponse{
		Status: merr.Success(),
	}
	if !Params.DataCoordCfg.EnableCompaction.GetAsBool() {
		resp.Status = merr.Status(merr.WrapErrServiceUnavailable("compaction disabled"))
		return resp, nil
	}

	tasks := s.compactionHandler.getCompactionTasksBySignalID(req.GetCompactionID())
	for _, task := range tasks {
		resp.MergeInfos = append(resp.MergeInfos, getCompactionMergeInfo(task))
	}

	state, _, _, _, _ := getCompactionState(tasks)

	resp.State = state
	log.Info("success to get state with plans", zap.Any("state", state), zap.Any("merge infos", resp.MergeInfos),
		zap.Int64s("plans", lo.Map(tasks, func(t *compactionTask, _ int) int64 {
			if t.plan == nil {
				return -1
			}
			return t.plan.PlanID
		})))
	return resp, nil
}

func getCompactionMergeInfo(task *compactionTask) *milvuspb.CompactionMergeInfo {
	segments := task.plan.GetSegmentBinlogs()
	var sources []int64
	for _, s := range segments {
		sources = append(sources, s.GetSegmentID())
	}

	var target int64 = -1
	if task.result != nil {
		segments := task.result.GetSegments()
		if len(segments) > 0 {
			target = segments[0].GetSegmentID()
		}
	}

	return &milvuspb.CompactionMergeInfo{
		Sources: sources,
		Target:  target,
	}
}

func getCompactionState(tasks []*compactionTask) (state commonpb.CompactionState, executingCnt, completedCnt, failedCnt, timeoutCnt int) {
	for _, t := range tasks {
		switch t.state {
		case pipelining:
			executingCnt++
		case executing:
			executingCnt++
		case completed:
			completedCnt++
		case failed:
			failedCnt++
		case timeout:
			timeoutCnt++
		}
	}
	if executingCnt != 0 {
		state = commonpb.CompactionState_Executing
	} else {
		state = commonpb.CompactionState_Completed
	}
	return
}

// WatchChannels notifies DataCoord to watch vchannels of a collection.
func (s *Server) WatchChannels(ctx context.Context, req *datapb.WatchChannelsRequest) (*datapb.WatchChannelsResponse, error) {
	log := log.Ctx(ctx).With(
		zap.Int64("collectionID", req.GetCollectionID()),
		zap.Strings("channels", req.GetChannelNames()),
	)
	log.Info("receive watch channels request")
	resp := &datapb.WatchChannelsResponse{
		Status: merr.Success(),
	}

	if err := merr.CheckHealthy(s.GetStateCode()); err != nil {
		return &datapb.WatchChannelsResponse{
			Status: merr.Status(err),
		}, nil
	}
	for _, channelName := range req.GetChannelNames() {
		ch := &channelMeta{
			Name:            channelName,
			CollectionID:    req.GetCollectionID(),
			StartPositions:  req.GetStartPositions(),
			Schema:          req.GetSchema(),
			CreateTimestamp: req.GetCreateTimestamp(),
		}
		err := s.channelManager.Watch(ctx, ch)
		if err != nil {
			log.Warn("fail to watch channelName", zap.Error(err))
			resp.Status = merr.Status(err)
			return resp, nil
		}
		if err := s.meta.catalog.MarkChannelAdded(ctx, ch.Name); err != nil {
			// TODO: add background task to periodically cleanup the orphaned channel add marks.
			log.Error("failed to mark channel added", zap.Error(err))
			resp.Status = merr.Status(err)
			return resp, nil
		}
	}

	return resp, nil
}

// GetFlushState gets the flush state of the collection based on the provided flush ts and segment IDs.
func (s *Server) GetFlushState(ctx context.Context, req *datapb.GetFlushStateRequest) (*milvuspb.GetFlushStateResponse, error) {
	log := log.Ctx(ctx).With(zap.Int64("collection", req.GetCollectionID()),
		zap.Time("flushTs", tsoutil.PhysicalTime(req.GetFlushTs()))).
		WithRateGroup("dc.GetFlushState", 1, 60)
	if err := merr.CheckHealthy(s.GetStateCode()); err != nil {
		return &milvuspb.GetFlushStateResponse{
			Status: merr.Status(err),
		}, nil
	}

	resp := &milvuspb.GetFlushStateResponse{Status: merr.Success()}
	if len(req.GetSegmentIDs()) > 0 {
		var unflushed []UniqueID
		for _, sid := range req.GetSegmentIDs() {
			segment := s.meta.GetHealthySegment(sid)
			// segment is nil if it was compacted, or it's an empty segment and is set to dropped
			if segment == nil || isFlushState(segment.GetState()) {
				continue
			}
			unflushed = append(unflushed, sid)
		}
		if len(unflushed) != 0 {
			log.RatedInfo(10, "DataCoord receive GetFlushState request, Flushed is false", zap.Int64s("unflushed", unflushed), zap.Int("len", len(unflushed)))
			resp.Flushed = false

			return resp, nil
		}
	}

	channels := s.channelManager.GetChannelsByCollectionID(req.GetCollectionID())
	if len(channels) == 0 { // For compatibility with old client
		resp.Flushed = true

		log.Info("GetFlushState all flushed without checking flush ts")
		return resp, nil
	}

	for _, channel := range channels {
		cp := s.meta.GetChannelCheckpoint(channel.GetName())
		if cp == nil || cp.GetTimestamp() < req.GetFlushTs() {
			resp.Flushed = false

			log.RatedInfo(10, "GetFlushState failed, channel unflushed", zap.String("channel", channel.GetName()),
				zap.Time("CP", tsoutil.PhysicalTime(cp.GetTimestamp())),
				zap.Duration("lag", tsoutil.PhysicalTime(req.GetFlushTs()).Sub(tsoutil.PhysicalTime(cp.GetTimestamp()))))
			return resp, nil
		}
	}

	resp.Flushed = true
	log.Info("GetFlushState all flushed")

	return resp, nil
}

// GetFlushAllState checks if all DML messages before `FlushAllTs` have been flushed.
func (s *Server) GetFlushAllState(ctx context.Context, req *milvuspb.GetFlushAllStateRequest) (*milvuspb.GetFlushAllStateResponse, error) {
	log := log.Ctx(ctx)
	if err := merr.CheckHealthy(s.GetStateCode()); err != nil {
		return &milvuspb.GetFlushAllStateResponse{
			Status: merr.Status(err),
		}, nil
	}

	resp := &milvuspb.GetFlushAllStateResponse{Status: merr.Success()}

	dbsRsp, err := s.broker.ListDatabases(ctx)
	if err != nil {
		log.Warn("failed to ListDatabases", zap.Error(err))
		resp.Status = merr.Status(err)
		return resp, nil
	}
	dbNames := dbsRsp.DbNames
	if req.GetDbName() != "" {
		dbNames = lo.Filter(dbNames, func(dbName string, _ int) bool {
			return dbName == req.GetDbName()
		})
		if len(dbNames) == 0 {
			resp.Status = merr.Status(merr.WrapErrDatabaseNotFound(req.GetDbName()))
			return resp, nil
		}
	}

	for _, dbName := range dbsRsp.DbNames {
		showColRsp, err := s.broker.ShowCollections(ctx, dbName)
		if err != nil {
			log.Warn("failed to ShowCollections", zap.Error(err))
			resp.Status = merr.Status(err)
			return resp, nil
		}

		for _, collection := range showColRsp.GetCollectionIds() {
			describeColRsp, err := s.broker.DescribeCollectionInternal(ctx, collection)
			if err != nil {
				log.Warn("failed to DescribeCollectionInternal", zap.Error(err))
				resp.Status = merr.Status(err)
				return resp, nil
			}
			for _, channel := range describeColRsp.GetVirtualChannelNames() {
				channelCP := s.meta.GetChannelCheckpoint(channel)
				if channelCP == nil || channelCP.GetTimestamp() < req.GetFlushAllTs() {
					resp.Flushed = false

					return resp, nil
				}
			}
		}
	}
	resp.Flushed = true
	return resp, nil
}

// Import distributes the import tasks to DataNodes.
// It returns a failed status if no DataNode is available or if any error occurs.
func (s *Server) Import(ctx context.Context, req *datapb.ImportTaskRequest) (*datapb.ImportTaskResponse, error) {
	log := log.Ctx(ctx)
	log.Info("DataCoord receives import request", zap.Any("req", req))
	resp := &datapb.ImportTaskResponse{
		Status: merr.Success(),
	}

	if err := merr.CheckHealthy(s.GetStateCode()); err != nil {
		return &datapb.ImportTaskResponse{
			Status: merr.Status(err),
		}, nil
	}

	nodes := s.sessionManager.GetSessionIDs()
	if len(nodes) == 0 {
		log.Warn("import failed as all DataNodes are offline")
		resp.Status = merr.Status(merr.WrapErrNodeLackAny("no live DataNode"))
		return resp, nil
	}
	log.Info("available DataNodes are", zap.Int64s("nodeIDs", nodes))

	avaNodes := getDiff(nodes, req.GetWorkingNodes())
	if len(avaNodes) > 0 {
		// If there exists available DataNodes, pick one at random.
		resp.DatanodeId = avaNodes[rand.Intn(len(avaNodes))]
		log.Info("picking a free DataNode",
			zap.Any("all DataNodes", nodes),
			zap.Int64("picking free DataNode with ID", resp.GetDatanodeId()))
		s.cluster.Import(s.ctx, resp.GetDatanodeId(), req)
	} else {
		// No DataNode is available, reject the import request.
		msg := "all DataNodes are busy working on data import, the task has been rejected and wait for idle DataNode"
		log.Info(msg, zap.Int64("taskID", req.GetImportTask().GetTaskId()))
		resp.Status = merr.Status(merr.WrapErrNodeLackAny("no available DataNode"))
		return resp, nil
	}

	return resp, nil
}

// UpdateSegmentStatistics updates a segment's stats.
func (s *Server) UpdateSegmentStatistics(ctx context.Context, req *datapb.UpdateSegmentStatisticsRequest) (*commonpb.Status, error) {
	if err := merr.CheckHealthy(s.GetStateCode()); err != nil {
		return merr.Status(err), nil
	}
	s.updateSegmentStatistics(req.GetStats())
	return merr.Success(), nil
}

// UpdateChannelCheckpoint updates channel checkpoint in dataCoord.
func (s *Server) UpdateChannelCheckpoint(ctx context.Context, req *datapb.UpdateChannelCheckpointRequest) (*commonpb.Status, error) {
	log := log.Ctx(ctx)
	if err := merr.CheckHealthy(s.GetStateCode()); err != nil {
		return merr.Status(err), nil
	}

	// For compatibility with old client
	if req.GetVChannel() != "" && req.GetPosition() != nil {
		err := s.meta.UpdateChannelCheckpoint(req.GetVChannel(), req.GetPosition())
		if err != nil {
			log.Warn("failed to UpdateChannelCheckpoint", zap.String("vChannel", req.GetVChannel()), zap.Error(err))
			return merr.Status(err), nil
		}
		return merr.Success(), nil
	}

	err := s.meta.UpdateChannelCheckpoints(req.GetChannelCheckpoints())
	if err != nil {
		log.Warn("failed to update channel checkpoint", zap.Error(err))
		return merr.Status(err), nil
	}

	return merr.Success(), nil
}

// ReportDataNodeTtMsgs send datenode timetick messages to dataCoord.
func (s *Server) ReportDataNodeTtMsgs(ctx context.Context, req *datapb.ReportDataNodeTtMsgsRequest) (*commonpb.Status, error) {
	log := log.Ctx(ctx)
	if err := merr.CheckHealthy(s.GetStateCode()); err != nil {
		return merr.Status(err), nil
	}

	for _, ttMsg := range req.GetMsgs() {
		sub := tsoutil.SubByNow(ttMsg.GetTimestamp())
		metrics.DataCoordConsumeDataNodeTimeTickLag.
			WithLabelValues(fmt.Sprint(paramtable.GetNodeID()), ttMsg.GetChannelName()).
			Set(float64(sub))
		err := s.handleRPCTimetickMessage(ctx, ttMsg)
		if err != nil {
			log.Error("fail to handle Datanode Timetick Msg",
				zap.Int64("sourceID", ttMsg.GetBase().GetSourceID()),
				zap.String("channelName", ttMsg.GetChannelName()),
				zap.Error(err))
			return merr.Status(merr.WrapErrServiceInternal("fail to handle Datanode Timetick Msg")), nil
		}
	}

	return merr.Success(), nil
}

func (s *Server) handleRPCTimetickMessage(ctx context.Context, ttMsg *msgpb.DataNodeTtMsg) error {
	log := log.Ctx(ctx)
	ch := ttMsg.GetChannelName()
	ts := ttMsg.GetTimestamp()

	// ignore to handle RPC Timetick message since it's no longer the leader
	if !s.channelManager.Match(ttMsg.GetBase().GetSourceID(), ch) {
		log.Warn("node is not matched with channel",
			zap.String("channelName", ch),
			zap.Int64("nodeID", ttMsg.GetBase().GetSourceID()),
		)
		return nil
	}

	s.updateSegmentStatistics(ttMsg.GetSegmentsStats())

	if err := s.segmentManager.ExpireAllocations(ch, ts); err != nil {
		return fmt.Errorf("expire allocations: %w", err)
	}

	flushableIDs, err := s.segmentManager.GetFlushableSegments(ctx, ch, ts)
	if err != nil {
		return fmt.Errorf("get flushable segments: %w", err)
	}
	flushableSegments := s.getFlushableSegmentsInfo(flushableIDs)

	if len(flushableSegments) == 0 {
		return nil
	}

	log.Info("start flushing segments",
		zap.Int64s("segment IDs", flushableIDs))
	// update segment last update triggered time
	// it's ok to fail flushing, since next timetick after duration will re-trigger
	s.setLastFlushTime(flushableSegments)

	finfo := make([]*datapb.SegmentInfo, 0, len(flushableSegments))
	for _, info := range flushableSegments {
		finfo = append(finfo, info.SegmentInfo)
	}
	err = s.cluster.Flush(s.ctx, ttMsg.GetBase().GetSourceID(), ch, finfo)
	if err != nil {
		log.Warn("failed to handle flush", zap.Any("source", ttMsg.GetBase().GetSourceID()), zap.Error(err))
		return err
	}

	return nil
}

// getDiff returns the difference of base and remove. i.e. all items that are in `base` but not in `remove`.
func getDiff(base, remove []int64) []int64 {
	mb := make(map[int64]struct{}, len(remove))
	for _, x := range remove {
		mb[x] = struct{}{}
	}
	var diff []int64
	for _, x := range base {
		if _, found := mb[x]; !found {
			diff = append(diff, x)
		}
	}
	return diff
}

// SaveImportSegment saves the segment binlog paths and puts this segment to its belonging DataNode as a flushed segment.
func (s *Server) SaveImportSegment(ctx context.Context, req *datapb.SaveImportSegmentRequest) (*commonpb.Status, error) {
	log := log.Ctx(ctx).With(
		zap.Int64("collectionID", req.GetCollectionId()),
		zap.Int64("segmentID", req.GetSegmentId()),
		zap.Int64("partitionID", req.GetPartitionId()),
		zap.String("channelName", req.GetChannelName()),
		zap.Int64("# of rows", req.GetRowNum()),
	)
	log.Info("DataCoord putting segment to the right DataNode and saving binlog path")
	if err := merr.CheckHealthy(s.GetStateCode()); err != nil {
		return merr.Status(err), nil
	}
	_, err := s.cluster.AddImportSegment(ctx,
		&datapb.AddImportSegmentRequest{
			Base: commonpbutil.NewMsgBase(
				commonpbutil.WithTimeStamp(req.GetBase().GetTimestamp()),
				commonpbutil.WithSourceID(paramtable.GetNodeID()),
			),
			SegmentId:    req.GetSegmentId(),
			ChannelName:  req.GetChannelName(),
			CollectionId: req.GetCollectionId(),
			PartitionId:  req.GetPartitionId(),
			RowNum:       req.GetRowNum(),
			StatsLog:     req.GetSaveBinlogPathReq().GetField2StatslogPaths(),
		})
	if err != nil {
		return merr.Status(err), nil
	}

	// Fill in position message ID by channel checkpoint.
	channelCP := s.meta.GetChannelCheckpoint(req.GetChannelName())
	if channelCP == nil {
		log.Warn("SaveImportSegment get nil channel checkpoint")
		return merr.Status(merr.WrapErrImportFailed(fmt.Sprintf("nil checkpoint when saving import segment, segmentID=%d, channel=%s",
			req.GetSegmentId(), req.GetChannelName()))), nil
	}
	req.SaveBinlogPathReq.StartPositions[0].StartPosition.MsgID = channelCP.GetMsgID()
	req.SaveBinlogPathReq.CheckPoints[0].Position.MsgID = channelCP.GetMsgID()

	// Start saving bin log paths.
	rsp, err := s.SaveBinlogPaths(context.Background(), req.GetSaveBinlogPathReq())
	if err := VerifyResponse(rsp, err); err != nil {
		log.Error("failed to SaveBinlogPaths", zap.Error(err))
		return merr.Status(err), nil
	}
	return merr.Success(), nil
}

// UnsetIsImportingState unsets the isImporting states of the given segments.
// An error status will be returned and error will be logged, if we failed to update *all* segments.
func (s *Server) UnsetIsImportingState(ctx context.Context, req *datapb.UnsetIsImportingStateRequest) (*commonpb.Status, error) {
	log := log.Ctx(ctx)
	log.Info("unsetting isImport state of segments",
		zap.Int64s("segments", req.GetSegmentIds()))
	var reportErr error
	for _, segID := range req.GetSegmentIds() {
		if err := s.meta.UnsetIsImporting(segID); err != nil {
			// Fail-open.
			log.Error("failed to unset segment is importing state",
				zap.Int64("segmentID", segID),
			)
			reportErr = err
		}
	}

	return merr.Status(reportErr), nil
}

// MarkSegmentsDropped marks the given segments as `Dropped`.
// An error status will be returned and error will be logged, if we failed to mark *all* segments.
// Deprecated, do not use it
func (s *Server) MarkSegmentsDropped(ctx context.Context, req *datapb.MarkSegmentsDroppedRequest) (*commonpb.Status, error) {
	log.Info("marking segments dropped", zap.Int64s("segments", req.GetSegmentIds()))
	var err error
	for _, segID := range req.GetSegmentIds() {
		if err = s.meta.SetState(segID, commonpb.SegmentState_Dropped); err != nil {
			// Fail-open.
			log.Error("failed to set segment state as dropped", zap.Int64("segmentID", segID))
			break
		}
	}
	return merr.Status(err), nil
}

func (s *Server) BroadcastAlteredCollection(ctx context.Context, req *datapb.AlterCollectionRequest) (*commonpb.Status, error) {
	if err := merr.CheckHealthy(s.GetStateCode()); err != nil {
		return merr.Status(err), nil
	}

	// get collection info from cache
	clonedColl := s.meta.GetClonedCollectionInfo(req.CollectionID)

	properties := make(map[string]string)
	for _, pair := range req.Properties {
		properties[pair.GetKey()] = pair.GetValue()
	}

	// cache miss and update cache
	if clonedColl == nil {
		collInfo := &collectionInfo{
			ID:             req.GetCollectionID(),
			Schema:         req.GetSchema(),
			Partitions:     req.GetPartitionIDs(),
			StartPositions: req.GetStartPositions(),
			Properties:     properties,
		}
		s.meta.AddCollection(collInfo)
		return merr.Success(), nil
	}

	clonedColl.Properties = properties
	s.meta.AddCollection(clonedColl)
	return merr.Success(), nil
}

func (s *Server) CheckHealth(ctx context.Context, req *milvuspb.CheckHealthRequest) (*milvuspb.CheckHealthResponse, error) {
	if err := merr.CheckHealthy(s.GetStateCode()); err != nil {
		return &milvuspb.CheckHealthResponse{
			Status:  merr.Status(err),
			Reasons: []string{err.Error()},
		}, nil
	}

	err := s.sessionManager.CheckHealth(ctx)
	if err != nil {
		return &milvuspb.CheckHealthResponse{Status: merr.Success(), IsHealthy: false, Reasons: []string{err.Error()}}, nil
	}

	return &milvuspb.CheckHealthResponse{Status: merr.Success(), IsHealthy: true, Reasons: []string{}}, nil
}

func (s *Server) GcConfirm(ctx context.Context, request *datapb.GcConfirmRequest) (*datapb.GcConfirmResponse, error) {
	if err := merr.CheckHealthy(s.GetStateCode()); err != nil {
		return &datapb.GcConfirmResponse{
			Status: merr.Status(err),
		}, nil
	}

	resp := &datapb.GcConfirmResponse{
		Status: merr.Success(),
	}
	resp.GcFinished = s.meta.GcConfirm(ctx, request.GetCollectionId(), request.GetPartitionId())
	return resp, nil
}

func (s *Server) GcControl(ctx context.Context, request *datapb.GcControlRequest) (*commonpb.Status, error) {
	status := &commonpb.Status{}
	if err := merr.CheckHealthy(s.GetStateCode()); err != nil {
		return merr.Status(err), nil
	}

	switch request.GetCommand() {
	case datapb.GcCommand_Pause:
		kv := lo.FindOrElse(request.GetParams(), nil, func(kv *commonpb.KeyValuePair) bool {
			return kv.GetKey() == "duration"
		})
		if kv == nil {
			status.ErrorCode = commonpb.ErrorCode_UnexpectedError
			status.Reason = "pause duration param not found"
			return status, nil
		}
		pauseSeconds, err := strconv.ParseInt(kv.GetValue(), 10, 64)
		if err != nil {
			status.ErrorCode = commonpb.ErrorCode_UnexpectedError
			status.Reason = fmt.Sprintf("pause duration not valid, %s", err.Error())
			return status, nil
		}
		if err := s.garbageCollector.Pause(ctx, time.Duration(pauseSeconds)*time.Second); err != nil {
			status.ErrorCode = commonpb.ErrorCode_UnexpectedError
			status.Reason = fmt.Sprintf("failed to pause gc, %s", err.Error())
			return status, nil
		}
	case datapb.GcCommand_Resume:
		if err := s.garbageCollector.Resume(ctx); err != nil {
			status.ErrorCode = commonpb.ErrorCode_UnexpectedError
			status.Reason = fmt.Sprintf("failed to pause gc, %s", err.Error())
			return status, nil
		}
	default:
		status.ErrorCode = commonpb.ErrorCode_UnexpectedError
		status.Reason = fmt.Sprintf("unknown gc command: %d", request.GetCommand())
		return status, nil
	}

	return status, nil
}

func (s *Server) ImportV2(ctx context.Context, in *internalpb.ImportRequestInternal) (*internalpb.ImportResponse, error) {
	if err := merr.CheckHealthy(s.GetStateCode()); err != nil {
		return &internalpb.ImportResponse{
			Status: merr.Status(err),
		}, nil
	}

	resp := &internalpb.ImportResponse{
		Status: merr.Success(),
	}

	log := log.With(zap.Int64("collection", in.GetCollectionID()),
		zap.Int64s("partitions", in.GetPartitionIDs()),
		zap.Strings("channels", in.GetChannelNames()))
	log.Info("receive import request", zap.Any("files", in.GetFiles()))

	var timeoutTs uint64 = math.MaxUint64
	timeoutStr, err := funcutil.GetAttrByKeyFromRepeatedKV("timeout", in.GetOptions())
	if err == nil {
		dur, err := time.ParseDuration(timeoutStr)
		if err != nil {
			resp.Status = merr.Status(merr.WrapErrImportFailed(fmt.Sprint("parse import timeout failed, err=%w", err)))
			return resp, nil
		}
		ts, err := s.allocator.allocTimestamp(ctx)
		if err != nil {
			resp.Status = merr.Status(merr.WrapErrImportFailed(fmt.Sprint("alloc ts failed, err=%w", err)))
			return resp, nil
		}
		timeoutTs = tsoutil.AddPhysicalDurationOnTs(ts, dur)
	}

	files := in.GetFiles()
	isBackup := importutilv2.IsBackup(in.GetOptions())
	if isBackup {
		files = make([]*internalpb.ImportFile, 0)
		for _, importFile := range in.GetFiles() {
			segmentPrefixes, err := ListBinlogsAndGroupBySegment(ctx, s.meta.chunkManager, importFile)
			if err != nil {
				resp.Status = merr.Status(merr.WrapErrImportFailed(fmt.Sprintf("list binlogs failed, err=%s", err)))
				return resp, nil
			}
			files = append(files, segmentPrefixes...)
		}
		files = lo.Filter(files, func(file *internalpb.ImportFile, _ int) bool {
			return len(file.GetPaths()) > 0
		})
		if len(files) == 0 {
<<<<<<< HEAD
			resp.Status = merr.Status(merr.WrapErrParameterInvalidMsg(fmt.Sprintf("no binlog to import, import_prefix=%s", in.GetFiles())))
			return resp, nil
		}
=======
			resp.Status = merr.Status(merr.WrapErrParameterInvalidMsg(fmt.Sprintf("no binlog to import, input=%s", in.GetFiles())))
			return resp, nil
		}
		log.Info("list binlogs prefixes for import", zap.Any("binlog_prefixes", files))
>>>>>>> 4dca5753
	}

	idStart, _, err := s.allocator.allocN(int64(len(files)) + 1)
	if err != nil {
		resp.Status = merr.Status(merr.WrapErrImportFailed(fmt.Sprint("alloc id failed, err=%w", err)))
		return resp, nil
	}
	files = lo.Map(files, func(importFile *internalpb.ImportFile, i int) *internalpb.ImportFile {
		importFile.Id = idStart + int64(i) + 1
		return importFile
	})

	job := &importJob{
		ImportJob: &datapb.ImportJob{
			JobID:          idStart,
			CollectionID:   in.GetCollectionID(),
			CollectionName: in.GetCollectionName(),
			PartitionIDs:   in.GetPartitionIDs(),
			Vchannels:      in.GetChannelNames(),
			Schema:         in.GetSchema(),
			TimeoutTs:      timeoutTs,
			CleanupTs:      math.MaxUint64,
			State:          internalpb.ImportJobState_Pending,
			Files:          files,
			Options:        in.GetOptions(),
		},
	}
	err = s.importMeta.AddJob(job)
	if err != nil {
		resp.Status = merr.Status(merr.WrapErrImportFailed(fmt.Sprint("add import job failed, err=%w", err)))
		return resp, nil
	}

	resp.JobID = fmt.Sprint(job.GetJobID())
	log.Info("add import job done", zap.Int64("jobID", job.GetJobID()), zap.Any("files", files))
	return resp, nil
}

func (s *Server) GetImportProgress(ctx context.Context, in *internalpb.GetImportProgressRequest) (*internalpb.GetImportProgressResponse, error) {
	log := log.With(zap.String("jobID", in.GetJobID()))
	if err := merr.CheckHealthy(s.GetStateCode()); err != nil {
		return &internalpb.GetImportProgressResponse{
			Status: merr.Status(err),
		}, nil
	}

	resp := &internalpb.GetImportProgressResponse{
		Status: merr.Success(),
	}
	jobID, err := strconv.ParseInt(in.GetJobID(), 10, 64)
	if err != nil {
		resp.Status = merr.Status(merr.WrapErrImportFailed(fmt.Sprint("parse job id failed, err=%w", err)))
		return resp, nil
	}
	job := s.importMeta.GetJob(jobID)
	progress, state, reason := GetJobProgress(jobID, s.importMeta, s.meta)
	resp.State = state
	resp.Reason = reason
	resp.Progress = progress
	resp.CollectionName = job.GetCollectionName()
	resp.CompleteTime = job.GetCompleteTime()
	resp.TaskProgresses = GetTaskProgresses(jobID, s.importMeta, s.meta)
	log.Info("GetImportProgress done", zap.Any("resp", resp))
	return resp, nil
}

func (s *Server) ListImports(ctx context.Context, req *internalpb.ListImportsRequestInternal) (*internalpb.ListImportsResponse, error) {
	if err := merr.CheckHealthy(s.GetStateCode()); err != nil {
		return &internalpb.ListImportsResponse{
			Status: merr.Status(err),
		}, nil
	}

	resp := &internalpb.ListImportsResponse{
		Status:     merr.Success(),
		JobIDs:     make([]string, 0),
		States:     make([]internalpb.ImportJobState, 0),
		Reasons:    make([]string, 0),
		Progresses: make([]int64, 0),
	}

	var jobs []ImportJob
	if req.GetCollectionID() != 0 {
		jobs = s.importMeta.GetJobBy(WithCollectionID(req.GetCollectionID()))
	} else {
		jobs = s.importMeta.GetJobBy()
	}

	for _, job := range jobs {
		progress, state, reason := GetJobProgress(job.GetJobID(), s.importMeta, s.meta)
		resp.JobIDs = append(resp.JobIDs, fmt.Sprintf("%d", job.GetJobID()))
		resp.States = append(resp.States, state)
		resp.Reasons = append(resp.Reasons, reason)
		resp.Progresses = append(resp.Progresses, progress)
		resp.CollectionNames = append(resp.CollectionNames, job.GetCollectionName())
	}
	return resp, nil
}<|MERGE_RESOLUTION|>--- conflicted
+++ resolved
@@ -1809,16 +1809,10 @@
 			return len(file.GetPaths()) > 0
 		})
 		if len(files) == 0 {
-<<<<<<< HEAD
-			resp.Status = merr.Status(merr.WrapErrParameterInvalidMsg(fmt.Sprintf("no binlog to import, import_prefix=%s", in.GetFiles())))
-			return resp, nil
-		}
-=======
 			resp.Status = merr.Status(merr.WrapErrParameterInvalidMsg(fmt.Sprintf("no binlog to import, input=%s", in.GetFiles())))
 			return resp, nil
 		}
 		log.Info("list binlogs prefixes for import", zap.Any("binlog_prefixes", files))
->>>>>>> 4dca5753
 	}
 
 	idStart, _, err := s.allocator.allocN(int64(len(files)) + 1)
