--- conflicted
+++ resolved
@@ -306,11 +306,8 @@
 		PartitionKeyIsolation:     partitionKeyIsolation,
 		StorageVersion:            segment.GetStorageVersion(),
 		TaskSlot:                  it.taskSlot,
-<<<<<<< HEAD
 		LackBinlogRows:            segIndex.NumRows - totalRows,
-=======
 		InsertLogs:                segment.GetBinlogs(),
->>>>>>> 6c377b6e
 	}
 
 	return req, nil
