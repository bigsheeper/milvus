// Licensed to the LF AI & Data foundation under one
// or more contributor license agreements. See the NOTICE file
// distributed with this work for additional information
// regarding copyright ownership. The ASF licenses this file
// to you under the Apache License, Version 2.0 (the
// "License"); you may not use this file except in compliance
// with the License. You may obtain a copy of the License at
//
//     http://www.apache.org/licenses/LICENSE-2.0
//
// Unless required by applicable law or agreed to in writing, software
// distributed under the License is distributed on an "AS IS" BASIS,
// WITHOUT WARRANTIES OR CONDITIONS OF ANY KIND, either express or implied.
// See the License for the specific language governing permissions and
// limitations under the License.

package datacoord

import (
	"context"
	"fmt"
	"github.com/cockroachdb/errors"
	"github.com/milvus-io/milvus/pkg/v2/util/merr"
	"path"
	"time"

	"go.uber.org/zap"

	"github.com/milvus-io/milvus-proto/go-api/v2/commonpb"
	"github.com/milvus-io/milvus-proto/go-api/v2/schemapb"
	"github.com/milvus-io/milvus/internal/datacoord/session"
	globalTask "github.com/milvus-io/milvus/internal/datacoord/task"
	"github.com/milvus-io/milvus/internal/metastore/model"
	"github.com/milvus-io/milvus/internal/storage"
	"github.com/milvus-io/milvus/internal/util/vecindexmgr"
	"github.com/milvus-io/milvus/pkg/v2/common"
	"github.com/milvus-io/milvus/pkg/v2/log"
	"github.com/milvus-io/milvus/pkg/v2/proto/indexpb"
	"github.com/milvus-io/milvus/pkg/v2/proto/workerpb"
	"github.com/milvus-io/milvus/pkg/v2/task"
	"github.com/milvus-io/milvus/pkg/v2/util/indexparams"
	"github.com/milvus-io/milvus/pkg/v2/util/paramtable"
	"github.com/milvus-io/milvus/pkg/v2/util/typeutil"
)

type indexBuildTask struct {
	*model.SegmentIndex

	taskSlot int64

	queueTime time.Time
	startTime time.Time
	endTime   time.Time

	meta                      *meta
	handler                   Handler
	chunkManager              storage.ChunkManager
	indexEngineVersionManager IndexEngineVersionManager
}

var _ globalTask.Task = (*indexBuildTask)(nil)

func newIndexBuildTask(segIndex *model.SegmentIndex,
	taskSlot int64,
	meta *meta,
	handler Handler,
	chunkManager storage.ChunkManager,
	indexEngineVersionManager IndexEngineVersionManager,
) *indexBuildTask {
	return &indexBuildTask{
		SegmentIndex:              segIndex,
		taskSlot:                  taskSlot,
		meta:                      meta,
		handler:                   handler,
		chunkManager:              chunkManager,
		indexEngineVersionManager: indexEngineVersionManager,
	}
}

func (it *indexBuildTask) GetTaskID() int64 {
	return it.BuildID
}

func (it *indexBuildTask) GetTaskSlot() int64 {
	return it.taskSlot
}

func (it *indexBuildTask) GetTaskState() task.State {
	return task.State(it.IndexState)
}

func (it *indexBuildTask) SetQueueTime(t time.Time) {
	it.queueTime = t
}

func (it *indexBuildTask) GetQueueTime() time.Time {
	return it.queueTime
}

func (it *indexBuildTask) SetStartTime(t time.Time) {
	it.startTime = t
}

func (it *indexBuildTask) GetStartTime() time.Time {
	return it.startTime
}

func (it *indexBuildTask) SetEndTime(t time.Time) {
	it.endTime = t
}

func (it *indexBuildTask) GetEndTime() time.Time {
	return it.endTime
}

func (it *indexBuildTask) GetTaskType() task.Type {
	return task.Index
}

func (it *indexBuildTask) SetState(state indexpb.JobState, failReason string) {
	it.IndexState = commonpb.IndexState(state)
	it.FailReason = failReason
}

func (it *indexBuildTask) UpdateStateWithMeta(state indexpb.JobState, failReason string) error {
	if err := it.meta.indexMeta.UpdateIndexState(it.BuildID, commonpb.IndexState(state), failReason); err != nil {
		return err
	}
	it.SetState(state, failReason)
	return nil
}

func (it *indexBuildTask) UpdateTaskVersion(nodeID int64) error {
	if err := it.meta.indexMeta.UpdateVersion(it.BuildID, nodeID); err != nil {
		return err
	}
	it.IndexVersion++
	it.NodeID = nodeID
	return nil
}

func (it *indexBuildTask) setJobInfo(result *workerpb.IndexTaskInfo) error {
	if err := it.meta.indexMeta.FinishTask(result); err != nil {
		return err
	}
	it.SetState(indexpb.JobState(result.GetState()), result.GetFailReason())
	return nil
}

func (it *indexBuildTask) CreateTaskOnWorker(nodeID int64, cluster session.Cluster) {
	ctx := context.TODO()
	log := log.Ctx(ctx).With(zap.Int64("taskID", it.BuildID), zap.Int64("segmentID", it.SegmentID))

	// Check if task exists in meta
	segIndex, exist := it.meta.indexMeta.GetIndexJob(it.BuildID)
	if !exist || segIndex == nil {
		log.Info("index task has not exist in meta table, removing task")
		it.SetState(indexpb.JobState_JobStateNone, "index task has not exist in meta table")
		return
	}

	// Check segment health and index existence
	segment := it.meta.GetSegment(ctx, segIndex.SegmentID)
	if !isSegmentHealthy(segment) || !it.meta.indexMeta.IsIndexExist(segIndex.CollectionID, segIndex.IndexID) {
		log.Info("task is no need to build index, removing it")
		it.SetState(indexpb.JobState_JobStateNone, "task is no need to build index")
		return
	}

	// Handle special cases for certain index types or small segments
	indexParams := it.meta.indexMeta.GetIndexParams(segIndex.CollectionID, segIndex.IndexID)
	indexType := GetIndexType(indexParams)
	if isNoTrainIndex(indexType) || segIndex.NumRows < Params.DataCoordCfg.MinSegmentNumRowsToEnableIndex.GetAsInt64() {
		log.Info("segment does not need index really, marking as finished", zap.Int64("numRows", segIndex.NumRows))
		now := time.Now()
		it.SetStartTime(now)
		it.SetEndTime(now)
		it.UpdateStateWithMeta(indexpb.JobState_JobStateFinished, "fake finished index success")
		return
	}

	// Create job request
	req, err := it.prepareJobRequest(ctx, segment, segIndex, indexParams, indexType)
	if err != nil {
		log.Warn("failed to prepare job request", zap.Error(err))
		return
	}

	// Update task version
	if err := it.UpdateTaskVersion(nodeID); err != nil {
		log.Warn("failed to update task version", zap.Error(err))
		return
	}

	defer func() {
		if err != nil {
			it.DropTaskOnWorker(cluster)
		}
	}()

	// Send request to worker
	if err = cluster.CreateIndex(nodeID, req); err != nil {
		log.Warn("failed to send job to worker", zap.Error(err))
		return
	}

	// Update state to in progress
	if err = it.UpdateStateWithMeta(indexpb.JobState_JobStateInProgress, ""); err != nil {
		log.Warn("failed to update task state", zap.Error(err))
		return
	}

	log.Info("index task assigned successfully")
}

// Helper method to prepare job request
func (it *indexBuildTask) prepareJobRequest(ctx context.Context, segment *SegmentInfo, segIndex *model.SegmentIndex,
	indexParams []*commonpb.KeyValuePair, indexType string,
) (*workerpb.CreateJobRequest, error) {
	log := log.Ctx(ctx).With(zap.Int64("taskID", it.BuildID), zap.Int64("segmentID", segment.GetID()))

	typeParams := it.meta.indexMeta.GetTypeParams(segIndex.CollectionID, segIndex.IndexID)
	fieldID := it.meta.indexMeta.GetFieldIDByIndexID(segIndex.CollectionID, segIndex.IndexID)

	binlogIDs := getBinLogIDs(segment, fieldID)
	totalRows := getTotalBinlogRows(segment, fieldID)

	// Update index parameters as needed
	params := indexParams
	if vecindexmgr.GetVecIndexMgrInstance().IsVecIndex(indexType) && Params.KnowhereConfig.Enable.GetAsBool() {
		var err error
		params, err = Params.KnowhereConfig.UpdateIndexParams(GetIndexType(params), paramtable.BuildStage, params)
		if err != nil {
			return nil, fmt.Errorf("failed to update index build params: %w", err)
		}
	}

	if isDiskANNIndex(GetIndexType(params)) {
		var err error
		params, err = indexparams.UpdateDiskIndexBuildParams(Params, params)
		if err != nil {
			return nil, fmt.Errorf("failed to append index build params: %w", err)
		}
	}

	// Get collection info and field
	collectionInfo, err := it.handler.GetCollection(ctx, segment.GetCollectionID())
	if err != nil {
		return nil, fmt.Errorf("failed to get collection info: %w", err)
	}

	schema := collectionInfo.Schema
	var field *schemapb.FieldSchema

	for _, f := range schema.Fields {
		if f.FieldID == fieldID {
			field = f
			break
		}
	}

	if field == nil {
		return nil, fmt.Errorf("field not found with ID %d", fieldID)
	}

	// Extract dim only for vector types to avoid unnecessary warnings
	dim := -1
	if typeutil.IsFixDimVectorType(field.GetDataType()) {
		if dimVal, err := storage.GetDimFromParams(field.GetTypeParams()); err != nil {
			log.Warn("failed to get dim from field type params",
				zap.String("field type", field.GetDataType().String()), zap.Error(err))
		} else {
			dim = dimVal
		}
	}

<<<<<<< HEAD
	// Prepare optional fields for vector index
	optionalFields, partitionKeyIsolation := it.prepareOptionalFields(ctx, collectionInfo, segment, schema, indexType, field)

	// Create the job request
	req := &workerpb.CreateJobRequest{
=======
	// vector index build needs information of optional scalar fields data
	optionalFields := make([]*indexpb.OptionalFieldInfo, 0)
	partitionKeyIsolation := false
	isVectorTypeSupported := typeutil.IsDenseFloatVectorType(field.DataType) || typeutil.IsBinaryVectorType(field.DataType)
	if Params.CommonCfg.EnableMaterializedView.GetAsBool() && isVectorTypeSupported && isMvSupported(indexType) {
		if collectionInfo == nil {
			log.Ctx(ctx).Warn("get collection failed", zap.Int64("collID", segIndex.CollectionID), zap.Error(err))
			it.SetState(indexpb.JobState_JobStateInit, err.Error())
			return true
		}
		partitionKeyField, _ := typeutil.GetPartitionKeyFieldSchema(schema)
		if partitionKeyField != nil && typeutil.IsFieldDataTypeSupportMaterializedView(partitionKeyField) {
			optionalFields = append(optionalFields, &indexpb.OptionalFieldInfo{
				FieldID:   partitionKeyField.FieldID,
				FieldName: partitionKeyField.Name,
				FieldType: int32(partitionKeyField.DataType),
				DataIds:   getBinLogIDs(segment, partitionKeyField.FieldID),
			})
			iso, isoErr := common.IsPartitionKeyIsolationPropEnabled(collectionInfo.Properties)
			if isoErr != nil {
				log.Ctx(ctx).Warn("failed to parse partition key isolation", zap.Error(isoErr))
			}
			if iso {
				partitionKeyIsolation = true
			}
		}
	}
	indexNonEncoding := "false"
	if dependency.indexEngineVersionManager.GetIndexNonEncoding() {
		indexNonEncoding = "true"
	}
	indexParams = append(indexParams, &commonpb.KeyValuePair{
		Key:   common.IndexNonEncoding,
		Value: indexNonEncoding,
	})
	it.req = &workerpb.CreateJobRequest{
>>>>>>> 24eb70f3
		ClusterID:                 Params.CommonCfg.ClusterPrefix.GetValue(),
		IndexFilePrefix:           path.Join(it.chunkManager.RootPath(), common.SegmentIndexPath),
		BuildID:                   it.BuildID,
		IndexVersion:              segIndex.IndexVersion + 1,
		StorageConfig:             createStorageConfig(),
		IndexParams:               params,
		TypeParams:                typeParams,
		NumRows:                   segIndex.NumRows,
		CurrentIndexVersion:       it.indexEngineVersionManager.GetCurrentIndexEngineVersion(),
		CurrentScalarIndexVersion: it.indexEngineVersionManager.GetCurrentScalarIndexEngineVersion(),
		CollectionID:              segment.GetCollectionID(),
		PartitionID:               segment.GetPartitionID(),
		SegmentID:                 segment.GetID(),
		FieldID:                   fieldID,
		FieldName:                 field.GetName(),
		FieldType:                 field.GetDataType(),
		Dim:                       int64(dim),
		DataIds:                   binlogIDs,
		OptionalScalarFields:      optionalFields,
		Field:                     field,
		PartitionKeyIsolation:     partitionKeyIsolation,
		StorageVersion:            segment.StorageVersion,
		TaskSlot:                  it.taskSlot,
		LackBinlogRows:            segIndex.NumRows - totalRows,
	}

<<<<<<< HEAD
	return req, nil
=======
	it.req.LackBinlogRows = it.req.NumRows - totalRows

	log.Ctx(ctx).Info("index task pre check successfully", zap.Int64("taskID", it.GetTaskID()),
		zap.Int64("segID", segment.GetID()),
		zap.Int32("CurrentIndexVersion", it.req.GetCurrentIndexVersion()),
		zap.Int32("CurrentScalarIndexVersion", it.req.GetCurrentScalarIndexVersion()),
		zap.String("IndexNonEncoding", indexNonEncoding),
		zap.Int64("segID", segment.GetID()))
	return true
>>>>>>> 24eb70f3
}

// Helper method to prepare optional fields
func (it *indexBuildTask) prepareOptionalFields(ctx context.Context, collectionInfo *collectionInfo,
	segment *SegmentInfo, schema *schemapb.CollectionSchema, indexType string, field *schemapb.FieldSchema,
) ([]*indexpb.OptionalFieldInfo, bool) {
	optionalFields := make([]*indexpb.OptionalFieldInfo, 0)
	partitionKeyIsolation := false

	isVectorTypeSupported := typeutil.IsDenseFloatVectorType(field.DataType) || typeutil.IsBinaryVectorType(field.DataType)
	if Params.CommonCfg.EnableMaterializedView.GetAsBool() && isVectorTypeSupported && isMvSupported(indexType) {
		partitionKeyField, _ := typeutil.GetPartitionKeyFieldSchema(schema)
		if partitionKeyField != nil && typeutil.IsFieldDataTypeSupportMaterializedView(partitionKeyField) {
			optionalFields = append(optionalFields, &indexpb.OptionalFieldInfo{
				FieldID:   partitionKeyField.FieldID,
				FieldName: partitionKeyField.Name,
				FieldType: int32(partitionKeyField.DataType),
				DataIds:   getBinLogIDs(segment, partitionKeyField.FieldID),
			})

			iso, isoErr := common.IsPartitionKeyIsolationPropEnabled(collectionInfo.Properties)
			if isoErr != nil {
				log.Ctx(ctx).Warn("failed to parse partition key isolation", zap.Error(isoErr))
			}
			if iso {
				partitionKeyIsolation = true
			}
		}
	}

	return optionalFields, partitionKeyIsolation
}

func (it *indexBuildTask) QueryTaskOnWorker(cluster session.Cluster) {
	log := log.Ctx(context.TODO()).With(zap.Int64("taskID", it.BuildID), zap.Int64("segmentID", it.SegmentID), zap.Int64("nodeID", it.NodeID))

	results, err := cluster.QueryIndex(it.NodeID, &workerpb.QueryJobsRequest{
		ClusterID: Params.CommonCfg.ClusterPrefix.GetValue(),
		TaskIDs:   []UniqueID{it.BuildID},
	})
	if err != nil {
		log.Warn("query index task result from worker failed", zap.Error(err))
		if errors.Is(err, merr.ErrNodeNotFound) {
			// try to set task to init
			it.UpdateStateWithMeta(indexpb.JobState_JobStateInit, err.Error())
		}
		return
	}

	// indexInfos length is always one.
	for _, info := range results.GetResults() {
		if info.GetBuildID() == it.BuildID {
			switch info.GetState() {
			case commonpb.IndexState_Finished, commonpb.IndexState_Failed:
				log.Info("query task index info successfully",
					zap.Int64("taskID", it.BuildID), zap.String("result state", info.GetState().String()),
					zap.String("failReason", info.GetFailReason()))
				it.setJobInfo(info)
			case commonpb.IndexState_Retry:
				log.Info("query task index info successfully",
					zap.Int64("taskID", it.BuildID), zap.String("result state", info.GetState().String()),
					zap.String("failReason", info.GetFailReason()))
				// try to drop task on worker
				it.DropTaskOnWorker(cluster)
				// reset task state to init
				it.UpdateStateWithMeta(indexpb.JobState_JobStateInit, info.GetFailReason())
			case commonpb.IndexState_IndexStateNone:
				log.Info("query task index info successfully",
					zap.Int64("taskID", it.BuildID), zap.String("result state", info.GetState().String()),
					zap.String("failReason", info.GetFailReason()))
				// reset task state to init
				it.UpdateStateWithMeta(indexpb.JobState_JobStateInit, info.GetFailReason())
			}
			// inProgress or unissued, keep InProgress state
			return
		}
	}
	it.UpdateStateWithMeta(indexpb.JobState_JobStateInit, "index is not in info response")
}

func (it *indexBuildTask) DropTaskOnWorker(cluster session.Cluster) {
	log := log.Ctx(context.TODO()).With(zap.Int64("taskID", it.BuildID), zap.Int64("segmentID", it.SegmentID), zap.Int64("nodeID", it.NodeID))

	if err := cluster.DropIndex(it.NodeID, &workerpb.DropJobsRequest{
		ClusterID: Params.CommonCfg.ClusterPrefix.GetValue(),
		TaskIDs:   []UniqueID{it.BuildID},
	}); err != nil {
		log.Warn("notify worker drop the index task failed", zap.Error(err))
		return
	}

	log.Info("index task dropped successfully")
}<|MERGE_RESOLUTION|>--- conflicted
+++ resolved
@@ -19,10 +19,11 @@
 import (
 	"context"
 	"fmt"
+	"path"
+	"time"
+
 	"github.com/cockroachdb/errors"
 	"github.com/milvus-io/milvus/pkg/v2/util/merr"
-	"path"
-	"time"
 
 	"go.uber.org/zap"
 
@@ -274,50 +275,19 @@
 		}
 	}
 
-<<<<<<< HEAD
 	// Prepare optional fields for vector index
 	optionalFields, partitionKeyIsolation := it.prepareOptionalFields(ctx, collectionInfo, segment, schema, indexType, field)
-
-	// Create the job request
-	req := &workerpb.CreateJobRequest{
-=======
-	// vector index build needs information of optional scalar fields data
-	optionalFields := make([]*indexpb.OptionalFieldInfo, 0)
-	partitionKeyIsolation := false
-	isVectorTypeSupported := typeutil.IsDenseFloatVectorType(field.DataType) || typeutil.IsBinaryVectorType(field.DataType)
-	if Params.CommonCfg.EnableMaterializedView.GetAsBool() && isVectorTypeSupported && isMvSupported(indexType) {
-		if collectionInfo == nil {
-			log.Ctx(ctx).Warn("get collection failed", zap.Int64("collID", segIndex.CollectionID), zap.Error(err))
-			it.SetState(indexpb.JobState_JobStateInit, err.Error())
-			return true
-		}
-		partitionKeyField, _ := typeutil.GetPartitionKeyFieldSchema(schema)
-		if partitionKeyField != nil && typeutil.IsFieldDataTypeSupportMaterializedView(partitionKeyField) {
-			optionalFields = append(optionalFields, &indexpb.OptionalFieldInfo{
-				FieldID:   partitionKeyField.FieldID,
-				FieldName: partitionKeyField.Name,
-				FieldType: int32(partitionKeyField.DataType),
-				DataIds:   getBinLogIDs(segment, partitionKeyField.FieldID),
-			})
-			iso, isoErr := common.IsPartitionKeyIsolationPropEnabled(collectionInfo.Properties)
-			if isoErr != nil {
-				log.Ctx(ctx).Warn("failed to parse partition key isolation", zap.Error(isoErr))
-			}
-			if iso {
-				partitionKeyIsolation = true
-			}
-		}
-	}
 	indexNonEncoding := "false"
-	if dependency.indexEngineVersionManager.GetIndexNonEncoding() {
+	if it.indexEngineVersionManager.GetIndexNonEncoding() {
 		indexNonEncoding = "true"
 	}
 	indexParams = append(indexParams, &commonpb.KeyValuePair{
 		Key:   common.IndexNonEncoding,
 		Value: indexNonEncoding,
 	})
-	it.req = &workerpb.CreateJobRequest{
->>>>>>> 24eb70f3
+
+	// Create the job request
+	req := &workerpb.CreateJobRequest{
 		ClusterID:                 Params.CommonCfg.ClusterPrefix.GetValue(),
 		IndexFilePrefix:           path.Join(it.chunkManager.RootPath(), common.SegmentIndexPath),
 		BuildID:                   it.BuildID,
@@ -344,19 +314,7 @@
 		LackBinlogRows:            segIndex.NumRows - totalRows,
 	}
 
-<<<<<<< HEAD
 	return req, nil
-=======
-	it.req.LackBinlogRows = it.req.NumRows - totalRows
-
-	log.Ctx(ctx).Info("index task pre check successfully", zap.Int64("taskID", it.GetTaskID()),
-		zap.Int64("segID", segment.GetID()),
-		zap.Int32("CurrentIndexVersion", it.req.GetCurrentIndexVersion()),
-		zap.Int32("CurrentScalarIndexVersion", it.req.GetCurrentScalarIndexVersion()),
-		zap.String("IndexNonEncoding", indexNonEncoding),
-		zap.Int64("segID", segment.GetID()))
-	return true
->>>>>>> 24eb70f3
 }
 
 // Helper method to prepare optional fields
