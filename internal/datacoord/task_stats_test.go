// Licensed to the LF AI & Data foundation under one
// or more contributor license agreements. See the NOTICE file
// distributed with this work for additional information
// regarding copyright ownership. The ASF licenses this file
// to you under the Apache License, Version 2.0 (the
// "License"); you may not use this file except in compliance
// with the License. You may obtain a copy of the License at
//
//     http://www.apache.org/licenses/LICENSE-2.0
//
// Unless required by applicable law or agreed to in writing, software
// distributed under the License is distributed on an "AS IS" BASIS,
// WITHOUT WARRANTIES OR CONDITIONS OF ANY KIND, either express or implied.
// See the License for the specific language governing permissions and
// limitations under the License.

package datacoord

import (
	"context"
	"fmt"
	"testing"
	"time"

	"go.uber.org/atomic"

	"github.com/stretchr/testify/mock"
	"github.com/stretchr/testify/suite"

	"github.com/milvus-io/milvus-proto/go-api/v2/commonpb"
	"github.com/milvus-io/milvus-proto/go-api/v2/schemapb"
	"github.com/milvus-io/milvus/internal/datacoord/allocator"
	catalogmocks "github.com/milvus-io/milvus/internal/metastore/mocks"
	"github.com/milvus-io/milvus/internal/mocks"
	"github.com/milvus-io/milvus/pkg/v2/common"
	"github.com/milvus-io/milvus/pkg/v2/proto/datapb"
	"github.com/milvus-io/milvus/pkg/v2/proto/indexpb"
	"github.com/milvus-io/milvus/pkg/v2/proto/workerpb"
	"github.com/milvus-io/milvus/pkg/v2/util/lock"
	"github.com/milvus-io/milvus/pkg/v2/util/typeutil"
)

type statsTaskSuite struct {
	suite.Suite
	mt *meta

	segID    int64
	taskID   int64
	targetID int64
}

func Test_statsTaskSuite(t *testing.T) {
	suite.Run(t, new(statsTaskSuite))
}

func (s *statsTaskSuite) SetupSuite() {
	s.taskID = 1178
	s.segID = 1179
	s.targetID = 1180

	tasks := typeutil.NewConcurrentMap[UniqueID, *indexpb.StatsTask]()
	statsTask := &indexpb.StatsTask{
		CollectionID:  1,
		PartitionID:   2,
		SegmentID:     s.segID,
		InsertChannel: "ch1",
		TaskID:        s.taskID,
		SubJobType:    indexpb.StatsSubJob_Sort,
		Version:       0,
		NodeID:        0,
		State:         indexpb.JobState_JobStateInit,
		FailReason:    "",
	}
	tasks.Insert(s.taskID, statsTask)
	secondaryIndex := typeutil.NewConcurrentMap[string, *indexpb.StatsTask]()
	secondaryKey := createSecondaryIndexKey(statsTask.GetSegmentID(), statsTask.GetSubJobType().String())
	secondaryIndex.Insert(secondaryKey, statsTask)

<<<<<<< HEAD
	seg := &SegmentInfo{
		SegmentInfo: &datapb.SegmentInfo{
			ID:            s.segID,
			CollectionID:  collID,
			PartitionID:   partID,
			InsertChannel: "ch1",
			NumOfRows:     65535,
			State:         commonpb.SegmentState_Flushed,
			MaxRowNum:     65535,
			Level:         datapb.SegmentLevel_L2,
=======
	s.mt = &meta{
		segments: &SegmentsInfo{
			segments: map[int64]*SegmentInfo{
				s.segID: {
					SegmentInfo: &datapb.SegmentInfo{
						ID:            s.segID,
						CollectionID:  collID,
						PartitionID:   partID,
						InsertChannel: "ch1",
						NumOfRows:     65535,
						State:         commonpb.SegmentState_Flushed,
						MaxRowNum:     65535,
						Level:         datapb.SegmentLevel_L2,
					},
					size: *atomic.NewInt64(512 * 1024 * 1024),
				},
			},
			secondaryIndexes: segmentInfoIndexes{
				coll2Segments: map[UniqueID]map[UniqueID]*SegmentInfo{
					collID: {
						s.segID: {
							SegmentInfo: &datapb.SegmentInfo{
								ID:            s.segID,
								CollectionID:  collID,
								PartitionID:   partID,
								InsertChannel: "ch1",
								NumOfRows:     65535,
								State:         commonpb.SegmentState_Flushed,
								MaxRowNum:     65535,
								Level:         datapb.SegmentLevel_L2,
							},
						},
					},
				},
				channel2Segments: map[string]map[UniqueID]*SegmentInfo{
					"ch1": {
						s.segID: {
							SegmentInfo: &datapb.SegmentInfo{
								ID:            s.segID,
								CollectionID:  collID,
								PartitionID:   partID,
								InsertChannel: "ch1",
								NumOfRows:     65535,
								State:         commonpb.SegmentState_Flushed,
								MaxRowNum:     65535,
								Level:         datapb.SegmentLevel_L2,
							},
						},
					},
				},
			},
			compactionTo: map[UniqueID][]UniqueID{},
>>>>>>> 0cfe835c
		},
	}

	statsMeta := &statsTaskMeta{
		keyLock:         lock.NewKeyLock[UniqueID](),
		ctx:             context.Background(),
		catalog:         nil,
		tasks:           tasks,
		segmentID2Tasks: secondaryIndex,
	}

	meta := newMemoryMeta(s.T())
	AddTestSegmentInfos(meta, seg)
	meta.statsTaskMeta = statsMeta
	s.mt = meta
}

func (s *statsTaskSuite) TestTaskStats_PreCheck() {
	st := newStatsTask(s.taskID, s.segID, s.targetID, indexpb.StatsSubJob_Sort, 1)

	s.Equal(s.taskID, st.GetTaskID())

	s.Run("queue time", func() {
		t := time.Now()
		st.SetQueueTime(t)
		s.Equal(t, st.GetQueueTime())
	})

	s.Run("start time", func() {
		t := time.Now()
		st.SetStartTime(t)
		s.Equal(t, st.GetStartTime())
	})

	s.Run("end time", func() {
		t := time.Now()
		st.SetEndTime(t)
		s.Equal(t, st.GetEndTime())
	})

	s.Run("CheckTaskHealthy", func() {
		s.True(st.CheckTaskHealthy(s.mt))

		seg, _ := s.mt.segments.segments.Get(s.segID)
		seg.State = commonpb.SegmentState_Dropped
		s.False(st.CheckTaskHealthy(s.mt))
	})

	s.Run("UpdateVersion", func() {
		catalog := catalogmocks.NewDataCoordCatalog(s.T())
		s.mt.statsTaskMeta.catalog = catalog

		s.Run("segment is compacting", func() {
			seg, _ := s.mt.segments.segments.Get(s.segID)
			seg.isCompacting = true

			s.Error(st.UpdateVersion(context.Background(), 1, s.mt, nil))
		})

		s.Run("segment is in l0 compaction", func() {
			seg, _ := s.mt.segments.segments.Get(s.segID)
			seg.isCompacting = false
			compactionHandler := NewMockCompactionPlanContext(s.T())
			compactionHandler.EXPECT().checkAndSetSegmentStating(mock.Anything, mock.Anything).Return(false)
			s.Error(st.UpdateVersion(context.Background(), 1, s.mt, compactionHandler))
			seg, _ = s.mt.segments.segments.Get(s.segID)
			s.False(seg.isCompacting)
		})

		s.Run("normal case", func() {
			seg, _ := s.mt.segments.segments.Get(s.segID)
			seg.isCompacting = false
			compactionHandler := NewMockCompactionPlanContext(s.T())
			compactionHandler.EXPECT().checkAndSetSegmentStating(mock.Anything, mock.Anything).Return(true)

			catalog.EXPECT().SaveStatsTask(mock.Anything, mock.Anything).Return(nil).Once()
			s.NoError(st.UpdateVersion(context.Background(), 1, s.mt, compactionHandler))
		})

		s.Run("failed case", func() {
			seg, _ := s.mt.segments.segments.Get(s.segID)
			seg.isCompacting = false
			compactionHandler := NewMockCompactionPlanContext(s.T())
			compactionHandler.EXPECT().checkAndSetSegmentStating(mock.Anything, mock.Anything).Return(true)

			catalog.EXPECT().SaveStatsTask(mock.Anything, mock.Anything).Return(fmt.Errorf("error")).Once()
			s.Error(st.UpdateVersion(context.Background(), 1, s.mt, compactionHandler))
		})
	})

	s.Run("UpdateMetaBuildingState", func() {
		catalog := catalogmocks.NewDataCoordCatalog(s.T())
		s.mt.statsTaskMeta.catalog = catalog

		s.Run("normal case", func() {
			catalog.EXPECT().SaveStatsTask(mock.Anything, mock.Anything).Return(nil).Once()
			s.NoError(st.UpdateMetaBuildingState(s.mt))
		})

		s.Run("update error", func() {
			catalog.EXPECT().SaveStatsTask(mock.Anything, mock.Anything).Return(fmt.Errorf("error")).Once()
			s.Error(st.UpdateMetaBuildingState(s.mt))
		})
	})

	s.Run("PreCheck", func() {
		catalog := catalogmocks.NewDataCoordCatalog(s.T())
		s.mt.statsTaskMeta.catalog = catalog

		s.Run("segment not healthy", func() {
			seg, _ := s.mt.segments.segments.Get(s.segID)
			seg.State = commonpb.SegmentState_Dropped

			checkPass := st.PreCheck(context.Background(), &taskScheduler{
				meta: s.mt,
			})

			s.False(checkPass)
		})

		s.Run("segment is sorted", func() {
			seg, _ := s.mt.segments.segments.Get(s.segID)
			seg.State = commonpb.SegmentState_Flushed
			seg.IsSorted = true

			checkPass := st.PreCheck(context.Background(), &taskScheduler{
				meta: s.mt,
			})

			s.False(checkPass)
		})

		s.Run("get collection failed", func() {
			seg, _ := s.mt.segments.segments.Get(s.segID)
			seg.IsSorted = false

			handler := NewNMockHandler(s.T())
			handler.EXPECT().GetCollection(context.Background(), collID).Return(nil, fmt.Errorf("mock error")).Once()
			checkPass := st.PreCheck(context.Background(), &taskScheduler{
				meta:    s.mt,
				handler: handler,
			})

			s.False(checkPass)
		})

		s.Run("get collection ttl failed", func() {
			handler := NewNMockHandler(s.T())
			handler.EXPECT().GetCollection(context.Background(), collID).Return(&collectionInfo{
				ID: collID,
				Schema: &schemapb.CollectionSchema{
					Name: "test_1",
					Fields: []*schemapb.FieldSchema{
						{
							FieldID:      100,
							Name:         "pk",
							IsPrimaryKey: true,
							DataType:     schemapb.DataType_Int64,
							AutoID:       true,
						},
						{
							FieldID:      101,
							Name:         "embedding",
							IsPrimaryKey: true,
							DataType:     schemapb.DataType_FloatVector,
							AutoID:       true,
							TypeParams: []*commonpb.KeyValuePair{
								{Key: "dim", Value: "8"},
							},
						},
					},
				},
				Properties: map[string]string{common.CollectionTTLConfigKey: "false"},
			}, nil).Once()

			checkPass := st.PreCheck(context.Background(), &taskScheduler{
				meta:    s.mt,
				handler: handler,
			})

			s.False(checkPass)
		})

		s.Run("alloc failed", func() {
			alloc := allocator.NewMockAllocator(s.T())
			alloc.EXPECT().AllocN(mock.Anything).Return(0, 0, fmt.Errorf("mock error"))

			handler := NewNMockHandler(s.T())
			handler.EXPECT().GetCollection(context.Background(), collID).Return(&collectionInfo{
				ID: collID,
				Schema: &schemapb.CollectionSchema{
					Name: "test_1",
					Fields: []*schemapb.FieldSchema{
						{
							FieldID:      100,
							Name:         "pk",
							IsPrimaryKey: true,
							DataType:     schemapb.DataType_Int64,
							AutoID:       true,
						},
						{
							FieldID:      101,
							Name:         "embedding",
							IsPrimaryKey: true,
							DataType:     schemapb.DataType_FloatVector,
							AutoID:       true,
							TypeParams: []*commonpb.KeyValuePair{
								{Key: "dim", Value: "8"},
							},
						},
					},
				},
				Properties: map[string]string{common.CollectionTTLConfigKey: "100"},
			}, nil)

			checkPass := st.PreCheck(context.Background(), &taskScheduler{
				meta:      s.mt,
				handler:   handler,
				allocator: alloc,
			})

			s.False(checkPass)
		})

		s.Run("normal case", func() {
			alloc := allocator.NewMockAllocator(s.T())
			alloc.EXPECT().AllocN(mock.Anything).Return(1, 100, nil)

			handler := NewNMockHandler(s.T())
			handler.EXPECT().GetCollection(context.Background(), collID).Return(&collectionInfo{
				ID: collID,
				Schema: &schemapb.CollectionSchema{
					Name: "test_1",
					Fields: []*schemapb.FieldSchema{
						{
							FieldID:      100,
							Name:         "pk",
							IsPrimaryKey: true,
							DataType:     schemapb.DataType_Int64,
							AutoID:       true,
						},
						{
							FieldID:      101,
							Name:         "embedding",
							IsPrimaryKey: true,
							DataType:     schemapb.DataType_FloatVector,
							AutoID:       true,
							TypeParams: []*commonpb.KeyValuePair{
								{Key: "dim", Value: "8"},
							},
						},
					},
				},
				Properties: map[string]string{common.CollectionTTLConfigKey: "100"},
			}, nil)

			checkPass := st.PreCheck(context.Background(), &taskScheduler{
				meta:      s.mt,
				handler:   handler,
				allocator: alloc,
			})

			s.True(checkPass)
		})
	})

	s.Run("AssignTask", func() {
		s.Run("assign failed", func() {
			in := mocks.NewMockIndexNodeClient(s.T())
			in.EXPECT().CreateJobV2(mock.Anything, mock.Anything).Return(&commonpb.Status{
				ErrorCode: commonpb.ErrorCode_UnexpectedError,
				Reason:    "mock error",
			}, nil)

			seg := &SegmentInfo{
				SegmentInfo: &datapb.SegmentInfo{
					ID:    st.segmentID,
					State: commonpb.SegmentState_Flushed,
				},
			}
			mt := newMemoryMeta(s.T())
			AddTestSegmentInfos(mt, seg)
			s.False(st.AssignTask(context.Background(), in, mt))
		})

		s.Run("assign success", func() {
			in := mocks.NewMockIndexNodeClient(s.T())
			in.EXPECT().CreateJobV2(mock.Anything, mock.Anything).Return(&commonpb.Status{
				ErrorCode: commonpb.ErrorCode_Success,
				Reason:    "",
			}, nil)

			seg := &SegmentInfo{
				SegmentInfo: &datapb.SegmentInfo{
					ID:    st.segmentID,
					State: commonpb.SegmentState_Flushed,
				},
			}
			mt := newMemoryMeta(s.T())
			AddTestSegmentInfos(mt, seg)
			s.True(st.AssignTask(context.Background(), in, mt))
		})
	})

	s.Run("QueryResult", func() {
		s.Run("query failed", func() {
			in := mocks.NewMockIndexNodeClient(s.T())
			in.EXPECT().QueryJobsV2(mock.Anything, mock.Anything).Return(&workerpb.QueryJobsV2Response{
				Status: &commonpb.Status{
					ErrorCode: commonpb.ErrorCode_UnexpectedError,
					Reason:    "mock failed",
				},
			}, nil)

			st.QueryResult(context.Background(), in)
		})

		s.Run("state finished", func() {
			in := mocks.NewMockIndexNodeClient(s.T())
			in.EXPECT().QueryJobsV2(mock.Anything, mock.Anything).Return(&workerpb.QueryJobsV2Response{
				Status: &commonpb.Status{
					ErrorCode: commonpb.ErrorCode_Success,
				},
				Result: &workerpb.QueryJobsV2Response_StatsJobResults{
					StatsJobResults: &workerpb.StatsResults{
						Results: []*workerpb.StatsResult{
							{
								TaskID:        s.taskID,
								State:         indexpb.JobState_JobStateFinished,
								FailReason:    "",
								CollectionID:  collID,
								PartitionID:   partID,
								SegmentID:     s.segID,
								Channel:       "ch1",
								InsertLogs:    nil,
								StatsLogs:     nil,
								TextStatsLogs: nil,
								NumRows:       65535,
							},
						},
					},
				},
			}, nil)

			st.QueryResult(context.Background(), in)
			s.Equal(indexpb.JobState_JobStateFinished, st.taskInfo.State)
		})

		s.Run("task none", func() {
			in := mocks.NewMockIndexNodeClient(s.T())
			in.EXPECT().QueryJobsV2(mock.Anything, mock.Anything).Return(&workerpb.QueryJobsV2Response{
				Status: &commonpb.Status{
					ErrorCode: commonpb.ErrorCode_Success,
				},
				Result: &workerpb.QueryJobsV2Response_StatsJobResults{
					StatsJobResults: &workerpb.StatsResults{
						Results: []*workerpb.StatsResult{
							{
								TaskID:       s.taskID,
								State:        indexpb.JobState_JobStateNone,
								FailReason:   "",
								CollectionID: collID,
								PartitionID:  partID,
								SegmentID:    s.segID,
								NumRows:      65535,
							},
						},
					},
				},
			}, nil)

			st.QueryResult(context.Background(), in)
			s.Equal(indexpb.JobState_JobStateRetry, st.taskInfo.State)
		})

		s.Run("task not exist", func() {
			in := mocks.NewMockIndexNodeClient(s.T())
			in.EXPECT().QueryJobsV2(mock.Anything, mock.Anything).Return(&workerpb.QueryJobsV2Response{
				Status: &commonpb.Status{
					ErrorCode: commonpb.ErrorCode_Success,
				},
				Result: &workerpb.QueryJobsV2Response_StatsJobResults{
					StatsJobResults: &workerpb.StatsResults{
						Results: []*workerpb.StatsResult{},
					},
				},
			}, nil)

			st.QueryResult(context.Background(), in)
			s.Equal(indexpb.JobState_JobStateRetry, st.taskInfo.State)
		})
	})

	s.Run("DropTaskOnWorker", func() {
		s.Run("drop failed", func() {
			in := mocks.NewMockIndexNodeClient(s.T())
			in.EXPECT().DropJobsV2(mock.Anything, mock.Anything).Return(&commonpb.Status{
				ErrorCode: commonpb.ErrorCode_UnexpectedError,
				Reason:    "mock error",
			}, nil)

			s.False(st.DropTaskOnWorker(context.Background(), in))
		})

		s.Run("drop success", func() {
			in := mocks.NewMockIndexNodeClient(s.T())
			in.EXPECT().DropJobsV2(mock.Anything, mock.Anything).Return(&commonpb.Status{
				ErrorCode: commonpb.ErrorCode_Success,
				Reason:    "",
			}, nil)

			s.True(st.DropTaskOnWorker(context.Background(), in))
		})
	})

	s.Run("SetJobInfo", func() {
		st.taskInfo = &workerpb.StatsResult{
			TaskID:       s.taskID,
			State:        indexpb.JobState_JobStateFinished,
			FailReason:   "",
			CollectionID: collID,
			PartitionID:  partID,
			SegmentID:    s.segID + 1,
			Channel:      "ch1",
			InsertLogs: []*datapb.FieldBinlog{
				{
					FieldID: 100,
					Binlogs: []*datapb.Binlog{{LogID: 1000}, {LogID: 1002}},
				},
				{
					FieldID: 101,
					Binlogs: []*datapb.Binlog{{LogID: 1001}, {LogID: 1003}},
				},
			},
			StatsLogs: []*datapb.FieldBinlog{
				{
					FieldID: 100,
					Binlogs: []*datapb.Binlog{{LogID: 1004}},
				},
			},
			TextStatsLogs: map[int64]*datapb.TextIndexStats{
				101: {
					FieldID:    101,
					Version:    1,
					Files:      []string{"file1", "file2"},
					LogSize:    100,
					MemorySize: 100,
				},
			},
			NumRows: 65500,
		}

		s.Run("set target segment failed", func() {
			catalog := catalogmocks.NewDataCoordCatalog(s.T())
			s.mt.catalog = catalog
			catalog.EXPECT().AlterSegments(mock.Anything, mock.Anything, mock.Anything).Return(fmt.Errorf("mock error"))
			s.Error(st.SetJobInfo(s.mt))
		})

		s.Run("update stats task failed", func() {
			catalog := catalogmocks.NewDataCoordCatalog(s.T())
			s.mt.catalog = catalog
			s.mt.statsTaskMeta.catalog = catalog
			catalog.EXPECT().AlterSegments(mock.Anything, mock.Anything, mock.Anything).Return(nil)
			catalog.EXPECT().SaveStatsTask(mock.Anything, mock.Anything).Return(fmt.Errorf("mock error"))

			s.Error(st.SetJobInfo(s.mt))
		})

		s.Run("normal case", func() {
			catalog := catalogmocks.NewDataCoordCatalog(s.T())
			catalog.EXPECT().AlterSegments(mock.Anything, mock.Anything, mock.Anything).Return(nil)
			s.mt.catalog = catalog
			s.mt.statsTaskMeta.catalog = catalog
			updateStateOp := UpdateStatusOperator(s.segID, commonpb.SegmentState_Flushed)
			err := s.mt.UpdateSegmentsInfo(context.TODO(), updateStateOp)
			s.NoError(err)
			catalog.EXPECT().SaveStatsTask(mock.Anything, mock.Anything).Return(nil)

			s.NoError(st.SetJobInfo(s.mt))
			s.NotNil(s.mt.GetHealthySegment(context.TODO(), s.targetID))
			t, ok := s.mt.statsTaskMeta.tasks.Get(s.taskID)
			s.True(ok)
			s.Equal(indexpb.JobState_JobStateFinished, t.GetState())
			s.Equal(datapb.SegmentLevel_L2, s.mt.GetHealthySegment(context.TODO(), s.targetID).GetLevel())
		})
	})
}<|MERGE_RESOLUTION|>--- conflicted
+++ resolved
@@ -76,7 +76,6 @@
 	secondaryKey := createSecondaryIndexKey(statsTask.GetSegmentID(), statsTask.GetSubJobType().String())
 	secondaryIndex.Insert(secondaryKey, statsTask)
 
-<<<<<<< HEAD
 	seg := &SegmentInfo{
 		SegmentInfo: &datapb.SegmentInfo{
 			ID:            s.segID,
@@ -87,61 +86,8 @@
 			State:         commonpb.SegmentState_Flushed,
 			MaxRowNum:     65535,
 			Level:         datapb.SegmentLevel_L2,
-=======
-	s.mt = &meta{
-		segments: &SegmentsInfo{
-			segments: map[int64]*SegmentInfo{
-				s.segID: {
-					SegmentInfo: &datapb.SegmentInfo{
-						ID:            s.segID,
-						CollectionID:  collID,
-						PartitionID:   partID,
-						InsertChannel: "ch1",
-						NumOfRows:     65535,
-						State:         commonpb.SegmentState_Flushed,
-						MaxRowNum:     65535,
-						Level:         datapb.SegmentLevel_L2,
-					},
-					size: *atomic.NewInt64(512 * 1024 * 1024),
-				},
-			},
-			secondaryIndexes: segmentInfoIndexes{
-				coll2Segments: map[UniqueID]map[UniqueID]*SegmentInfo{
-					collID: {
-						s.segID: {
-							SegmentInfo: &datapb.SegmentInfo{
-								ID:            s.segID,
-								CollectionID:  collID,
-								PartitionID:   partID,
-								InsertChannel: "ch1",
-								NumOfRows:     65535,
-								State:         commonpb.SegmentState_Flushed,
-								MaxRowNum:     65535,
-								Level:         datapb.SegmentLevel_L2,
-							},
-						},
-					},
-				},
-				channel2Segments: map[string]map[UniqueID]*SegmentInfo{
-					"ch1": {
-						s.segID: {
-							SegmentInfo: &datapb.SegmentInfo{
-								ID:            s.segID,
-								CollectionID:  collID,
-								PartitionID:   partID,
-								InsertChannel: "ch1",
-								NumOfRows:     65535,
-								State:         commonpb.SegmentState_Flushed,
-								MaxRowNum:     65535,
-								Level:         datapb.SegmentLevel_L2,
-							},
-						},
-					},
-				},
-			},
-			compactionTo: map[UniqueID][]UniqueID{},
->>>>>>> 0cfe835c
 		},
+		size: *atomic.NewInt64(512 * 1024 * 1024),
 	}
 
 	statsMeta := &statsTaskMeta{
