--- conflicted
+++ resolved
@@ -283,11 +283,7 @@
 	delete(r.allOps, opID)
 }
 
-<<<<<<< HEAD
-func (r *opRunner) Exist(opID typeutil.UniqueID) bool {
-=======
 func (r *opRunner) Exist(opID typeutil.UniqueID) (progress int32, exists bool) {
->>>>>>> a6903701
 	r.guard.RLock()
 	defer r.guard.RUnlock()
 	info, ok := r.allOps[opID]
