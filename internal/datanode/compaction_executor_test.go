--- conflicted
+++ resolved
@@ -167,62 +167,4 @@
 		require.Equal(t, 1, ex.completedCompactor.Len())
 		require.Equal(t, 1, ex.executing.Len())
 	})
-<<<<<<< HEAD
-}
-
-func newMockCompactor(isvalid bool) *mockCompactor {
-	ctx, cancel := context.WithCancel(context.TODO())
-	return &mockCompactor{
-		ctx:     ctx,
-		cancel:  cancel,
-		isvalid: isvalid,
-		done:    make(chan struct{}, 1),
-	}
-}
-
-type mockCompactor struct {
-	ctx           context.Context
-	cancel        context.CancelFunc
-	isvalid       bool
-	alwaysWorking bool
-
-	done chan struct{}
-}
-
-var _ compactor = (*mockCompactor)(nil)
-
-func (mc *mockCompactor) complete() {
-	mc.done <- struct{}{}
-}
-
-func (mc *mockCompactor) compact() (*datapb.CompactionPlanResult, error) {
-	if !mc.isvalid {
-		return nil, errStart
-	}
-	if mc.alwaysWorking {
-		<-mc.ctx.Done()
-		return nil, mc.ctx.Err()
-	}
-	return nil, nil
-}
-
-func (mc *mockCompactor) getPlanID() UniqueID {
-	return 1
-}
-
-func (mc *mockCompactor) stop() {
-	if mc.cancel != nil {
-		mc.cancel()
-		<-mc.done
-	}
-}
-
-func (mc *mockCompactor) getCollection() UniqueID {
-	return 1
-}
-
-func (mc *mockCompactor) getChannelName() string {
-	return "mock"
-=======
->>>>>>> 22bddde5
 }