// Licensed to the LF AI & Data foundation under one
// or more contributor license agreements. See the NOTICE file
// distributed with this work for additional information
// regarding copyright ownership. The ASF licenses this file
// to you under the Apache License, Version 2.0 (the
// "License"); you may not use this file except in compliance
// with the License. You may obtain a copy of the License at
//
//     http://www.apache.org/licenses/LICENSE-2.0
//
// Unless required by applicable law or agreed to in writing, software
// distributed under the License is distributed on an "AS IS" BASIS,
// WITHOUT WARRANTIES OR CONDITIONS OF ANY KIND, either express or implied.
// See the License for the specific language governing permissions and
// limitations under the License.

package datanode

import (
	"context"
	"fmt"
	"math"
	"testing"
	"time"

	"github.com/cockroachdb/errors"
	"github.com/samber/lo"
	"github.com/stretchr/testify/assert"
	"github.com/stretchr/testify/mock"
	"github.com/stretchr/testify/require"

	"github.com/milvus-io/milvus-proto/go-api/v2/commonpb"
	"github.com/milvus-io/milvus-proto/go-api/v2/schemapb"
	"github.com/milvus-io/milvus/internal/datanode/allocator"
	"github.com/milvus-io/milvus/internal/datanode/io"
	memkv "github.com/milvus-io/milvus/internal/kv/mem"
	"github.com/milvus-io/milvus/internal/proto/datapb"
	"github.com/milvus-io/milvus/internal/proto/etcdpb"
	"github.com/milvus-io/milvus/internal/storage"
	"github.com/milvus-io/milvus/pkg/common"
	"github.com/milvus-io/milvus/pkg/util/paramtable"
	"github.com/milvus-io/milvus/pkg/util/timerecord"
	"github.com/milvus-io/milvus/pkg/util/typeutil"
)

var compactTestDir = "/tmp/milvus_test/compact"

func TestCompactionTaskInnerMethods(t *testing.T) {
	ctx, cancel := context.WithCancel(context.Background())
	defer cancel()
	cm := storage.NewLocalChunkManager(storage.RootPath(compactTestDir))
	defer cm.RemoveWithPrefix(ctx, cm.RootPath())
	t.Run("Test.interface2FieldData", func(t *testing.T) {
		tests := []struct {
			isvalid bool

			tp      schemapb.DataType
			content []interface{}

			description string
		}{
			{true, schemapb.DataType_Bool, []interface{}{true, false}, "valid bool"},
			{true, schemapb.DataType_Int8, []interface{}{int8(1), int8(2)}, "valid int8"},
			{true, schemapb.DataType_Int16, []interface{}{int16(1), int16(2)}, "valid int16"},
			{true, schemapb.DataType_Int32, []interface{}{int32(1), int32(2)}, "valid int32"},
			{true, schemapb.DataType_Int64, []interface{}{int64(1), int64(2)}, "valid int64"},
			{true, schemapb.DataType_Float, []interface{}{float32(1), float32(2)}, "valid float32"},
			{true, schemapb.DataType_Double, []interface{}{float64(1), float64(2)}, "valid float64"},
			{true, schemapb.DataType_VarChar, []interface{}{"test1", "test2"}, "valid varChar"},
			{true, schemapb.DataType_JSON, []interface{}{[]byte("{\"key\":\"value\"}"), []byte("{\"hello\":\"world\"}")}, "valid json"},
			{true, schemapb.DataType_Array, []interface{}{
				&schemapb.ScalarField{
					Data: &schemapb.ScalarField_IntData{
						IntData: &schemapb.IntArray{
							Data: []int32{1, 2},
						},
					},
				},
				&schemapb.ScalarField{
					Data: &schemapb.ScalarField_IntData{
						IntData: &schemapb.IntArray{
							Data: []int32{3, 4},
						},
					},
				},
			}, "valid array"},
			{true, schemapb.DataType_FloatVector, []interface{}{[]float32{1.0, 2.0}}, "valid floatvector"},
			{true, schemapb.DataType_BinaryVector, []interface{}{[]byte{255}}, "valid binaryvector"},
			{true, schemapb.DataType_Float16Vector, []interface{}{[]byte{255, 255, 255, 255}}, "valid float16vector"},
			{true, schemapb.DataType_BFloat16Vector, []interface{}{[]byte{255, 255, 255, 255}}, "valid bfloat16vector"},

			{false, schemapb.DataType_Bool, []interface{}{1, 2}, "invalid bool"},
			{false, schemapb.DataType_Int8, []interface{}{nil, nil}, "invalid int8"},
			{false, schemapb.DataType_Int16, []interface{}{nil, nil}, "invalid int16"},
			{false, schemapb.DataType_Int32, []interface{}{nil, nil}, "invalid int32"},
			{false, schemapb.DataType_Int64, []interface{}{nil, nil}, "invalid int64"},
			{false, schemapb.DataType_Float, []interface{}{nil, nil}, "invalid float32"},
			{false, schemapb.DataType_Double, []interface{}{nil, nil}, "invalid float64"},
			{false, schemapb.DataType_VarChar, []interface{}{nil, nil}, "invalid varChar"},
			{false, schemapb.DataType_JSON, []interface{}{nil, nil}, "invalid json"},
			{false, schemapb.DataType_FloatVector, []interface{}{nil, nil}, "invalid floatvector"},
			{false, schemapb.DataType_BinaryVector, []interface{}{nil, nil}, "invalid binaryvector"},
			{false, schemapb.DataType_Float16Vector, []interface{}{nil, nil}, "invalid float16vector"},
			{false, schemapb.DataType_BFloat16Vector, []interface{}{nil, nil}, "invalid bfloat16vector"},

			{false, schemapb.DataType_SparseFloatVector, []interface{}{nil, nil}, "invalid sparsefloatvector"},
			{false, schemapb.DataType_SparseFloatVector, []interface{}{[]byte{255}, []byte{15}}, "invalid sparsefloatvector"},
			{true, schemapb.DataType_SparseFloatVector, []interface{}{
				typeutil.CreateSparseFloatRow([]uint32{1, 2}, []float32{1.0, 2.0}),
				typeutil.CreateSparseFloatRow([]uint32{3, 4}, []float32{1.0, 2.0}),
			}, "valid sparsefloatvector"},
		}

		// make sure all new data types missed to handle would throw unexpected error
		for typeName, typeValue := range schemapb.DataType_value {
			tests = append(tests, struct {
				isvalid bool

				tp      schemapb.DataType
				content []interface{}

				description string
			}{false, schemapb.DataType(typeValue), []interface{}{nil, nil}, "invalid " + typeName})
		}

		for _, test := range tests {
			t.Run(test.description, func(t *testing.T) {
				if test.isvalid {
					fd, err := interface2FieldData(test.tp, test.content, 2)
					assert.NoError(t, err)
					assert.Equal(t, 2, fd.RowNum())
				} else {
					fd, err := interface2FieldData(test.tp, test.content, 2)
					assert.True(t, errors.Is(err, errTransferType) || errors.Is(err, errUnknownDataType))
					assert.Nil(t, fd)
				}
			})
		}
	})

	t.Run("Test mergeDeltalogs", func(t *testing.T) {
		t.Run("One segment", func(t *testing.T) {
			invalidBlobs := map[UniqueID][]*Blob{
				1: {},
			}

			blobs, err := getInt64DeltaBlobs(
				100,
				[]UniqueID{
					1,
					2,
					3,
					4,
					5,
					1,
					2,
				},
				[]Timestamp{
					20000,
					20001,
					20002,
					30000,
					50000,
					50000,
					10000,
				})
			require.NoError(t, err)

			validBlobs := map[UniqueID][]*Blob{
				100: blobs,
			}

			tests := []struct {
				isvalid bool

				dBlobs map[UniqueID][]*Blob

				description string
			}{
				{false, invalidBlobs, "invalid dBlobs"},
				{true, validBlobs, "valid blobs"},
			}

			for _, test := range tests {
				task := &compactionTask{
					done: make(chan struct{}, 1),
				}
				t.Run(test.description, func(t *testing.T) {
					pk2ts, err := task.mergeDeltalogs(test.dBlobs)
					if test.isvalid {
						assert.NoError(t, err)
						assert.Equal(t, 5, len(pk2ts))
						assert.EqualValues(t, 20001, pk2ts[UniqueID(2)])
					} else {
						assert.Error(t, err)
						assert.Nil(t, pk2ts)
					}
				})
			}
		})

		t.Run("Multiple segments", func(t *testing.T) {
			tests := []struct {
				segIDA  UniqueID
				dataApk []UniqueID
				dataAts []Timestamp

				segIDB  UniqueID
				dataBpk []UniqueID
				dataBts []Timestamp

				segIDC  UniqueID
				dataCpk []UniqueID
				dataCts []Timestamp

				expectedpk2ts int
				description   string
			}{
				{
					0, nil, nil,
					100,
					[]UniqueID{1, 2, 3},
					[]Timestamp{20000, 30000, 20005},
					200,
					[]UniqueID{4, 5, 6},
					[]Timestamp{50000, 50001, 50002},
					6, "2 segments",
				},
				{
					300,
					[]UniqueID{10, 20},
					[]Timestamp{20001, 40001},
					100,
					[]UniqueID{1, 2, 3},
					[]Timestamp{20000, 30000, 20005},
					200,
					[]UniqueID{4, 5, 6},
					[]Timestamp{50000, 50001, 50002},
					8, "3 segments",
				},
			}

			for _, test := range tests {
				t.Run(test.description, func(t *testing.T) {
					dBlobs := make(map[UniqueID][]*Blob)
					if test.segIDA != UniqueID(0) {
						d, err := getInt64DeltaBlobs(test.segIDA, test.dataApk, test.dataAts)
						require.NoError(t, err)
						dBlobs[test.segIDA] = d
					}
					if test.segIDB != UniqueID(0) {
						d, err := getInt64DeltaBlobs(test.segIDB, test.dataBpk, test.dataBts)
						require.NoError(t, err)
						dBlobs[test.segIDB] = d
					}
					if test.segIDC != UniqueID(0) {
						d, err := getInt64DeltaBlobs(test.segIDC, test.dataCpk, test.dataCts)
						require.NoError(t, err)
						dBlobs[test.segIDC] = d
					}

					task := &compactionTask{
						done: make(chan struct{}, 1),
					}
					pk2ts, err := task.mergeDeltalogs(dBlobs)
					assert.NoError(t, err)
					assert.Equal(t, test.expectedpk2ts, len(pk2ts))
				})
			}
		})
	})

	t.Run("Test merge", func(t *testing.T) {
		collectionID := int64(1)
		meta := NewMetaFactory().GetCollectionMeta(collectionID, "test", schemapb.DataType_Int64)

<<<<<<< HEAD
		broker := broker.NewMockBroker(t)
		broker.EXPECT().DescribeCollection(mock.Anything, mock.Anything, mock.Anything).
			Return(&milvuspb.DescribeCollectionResponse{
				Schema: meta.GetSchema(),
			}, nil).Maybe()
=======
		metaCache := metacache.NewMockMetaCache(t)
		metaCache.EXPECT().Schema().Return(meta.GetSchema()).Maybe()
		metaCache.EXPECT().GetSegmentByID(mock.Anything).RunAndReturn(func(id int64, filters ...metacache.SegmentFilter) (*metacache.SegmentInfo, bool) {
			segment := metacache.NewSegmentInfo(&datapb.SegmentInfo{
				CollectionID: 1,
				PartitionID:  0,
				ID:           id,
				NumOfRows:    10,
			}, nil)
			return segment, true
		})
>>>>>>> ba3b2a91

		alloc := allocator.NewMockAllocator(t)
		alloc.EXPECT().GetGenerator(mock.Anything, mock.Anything).Call.Return(validGeneratorFn, nil)
		alloc.EXPECT().AllocOne().Return(0, nil)
		t.Run("Merge without expiration", func(t *testing.T) {
			mockbIO := io.NewBinlogIO(cm, getOrCreateIOPool())
			paramtable.Get().Save(Params.CommonCfg.EntityExpirationTTL.Key, "0")
			iData := genInsertDataWithExpiredTS()
			iCodec := storage.NewInsertCodecWithSchema(meta)
			var allPaths [][]string
			inpath, err := uploadInsertLog(context.Background(), mockbIO, alloc, meta.GetID(), 0, 1, iData, iCodec)
			assert.NoError(t, err)
			assert.Equal(t, 12, len(inpath))
			binlogNum := len(inpath[0].GetBinlogs())
			assert.Equal(t, 1, binlogNum)

			for idx := 0; idx < binlogNum; idx++ {
				var ps []string
				for _, path := range inpath {
					ps = append(ps, path.GetBinlogs()[idx].GetLogPath())
				}
				allPaths = append(allPaths, ps)
			}

			dm := map[interface{}]Timestamp{
				1: 10000,
			}

			ct := &compactionTask{
				binlogIO:  mockbIO,
				Allocator: alloc,
				done:      make(chan struct{}, 1),
				plan: &datapb.CompactionPlan{
					SegmentBinlogs: []*datapb.CompactionSegmentBinlogs{
						{SegmentID: 1, FieldBinlogs: []*datapb.FieldBinlog{{
							Binlogs: []*datapb.Binlog{{
								EntriesNum: 100,
							}},
						}}},
					},
				},
			}
			inPaths, statsPaths, numOfRow, err := ct.merge(context.Background(), allPaths, 2, 0, meta, dm)
			assert.NoError(t, err)
			assert.Equal(t, int64(2), numOfRow)
			assert.Equal(t, 1, len(inPaths[0].GetBinlogs()))
			assert.Equal(t, 1, len(statsPaths))
			assert.NotEqual(t, -1, inPaths[0].GetBinlogs()[0].GetTimestampFrom())
			assert.NotEqual(t, -1, inPaths[0].GetBinlogs()[0].GetTimestampTo())
		})
		t.Run("Merge without expiration2", func(t *testing.T) {
			mockbIO := io.NewBinlogIO(cm, getOrCreateIOPool())
			iCodec := storage.NewInsertCodecWithSchema(meta)
			paramtable.Get().Save(Params.CommonCfg.EntityExpirationTTL.Key, "0")
			BinLogMaxSize := Params.DataNodeCfg.BinLogMaxSize.GetValue()
			defer func() {
				Params.Save(Params.DataNodeCfg.BinLogMaxSize.Key, BinLogMaxSize)
			}()
			paramtable.Get().Save(Params.DataNodeCfg.BinLogMaxSize.Key, "64")
			iData := genInsertDataWithExpiredTS()
			meta := NewMetaFactory().GetCollectionMeta(1, "test", schemapb.DataType_Int64)

			var allPaths [][]string
			inpath, err := uploadInsertLog(context.Background(), mockbIO, alloc, meta.GetID(), 0, 1, iData, iCodec)
			assert.NoError(t, err)
			assert.Equal(t, 12, len(inpath))
			binlogNum := len(inpath[0].GetBinlogs())
			assert.Equal(t, 1, binlogNum)

			for idx := 0; idx < binlogNum; idx++ {
				var ps []string
				for _, path := range inpath {
					ps = append(ps, path.GetBinlogs()[idx].GetLogPath())
				}
				allPaths = append(allPaths, ps)
			}

			dm := map[interface{}]Timestamp{}

			ct := &compactionTask{
				binlogIO:  mockbIO,
				Allocator: alloc,
				done:      make(chan struct{}, 1),
				plan: &datapb.CompactionPlan{
					SegmentBinlogs: []*datapb.CompactionSegmentBinlogs{
						{SegmentID: 1, FieldBinlogs: []*datapb.FieldBinlog{{
							Binlogs: []*datapb.Binlog{{
								EntriesNum: 100,
							}},
						}}},
					},
				},
			}
			inPaths, statsPaths, numOfRow, err := ct.merge(context.Background(), allPaths, 2, 0, meta, dm)
			assert.NoError(t, err)
			assert.Equal(t, int64(2), numOfRow)
			assert.Equal(t, 1, len(inPaths[0].GetBinlogs()))
			assert.Equal(t, 1, len(statsPaths))
			assert.Equal(t, 1, len(statsPaths[0].GetBinlogs()))
			assert.NotEqual(t, -1, inPaths[0].GetBinlogs()[0].GetTimestampFrom())
			assert.NotEqual(t, -1, inPaths[0].GetBinlogs()[0].GetTimestampTo())
		})
		// set Params.DataNodeCfg.BinLogMaxSize.Key = 1 to generate multi binlogs, each has only one row
		t.Run("merge_with_more_than_100rows", func(t *testing.T) {
			mockbIO := io.NewBinlogIO(cm, getOrCreateIOPool())
			iCodec := storage.NewInsertCodecWithSchema(meta)
			paramtable.Get().Save(Params.CommonCfg.EntityExpirationTTL.Key, "0")
			BinLogMaxSize := Params.DataNodeCfg.BinLogMaxSize.GetAsInt()
			defer func() {
				paramtable.Get().Save(Params.DataNodeCfg.BinLogMaxSize.Key, fmt.Sprintf("%d", BinLogMaxSize))
			}()
			paramtable.Get().Save(Params.DataNodeCfg.BinLogMaxSize.Key, "1")
			iData := genInsertData(101)

			var allPaths [][]string
			inpath, err := uploadInsertLog(context.Background(), mockbIO, alloc, meta.GetID(), 0, 1, iData, iCodec)
			assert.NoError(t, err)
			assert.Equal(t, 12, len(inpath))
			binlogNum := len(inpath[0].GetBinlogs())
			assert.Equal(t, 1, binlogNum)

			for idx := 0; idx < binlogNum; idx++ {
				var ps []string
				for _, path := range inpath {
					ps = append(ps, path.GetBinlogs()[idx].GetLogPath())
				}
				allPaths = append(allPaths, ps)
			}

			dm := map[interface{}]Timestamp{
				1: 10000,
			}

			ct := &compactionTask{
				binlogIO:  mockbIO,
				Allocator: alloc,
				done:      make(chan struct{}, 1),
				plan: &datapb.CompactionPlan{
					SegmentBinlogs: []*datapb.CompactionSegmentBinlogs{
						{SegmentID: 1, FieldBinlogs: []*datapb.FieldBinlog{{
							Binlogs: []*datapb.Binlog{{
								EntriesNum: 100,
							}},
						}}},
					},
				},
			}
			inPaths, statsPaths, numOfRow, err := ct.merge(context.Background(), allPaths, 2, 0, meta, dm)
			assert.NoError(t, err)
			assert.Equal(t, int64(101), numOfRow)
			assert.Equal(t, 2, len(inPaths[0].GetBinlogs()))
			assert.Equal(t, 1, len(statsPaths))
			for _, inpath := range inPaths {
				assert.NotEqual(t, -1, inpath.GetBinlogs()[0].GetTimestampFrom())
				assert.NotEqual(t, -1, inpath.GetBinlogs()[0].GetTimestampTo())
			}
		})

		t.Run("Merge with expiration", func(t *testing.T) {
			mockbIO := io.NewBinlogIO(cm, getOrCreateIOPool())
			iCodec := storage.NewInsertCodecWithSchema(meta)
			iData := genInsertDataWithExpiredTS()
			meta := NewMetaFactory().GetCollectionMeta(1, "test", schemapb.DataType_Int64)

			var allPaths [][]string
			inpath, err := uploadInsertLog(context.Background(), mockbIO, alloc, meta.GetID(), 0, 1, iData, iCodec)
			assert.NoError(t, err)
			assert.Equal(t, 12, len(inpath))
			binlogNum := len(inpath[0].GetBinlogs())
			assert.Equal(t, 1, binlogNum)

			for idx := 0; idx < binlogNum; idx++ {
				var ps []string
				for _, path := range inpath {
					ps = append(ps, path.GetBinlogs()[idx].GetLogPath())
				}
				allPaths = append(allPaths, ps)
			}

			dm := map[interface{}]Timestamp{
				1: 10000,
			}

			// 10 days in seconds
			ct := &compactionTask{
				binlogIO:  mockbIO,
				Allocator: alloc,
				plan: &datapb.CompactionPlan{
					CollectionTtl: 864000,
					SegmentBinlogs: []*datapb.CompactionSegmentBinlogs{
						{SegmentID: 1, FieldBinlogs: []*datapb.FieldBinlog{{
							Binlogs: []*datapb.Binlog{{
								EntriesNum: 100,
							}},
						}}},
					},
				},
				done: make(chan struct{}, 1),
			}
			inPaths, statsPaths, numOfRow, err := ct.merge(context.Background(), allPaths, 2, 0, meta, dm)
			assert.NoError(t, err)
			assert.Equal(t, int64(0), numOfRow)
			assert.Equal(t, 0, len(inPaths))
			assert.Equal(t, 0, len(statsPaths))
		})

		t.Run("merge_with_rownum_zero", func(t *testing.T) {
			mockbIO := io.NewBinlogIO(cm, getOrCreateIOPool())
			iData := genInsertDataWithExpiredTS()
			iCodec := storage.NewInsertCodecWithSchema(meta)
			meta := NewMetaFactory().GetCollectionMeta(1, "test", schemapb.DataType_Int64)

			var allPaths [][]string
			inpath, err := uploadInsertLog(context.Background(), mockbIO, alloc, meta.GetID(), 0, 1, iData, iCodec)
			assert.NoError(t, err)
			assert.Equal(t, 12, len(inpath))
			binlogNum := len(inpath[0].GetBinlogs())
			assert.Equal(t, 1, binlogNum)

			for idx := 0; idx < binlogNum; idx++ {
				var ps []string
				for _, path := range inpath {
					ps = append(ps, path.GetBinlogs()[idx].GetLogPath())
				}
				allPaths = append(allPaths, ps)
			}

			dm := map[interface{}]Timestamp{
				1: 10000,
			}

			ct := &compactionTask{
				binlogIO:  mockbIO,
				Allocator: alloc,
				done:      make(chan struct{}, 1),
				plan: &datapb.CompactionPlan{
					SegmentBinlogs: []*datapb.CompactionSegmentBinlogs{
						{SegmentID: 1},
					},
				},
			}
			_, _, _, err = ct.merge(context.Background(), allPaths, 2, 0, &etcdpb.CollectionMeta{
				Schema: meta.GetSchema(),
			}, dm)
			assert.Error(t, err)
		})

		t.Run("Merge with meta error", func(t *testing.T) {
			mockbIO := io.NewBinlogIO(cm, getOrCreateIOPool())
			iCodec := storage.NewInsertCodecWithSchema(meta)
			paramtable.Get().Save(Params.CommonCfg.EntityExpirationTTL.Key, "0")
			iData := genInsertDataWithExpiredTS()
			meta := NewMetaFactory().GetCollectionMeta(1, "test", schemapb.DataType_Int64)

			var allPaths [][]string
			inpath, err := uploadInsertLog(context.Background(), mockbIO, alloc, meta.GetID(), 0, 1, iData, iCodec)
			assert.NoError(t, err)
			assert.Equal(t, 12, len(inpath))
			binlogNum := len(inpath[0].GetBinlogs())
			assert.Equal(t, 1, binlogNum)

			for idx := 0; idx < binlogNum; idx++ {
				var ps []string
				for _, path := range inpath {
					ps = append(ps, path.GetBinlogs()[idx].GetLogPath())
				}
				allPaths = append(allPaths, ps)
			}

			dm := map[interface{}]Timestamp{
				1: 10000,
			}

			ct := &compactionTask{
				binlogIO:  mockbIO,
				Allocator: alloc,
				done:      make(chan struct{}, 1),
				plan: &datapb.CompactionPlan{
					SegmentBinlogs: []*datapb.CompactionSegmentBinlogs{
						{SegmentID: 1},
					},
				},
			}
			_, _, _, err = ct.merge(context.Background(), allPaths, 2, 0, &etcdpb.CollectionMeta{
				Schema: &schemapb.CollectionSchema{Fields: []*schemapb.FieldSchema{
					{DataType: schemapb.DataType_FloatVector, TypeParams: []*commonpb.KeyValuePair{
						{Key: common.DimKey, Value: "64"},
					}},
				}},
			}, dm)
			assert.Error(t, err)
		})

		t.Run("Merge with meta type param error", func(t *testing.T) {
			mockbIO := io.NewBinlogIO(cm, getOrCreateIOPool())
			iCodec := storage.NewInsertCodecWithSchema(meta)
			paramtable.Get().Save(Params.CommonCfg.EntityExpirationTTL.Key, "0")
			iData := genInsertDataWithExpiredTS()
			meta := NewMetaFactory().GetCollectionMeta(1, "test", schemapb.DataType_Int64)

			var allPaths [][]string
			inpath, err := uploadInsertLog(context.Background(), mockbIO, alloc, meta.GetID(), 0, 1, iData, iCodec)
			assert.NoError(t, err)
			assert.Equal(t, 12, len(inpath))
			binlogNum := len(inpath[0].GetBinlogs())
			assert.Equal(t, 1, binlogNum)

			for idx := 0; idx < binlogNum; idx++ {
				var ps []string
				for _, path := range inpath {
					ps = append(ps, path.GetBinlogs()[idx].GetLogPath())
				}
				allPaths = append(allPaths, ps)
			}

			dm := map[interface{}]Timestamp{
				1: 10000,
			}

			ct := &compactionTask{
				binlogIO:  mockbIO,
				Allocator: alloc,
				done:      make(chan struct{}, 1),
			}

			_, _, _, err = ct.merge(context.Background(), allPaths, 2, 0, &etcdpb.CollectionMeta{
				Schema: &schemapb.CollectionSchema{Fields: []*schemapb.FieldSchema{
					{DataType: schemapb.DataType_FloatVector, TypeParams: []*commonpb.KeyValuePair{
						{Key: common.DimKey, Value: "bad_dim"},
					}},
				}},
			}, dm)
			assert.Error(t, err)
		})
	})
	t.Run("Test isExpiredEntity", func(t *testing.T) {
		t.Run("When CompactionEntityExpiration is set math.MaxInt64", func(t *testing.T) {
			ct := &compactionTask{
				plan: &datapb.CompactionPlan{
					CollectionTtl: math.MaxInt64,
				},
				done: make(chan struct{}, 1),
			}

			res := ct.isExpiredEntity(0, genTimestamp())
			assert.Equal(t, false, res)

			res = ct.isExpiredEntity(math.MaxInt64, genTimestamp())
			assert.Equal(t, false, res)

			res = ct.isExpiredEntity(0, math.MaxInt64)
			assert.Equal(t, true, res)

			res = ct.isExpiredEntity(math.MaxInt64, math.MaxInt64)
			assert.Equal(t, false, res)

			res = ct.isExpiredEntity(math.MaxInt64, 0)
			assert.Equal(t, false, res)
		})
		t.Run("When CompactionEntityExpiration is set MAX_ENTITY_EXPIRATION = 0", func(t *testing.T) {
			// 0 means expiration is not enabled
			ct := &compactionTask{
				plan: &datapb.CompactionPlan{
					CollectionTtl: 0,
				},
				done: make(chan struct{}, 1),
			}
			res := ct.isExpiredEntity(0, genTimestamp())
			assert.Equal(t, false, res)

			res = ct.isExpiredEntity(math.MaxInt64, genTimestamp())
			assert.Equal(t, false, res)

			res = ct.isExpiredEntity(0, math.MaxInt64)
			assert.Equal(t, false, res)

			res = ct.isExpiredEntity(math.MaxInt64, math.MaxInt64)
			assert.Equal(t, false, res)

			res = ct.isExpiredEntity(math.MaxInt64, 0)
			assert.Equal(t, false, res)
		})
		t.Run("When CompactionEntityExpiration is set 10 days", func(t *testing.T) {
			// 10 days in seconds
			ct := &compactionTask{
				plan: &datapb.CompactionPlan{
					CollectionTtl: 864000,
				},
				done: make(chan struct{}, 1),
			}
			res := ct.isExpiredEntity(0, genTimestamp())
			assert.Equal(t, true, res)

			res = ct.isExpiredEntity(math.MaxInt64, genTimestamp())
			assert.Equal(t, false, res)

			res = ct.isExpiredEntity(0, math.MaxInt64)
			assert.Equal(t, true, res)

			res = ct.isExpiredEntity(math.MaxInt64, math.MaxInt64)
			assert.Equal(t, false, res)

			res = ct.isExpiredEntity(math.MaxInt64, 0)
			assert.Equal(t, false, res)
		})
	})

	t.Run("Test uploadRemainLog error", func(t *testing.T) {
		f := &MetaFactory{}

		t.Run("upload failed", func(t *testing.T) {
			ctx, cancel := context.WithTimeout(context.Background(), 100*time.Millisecond)
			defer cancel()

			alloc := allocator.NewMockAllocator(t)
			alloc.EXPECT().AllocOne().Call.Return(int64(11111), nil)

			meta := f.GetCollectionMeta(UniqueID(10001), "test_upload_remain_log", schemapb.DataType_Int64)
			stats, err := storage.NewPrimaryKeyStats(106, int64(schemapb.DataType_Int64), 10)

			require.NoError(t, err)

			ct := &compactionTask{
				binlogIO:  io.NewBinlogIO(&mockCm{errSave: true}, getOrCreateIOPool()),
				Allocator: alloc,
				done:      make(chan struct{}, 1),
			}

			_, _, err = ct.uploadRemainLog(ctx, 1, 2, meta, stats, 10, nil)
			assert.Error(t, err)
		})
	})
}

func getInt64DeltaBlobs(segID UniqueID, pks []UniqueID, tss []Timestamp) ([]*Blob, error) {
	primaryKeys := make([]storage.PrimaryKey, len(pks))
	for index, v := range pks {
		primaryKeys[index] = storage.NewInt64PrimaryKey(v)
	}
	deltaData := &DeleteData{
		Pks:      primaryKeys,
		Tss:      tss,
		RowCount: int64(len(pks)),
	}

	dCodec := storage.NewDeleteCodec()
	blob, err := dCodec.Serialize(1, 10, segID, deltaData)
	return []*Blob{blob}, err
}

func TestCompactorInterfaceMethods(t *testing.T) {
	ctx, cancel := context.WithCancel(context.Background())
	defer cancel()
	cm := storage.NewLocalChunkManager(storage.RootPath(compactTestDir))
	defer cm.RemoveWithPrefix(ctx, cm.RootPath())
	notEmptySegmentBinlogs := []*datapb.CompactionSegmentBinlogs{{
		SegmentID:           100,
		FieldBinlogs:        nil,
		Field2StatslogPaths: nil,
		Deltalogs:           nil,
	}}
	paramtable.Get().Save(Params.CommonCfg.EntityExpirationTTL.Key, "0") // Turn off auto expiration
	t.Run("Test compact with all segment empty", func(t *testing.T) {
		alloc := allocator.NewMockAllocator(t)
		alloc.EXPECT().AllocOne().Call.Return(int64(11111), nil)
		ctx, cancel := context.WithCancel(context.TODO())

		mockSyncmgr := syncmgr.NewMockSyncManager(t)
		mockSyncmgr.EXPECT().Block(mock.Anything).Return()
		task := &compactionTask{
			ctx:       ctx,
			cancel:    cancel,
			Allocator: alloc,
			done:      make(chan struct{}, 1),
			tr:        timerecord.NewTimeRecorder("test"),
			syncMgr:   mockSyncmgr,
			plan: &datapb.CompactionPlan{
				PlanID:           999,
				SegmentBinlogs:   []*datapb.CompactionSegmentBinlogs{{SegmentID: 100}},
				TimeoutInSeconds: 10,
				Type:             datapb.CompactionType_MixCompaction,
			},
		}

		_, err := task.compact()
		assert.ErrorIs(t, errIllegalCompactionPlan, err)
	})

	t.Run("Test compact invalid empty segment binlogs", func(t *testing.T) {
		plan := &datapb.CompactionPlan{
			PlanID:           999,
			SegmentBinlogs:   nil,
			TimeoutInSeconds: 10,
			Type:             datapb.CompactionType_MixCompaction,
		}
		ctx, cancel := context.WithCancel(context.Background())
		emptyTask := &compactionTask{
			ctx:    ctx,
			cancel: cancel,
			tr:     timerecord.NewTimeRecorder("test"),

			done: make(chan struct{}, 1),
			plan: plan,
		}

		_, err := emptyTask.compact()
		assert.Error(t, err)
		assert.ErrorIs(t, err, errIllegalCompactionPlan)

		emptyTask.complete()
		emptyTask.stop()
	})

	t.Run("Test compact invalid AllocOnce failed", func(t *testing.T) {
		mockAlloc := allocator.NewMockAllocator(t)
		mockAlloc.EXPECT().AllocOne().Call.Return(int64(0), errors.New("mock allocone error")).Once()
		plan := &datapb.CompactionPlan{
			PlanID:           999,
			SegmentBinlogs:   notEmptySegmentBinlogs,
			TimeoutInSeconds: 10,
			Type:             datapb.CompactionType_MixCompaction,
		}
		task := &compactionTask{
			ctx:       context.Background(),
			tr:        timerecord.NewTimeRecorder("test"),
			Allocator: mockAlloc,
			plan:      plan,
		}

		_, err := task.compact()
		assert.Error(t, err)
	})

	t.Run("Test typeII compact valid", func(t *testing.T) {
		alloc := allocator.NewMockAllocator(t)
		alloc.EXPECT().GetGenerator(mock.Anything, mock.Anything).Call.Return(validGeneratorFn, nil)
		alloc.EXPECT().AllocOne().Call.Return(int64(19530), nil)
		type testCase struct {
			pkType schemapb.DataType
			iData1 storage.FieldData
			iData2 storage.FieldData
			pks1   [2]storage.PrimaryKey
			pks2   [2]storage.PrimaryKey
			colID  UniqueID
			parID  UniqueID
			segID1 UniqueID
			segID2 UniqueID
		}
		cases := []testCase{
			{
				pkType: schemapb.DataType_Int64,
				iData1: &storage.Int64FieldData{Data: []UniqueID{1}},
				iData2: &storage.Int64FieldData{Data: []UniqueID{9}},
				pks1:   [2]storage.PrimaryKey{storage.NewInt64PrimaryKey(1), storage.NewInt64PrimaryKey(2)},
				pks2:   [2]storage.PrimaryKey{storage.NewInt64PrimaryKey(9), storage.NewInt64PrimaryKey(10)},
				colID:  1,
				parID:  10,
				segID1: 100,
				segID2: 101,
			},
			{
				pkType: schemapb.DataType_VarChar,
				iData1: &storage.StringFieldData{Data: []string{"aaaa"}},
				iData2: &storage.StringFieldData{Data: []string{"milvus"}},
				pks1:   [2]storage.PrimaryKey{storage.NewVarCharPrimaryKey("aaaa"), storage.NewVarCharPrimaryKey("bbbb")},
				pks2:   [2]storage.PrimaryKey{storage.NewVarCharPrimaryKey("milvus"), storage.NewVarCharPrimaryKey("mmmm")},
				colID:  2,
				parID:  11,
				segID1: 102,
				segID2: 103,
			},
		}

		for _, c := range cases {
			collName := "test_compact_coll_name"
			meta := NewMetaFactory().GetCollectionMeta(c.colID, collName, c.pkType)

			mockbIO := io.NewBinlogIO(cm, getOrCreateIOPool())
			iCodec := storage.NewInsertCodecWithSchema(meta)
			mockKv := memkv.NewMemoryKV()
<<<<<<< HEAD
=======
			metaCache := metacache.NewMockMetaCache(t)
			metaCache.EXPECT().Collection().Return(c.colID)
			metaCache.EXPECT().Schema().Return(meta.GetSchema())
			syncMgr := syncmgr.NewMockSyncManager(t)
			syncMgr.EXPECT().Block(mock.Anything).Return()

			bfs := metacache.NewBloomFilterSet()
			bfs.UpdatePKRange(c.iData1)
			seg1 := metacache.NewSegmentInfo(&datapb.SegmentInfo{
				CollectionID: c.colID,
				PartitionID:  c.parID,
				ID:           c.segID1,
				NumOfRows:    2,
			}, bfs)
			bfs = metacache.NewBloomFilterSet()
			bfs.UpdatePKRange(c.iData2)
			seg2 := metacache.NewSegmentInfo(&datapb.SegmentInfo{
				CollectionID: c.colID,
				PartitionID:  c.parID,
				ID:           c.segID2,
				NumOfRows:    2,
			}, bfs)

			bfs = metacache.NewBloomFilterSet()
			seg3 := metacache.NewSegmentInfo(&datapb.SegmentInfo{
				CollectionID: c.colID,
				PartitionID:  c.parID,
				ID:           99999,
			}, bfs)

			metaCache.EXPECT().GetSegmentByID(c.segID1).Return(seg1, true)
			metaCache.EXPECT().GetSegmentByID(c.segID2).Return(seg2, true)
			metaCache.EXPECT().GetSegmentByID(seg3.SegmentID()).Return(seg3, true)
			metaCache.EXPECT().GetSegmentByID(mock.Anything).Return(nil, false)
>>>>>>> ba3b2a91

			iData1 := genInsertDataWithPKs(c.pks1, c.pkType)
			dData1 := &DeleteData{
				Pks:      []storage.PrimaryKey{c.pks1[0]},
				Tss:      []Timestamp{20000},
				RowCount: 1,
			}
			iData2 := genInsertDataWithPKs(c.pks2, c.pkType)
			dData2 := &DeleteData{
				Pks:      []storage.PrimaryKey{c.pks2[0]},
				Tss:      []Timestamp{30000},
				RowCount: 1,
			}

			stats1, err := storage.NewPrimaryKeyStats(1, int64(c.pkType), 1)
			require.NoError(t, err)
			iPaths1, err := uploadInsertLog(context.Background(), mockbIO, alloc, meta.GetID(), c.parID, c.segID1, iData1, iCodec)
			require.NoError(t, err)
			sPaths1, err := uploadStatsLog(context.Background(), mockbIO, alloc, meta.GetID(), c.parID, c.segID1, stats1, 2, iCodec)
			require.NoError(t, err)
			dPaths1, err := uploadDeltaLog(context.TODO(), mockbIO, alloc, meta.GetID(), c.parID, c.segID1, dData1)
			require.NoError(t, err)
			require.Equal(t, 12, len(iPaths1))

			stats2, err := storage.NewPrimaryKeyStats(1, int64(c.pkType), 1)
			require.NoError(t, err)
			iPaths2, err := uploadInsertLog(context.Background(), mockbIO, alloc, meta.GetID(), c.parID, c.segID2, iData2, iCodec)
			require.NoError(t, err)
			sPaths2, err := uploadStatsLog(context.Background(), mockbIO, alloc, meta.GetID(), c.parID, c.segID2, stats2, 2, iCodec)
			require.NoError(t, err)
			dPaths2, err := uploadDeltaLog(context.TODO(), mockbIO, alloc, meta.GetID(), c.parID, c.segID2, dData2)
			require.NoError(t, err)
			require.Equal(t, 12, len(iPaths2))

			plan := &datapb.CompactionPlan{
				PlanID: 10080,
				SegmentBinlogs: []*datapb.CompactionSegmentBinlogs{
					{
						SegmentID:           c.segID1,
						FieldBinlogs:        lo.Values(iPaths1),
						Field2StatslogPaths: lo.Values(sPaths1),
						Deltalogs:           dPaths1,
					},
					{
						SegmentID:           c.segID2,
						FieldBinlogs:        lo.Values(iPaths2),
						Field2StatslogPaths: lo.Values(sPaths2),
						Deltalogs:           dPaths2,
					},
					{
						SegmentID: seg3.SegmentID(), // empty segment
					},
				},
				StartTime:        0,
				TimeoutInSeconds: 10,
				Type:             datapb.CompactionType_MergeCompaction,
				Channel:          "channelname",
				Schema:           meta.GetSchema(),
			}

			task := newCompactionTask(context.TODO(), mockbIO, alloc, plan)
			result, err := task.compact()
			assert.NoError(t, err)
			assert.NotNil(t, result)

			assert.Equal(t, plan.GetPlanID(), result.GetPlanID())
			assert.Equal(t, 1, len(result.GetSegments()))

			segment := result.GetSegments()[0]
			assert.EqualValues(t, 19530, segment.GetSegmentID())
			assert.EqualValues(t, 2, segment.GetNumOfRows())
			assert.NotEmpty(t, segment.InsertLogs)
			assert.NotEmpty(t, segment.Field2StatslogPaths)

			// New test, remove all the binlogs in memkv
			err = mockKv.RemoveWithPrefix("/")
			require.NoError(t, err)
			plan.PlanID++

			result, err = task.compact()
			assert.NoError(t, err)
			assert.NotNil(t, result)

			assert.Equal(t, plan.GetPlanID(), result.GetPlanID())
			assert.Equal(t, 1, len(result.GetSegments()))

			segment = result.GetSegments()[0]
			assert.EqualValues(t, 19530, segment.GetSegmentID())
			assert.EqualValues(t, 2, segment.GetNumOfRows())
			assert.NotEmpty(t, segment.InsertLogs)
			assert.NotEmpty(t, segment.Field2StatslogPaths)
		}
	})

	t.Run("Test typeII compact 2 segments with the same pk", func(t *testing.T) {
		// Test merge compactions, two segments with the same pk, one deletion pk=1
		// The merged segment 19530 should only contain 2 rows and both pk=2
		// Both pk = 1 rows of the two segments are compacted.
		var collID, partID, segID1, segID2 UniqueID = 1, 10, 200, 201

		alloc := allocator.NewMockAllocator(t)
		alloc.EXPECT().AllocOne().Call.Return(int64(19530), nil)
		alloc.EXPECT().GetGenerator(mock.Anything, mock.Anything).Call.Return(validGeneratorFn, nil)

		meta := NewMetaFactory().GetCollectionMeta(collID, "test_compact_coll_name", schemapb.DataType_Int64)

		mockbIO := io.NewBinlogIO(cm, getOrCreateIOPool())
		iCodec := storage.NewInsertCodecWithSchema(meta)

		// the same pk for segmentI and segmentII
		pks := [2]storage.PrimaryKey{storage.NewInt64PrimaryKey(1), storage.NewInt64PrimaryKey(2)}
		iData1 := genInsertDataWithPKs(pks, schemapb.DataType_Int64)
		iData2 := genInsertDataWithPKs(pks, schemapb.DataType_Int64)

		pk1 := storage.NewInt64PrimaryKey(1)
		dData1 := &DeleteData{
			Pks:      []storage.PrimaryKey{pk1},
			Tss:      []Timestamp{20000},
			RowCount: 1,
		}
		// empty dData2
		dData2 := &DeleteData{
			Pks:      []storage.PrimaryKey{},
			Tss:      []Timestamp{},
			RowCount: 0,
		}

		stats1, err := storage.NewPrimaryKeyStats(1, int64(schemapb.DataType_Int64), 1)
		require.NoError(t, err)
		iPaths1, err := uploadInsertLog(context.Background(), mockbIO, alloc, meta.GetID(), partID, segID1, iData1, iCodec)
		require.NoError(t, err)
		sPaths1, err := uploadStatsLog(context.Background(), mockbIO, alloc, meta.GetID(), partID, segID1, stats1, 1, iCodec)
		require.NoError(t, err)
		dPaths1, err := uploadDeltaLog(context.TODO(), mockbIO, alloc, meta.GetID(), partID, segID1, dData1)
		require.NoError(t, err)
		require.Equal(t, 12, len(iPaths1))

		stats2, err := storage.NewPrimaryKeyStats(1, int64(schemapb.DataType_Int64), 1)
		require.NoError(t, err)
		iPaths2, err := uploadInsertLog(context.Background(), mockbIO, alloc, meta.GetID(), partID, segID2, iData2, iCodec)
		require.NoError(t, err)
		sPaths2, err := uploadStatsLog(context.Background(), mockbIO, alloc, meta.GetID(), partID, segID2, stats2, 1, iCodec)
		require.NoError(t, err)
		dPaths2, err := uploadDeltaLog(context.TODO(), mockbIO, alloc, meta.GetID(), partID, segID2, dData2)
		require.NoError(t, err)
		require.Equal(t, 12, len(iPaths2))

		plan := &datapb.CompactionPlan{
			PlanID: 20080,
			SegmentBinlogs: []*datapb.CompactionSegmentBinlogs{
				{
					SegmentID:           segID1,
					FieldBinlogs:        lo.Values(iPaths1),
					Field2StatslogPaths: lo.Values(sPaths1),
					Deltalogs:           dPaths1,
				},
				{
					SegmentID:           segID2,
					FieldBinlogs:        lo.Values(iPaths2),
					Field2StatslogPaths: lo.Values(sPaths2),
					Deltalogs:           dPaths2,
				},
			},
			StartTime:        0,
			TimeoutInSeconds: 10,
			Type:             datapb.CompactionType_MergeCompaction,
			Channel:          "channelname",
			Schema:           meta.GetSchema(),
		}

		task := newCompactionTask(context.TODO(), mockbIO, alloc, plan)
		result, err := task.compact()
		assert.NoError(t, err)
		assert.NotNil(t, result)

		assert.Equal(t, plan.GetPlanID(), result.GetPlanID())
		assert.Equal(t, 1, len(result.GetSegments()))

		segment := result.GetSegments()[0]
		assert.EqualValues(t, 19530, segment.GetSegmentID())
		assert.EqualValues(t, 2, segment.GetNumOfRows())
		assert.NotEmpty(t, segment.InsertLogs)
		assert.NotEmpty(t, segment.Field2StatslogPaths)
	})
}<|MERGE_RESOLUTION|>--- conflicted
+++ resolved
@@ -274,25 +274,11 @@
 		collectionID := int64(1)
 		meta := NewMetaFactory().GetCollectionMeta(collectionID, "test", schemapb.DataType_Int64)
 
-<<<<<<< HEAD
 		broker := broker.NewMockBroker(t)
 		broker.EXPECT().DescribeCollection(mock.Anything, mock.Anything, mock.Anything).
 			Return(&milvuspb.DescribeCollectionResponse{
 				Schema: meta.GetSchema(),
 			}, nil).Maybe()
-=======
-		metaCache := metacache.NewMockMetaCache(t)
-		metaCache.EXPECT().Schema().Return(meta.GetSchema()).Maybe()
-		metaCache.EXPECT().GetSegmentByID(mock.Anything).RunAndReturn(func(id int64, filters ...metacache.SegmentFilter) (*metacache.SegmentInfo, bool) {
-			segment := metacache.NewSegmentInfo(&datapb.SegmentInfo{
-				CollectionID: 1,
-				PartitionID:  0,
-				ID:           id,
-				NumOfRows:    10,
-			}, nil)
-			return segment, true
-		})
->>>>>>> ba3b2a91
 
 		alloc := allocator.NewMockAllocator(t)
 		alloc.EXPECT().GetGenerator(mock.Anything, mock.Anything).Call.Return(validGeneratorFn, nil)
@@ -873,43 +859,6 @@
 			mockbIO := io.NewBinlogIO(cm, getOrCreateIOPool())
 			iCodec := storage.NewInsertCodecWithSchema(meta)
 			mockKv := memkv.NewMemoryKV()
-<<<<<<< HEAD
-=======
-			metaCache := metacache.NewMockMetaCache(t)
-			metaCache.EXPECT().Collection().Return(c.colID)
-			metaCache.EXPECT().Schema().Return(meta.GetSchema())
-			syncMgr := syncmgr.NewMockSyncManager(t)
-			syncMgr.EXPECT().Block(mock.Anything).Return()
-
-			bfs := metacache.NewBloomFilterSet()
-			bfs.UpdatePKRange(c.iData1)
-			seg1 := metacache.NewSegmentInfo(&datapb.SegmentInfo{
-				CollectionID: c.colID,
-				PartitionID:  c.parID,
-				ID:           c.segID1,
-				NumOfRows:    2,
-			}, bfs)
-			bfs = metacache.NewBloomFilterSet()
-			bfs.UpdatePKRange(c.iData2)
-			seg2 := metacache.NewSegmentInfo(&datapb.SegmentInfo{
-				CollectionID: c.colID,
-				PartitionID:  c.parID,
-				ID:           c.segID2,
-				NumOfRows:    2,
-			}, bfs)
-
-			bfs = metacache.NewBloomFilterSet()
-			seg3 := metacache.NewSegmentInfo(&datapb.SegmentInfo{
-				CollectionID: c.colID,
-				PartitionID:  c.parID,
-				ID:           99999,
-			}, bfs)
-
-			metaCache.EXPECT().GetSegmentByID(c.segID1).Return(seg1, true)
-			metaCache.EXPECT().GetSegmentByID(c.segID2).Return(seg2, true)
-			metaCache.EXPECT().GetSegmentByID(seg3.SegmentID()).Return(seg3, true)
-			metaCache.EXPECT().GetSegmentByID(mock.Anything).Return(nil, false)
->>>>>>> ba3b2a91
 
 			iData1 := genInsertDataWithPKs(c.pks1, c.pkType)
 			dData1 := &DeleteData{
