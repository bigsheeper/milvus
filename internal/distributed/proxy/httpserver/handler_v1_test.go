package httpserver

import (
	"bytes"
	"context"
	"encoding/json"
	"fmt"
	"net/http"
	"net/http/httptest"
	"strconv"
	"strings"
	"testing"

	"github.com/cockroachdb/errors"
	"github.com/gin-gonic/gin"
	"github.com/stretchr/testify/assert"
	"github.com/stretchr/testify/mock"
	"go.uber.org/atomic"

	"github.com/milvus-io/milvus-proto/go-api/v2/commonpb"
	"github.com/milvus-io/milvus-proto/go-api/v2/milvuspb"
	"github.com/milvus-io/milvus-proto/go-api/v2/schemapb"
	"github.com/milvus-io/milvus/internal/mocks"
	"github.com/milvus-io/milvus/internal/proto/internalpb"
	"github.com/milvus-io/milvus/internal/proxy"
	"github.com/milvus-io/milvus/internal/types"
	"github.com/milvus-io/milvus/pkg/log"
	"github.com/milvus-io/milvus/pkg/util"
	"github.com/milvus-io/milvus/pkg/util/merr"
	"github.com/milvus-io/milvus/pkg/util/paramtable"
)

const (
	DefaultCollectionName = "book"
	DefaultErrorMessage   = "UNKNOWN ERROR"

	ReturnSuccess     = 0
	ReturnFail        = 1
	ReturnWrongStatus = 2
	ReturnTrue        = 3
	ReturnFalse       = 4

	URIPrefixV1 = "/v1"
)

var StatusSuccess = commonpb.Status{
	ErrorCode: commonpb.ErrorCode_Success,
	Reason:    "",
}

var ErrDefault = errors.New(DefaultErrorMessage)

var DefaultShowCollectionsResp = milvuspb.ShowCollectionsResponse{
	Status:          &StatusSuccess,
	CollectionNames: []string{DefaultCollectionName},
}

var DefaultDescCollectionResp = milvuspb.DescribeCollectionResponse{
	CollectionName: DefaultCollectionName,
	Schema:         generateCollectionSchema(schemapb.DataType_Int64, false),
	ShardsNum:      ShardNumDefault,
	Status:         &StatusSuccess,
}

var DefaultLoadStateResp = milvuspb.GetLoadStateResponse{
	Status: &StatusSuccess,
	State:  commonpb.LoadState_LoadStateLoaded,
}

var DefaultDescIndexesReqp = milvuspb.DescribeIndexResponse{
	Status:            &StatusSuccess,
	IndexDescriptions: generateIndexes(),
}

var DefaultTrueResp = milvuspb.BoolResponse{
	Status: &StatusSuccess,
	Value:  true,
}

var DefaultFalseResp = milvuspb.BoolResponse{
	Status: &StatusSuccess,
	Value:  false,
}

func versional(path string) string {
	return URIPrefixV1 + path
}

func initHTTPServer(proxy types.ProxyComponent, needAuth bool) *gin.Engine {
	h := NewHandlersV1(proxy)
	ginHandler := gin.Default()
	ginHandler.Use(func(c *gin.Context) {
		_, err := strconv.ParseBool(c.Request.Header.Get(HTTPHeaderAllowInt64))
		if err != nil {
			httpParams := &paramtable.Get().HTTPCfg
			if httpParams.AcceptTypeAllowInt64.GetAsBool() {
				c.Request.Header.Set(HTTPHeaderAllowInt64, "true")
			} else {
				c.Request.Header.Set(HTTPHeaderAllowInt64, "false")
			}
		}
		c.Next()
	})
	app := ginHandler.Group(URIPrefixV1, genAuthMiddleWare(needAuth))
	NewHandlersV1(h.proxy).RegisterRoutesToV1(app)
	return ginHandler
}

/*
	mock authentication

----|----------------|----------------|----------------

	|    username    |    password    |    result

----|----------------|----------------|----------------

	|""              |""              |fail
	|root            |Milvus          |success
	|root            |{not Milvus}    |fail
	|{not root}      |*               |success

----|----------------|----------------|----------------
*/
func genAuthMiddleWare(needAuth bool) gin.HandlerFunc {
	if needAuth {
		return func(c *gin.Context) {
			c.Set(ContextUsername, "")
			username, password, ok := ParseUsernamePassword(c)
			if !ok {
				c.AbortWithStatusJSON(http.StatusUnauthorized, gin.H{HTTPReturnCode: merr.Code(merr.ErrNeedAuthenticate), HTTPReturnMessage: merr.ErrNeedAuthenticate.Error()})
			} else if username == util.UserRoot && password != util.DefaultRootPassword {
				c.AbortWithStatusJSON(http.StatusUnauthorized, gin.H{HTTPReturnCode: merr.Code(merr.ErrNeedAuthenticate), HTTPReturnMessage: merr.ErrNeedAuthenticate.Error()})
			} else {
				c.Set(ContextUsername, username)
			}
		}
	}
	return func(c *gin.Context) {
		c.Set(ContextUsername, util.UserRoot)
	}
}

func Print(code int32, message string) string {
	return fmt.Sprintf("{\"%s\":%d,\"%s\":\"%s\"}", HTTPReturnCode, code, HTTPReturnMessage, message)
}

func PrintErr(err error) string {
	return Print(merr.Code(err), err.Error())
}

func CheckErrCode(errorStr string, err error) bool {
	prefix := fmt.Sprintf("{\"%s\":%d,\"%s\":\"%s", HTTPReturnCode, merr.Code(err), HTTPReturnMessage, err.Error())
	return strings.HasPrefix(errorStr, prefix)
}

func TestVectorAuthenticate(t *testing.T) {
	paramtable.Init()

	mp := mocks.NewMockProxy(t)
	mp.EXPECT().
		ShowCollections(mock.Anything, mock.Anything).
		Return(&DefaultShowCollectionsResp, nil).
		Twice()

	testEngine := initHTTPServer(mp, true)

	t.Run("need authentication", func(t *testing.T) {
		req := httptest.NewRequest(http.MethodGet, versional(VectorCollectionsPath), nil)
		w := httptest.NewRecorder()
		testEngine.ServeHTTP(w, req)
		assert.Equal(t, http.StatusUnauthorized, w.Code)
		assert.Equal(t, true, CheckErrCode(w.Body.String(), merr.ErrNeedAuthenticate))
	})

	t.Run("username or password incorrect", func(t *testing.T) {
		req := httptest.NewRequest(http.MethodGet, versional(VectorCollectionsPath), nil)
		req.SetBasicAuth(util.UserRoot, util.UserRoot)
		w := httptest.NewRecorder()
		testEngine.ServeHTTP(w, req)
		assert.Equal(t, http.StatusUnauthorized, w.Code)
		assert.Equal(t, true, CheckErrCode(w.Body.String(), merr.ErrNeedAuthenticate))
	})

	t.Run("root's password correct", func(t *testing.T) {
		req := httptest.NewRequest(http.MethodGet, versional(VectorCollectionsPath), nil)
		req.SetBasicAuth(util.UserRoot, util.DefaultRootPassword)
		w := httptest.NewRecorder()
		testEngine.ServeHTTP(w, req)
		assert.Equal(t, http.StatusOK, w.Code)
		assert.Equal(t, "{\"code\":200,\"data\":[\""+DefaultCollectionName+"\"]}", w.Body.String())
	})

	t.Run("username and password both provided", func(t *testing.T) {
		req := httptest.NewRequest(http.MethodGet, versional(VectorCollectionsPath), nil)
		req.SetBasicAuth("test", util.UserRoot)
		w := httptest.NewRecorder()
		testEngine.ServeHTTP(w, req)
		assert.Equal(t, http.StatusOK, w.Code)
		assert.Equal(t, "{\"code\":200,\"data\":[\""+DefaultCollectionName+"\"]}", w.Body.String())
	})
}

func TestVectorListCollection(t *testing.T) {
	paramtable.Init()
	testCases := []testCase{}
	mp0 := mocks.NewMockProxy(t)
	mp0.EXPECT().ShowCollections(mock.Anything, mock.Anything).Return(nil, ErrDefault).Once()
	testCases = append(testCases, testCase{
		name:         "show collections fail",
		mp:           mp0,
		exceptCode:   200,
		expectedBody: PrintErr(ErrDefault),
	})

	mp1 := mocks.NewMockProxy(t)
	err := merr.WrapErrIoFailedReason("cannot create folder")
	mp1.EXPECT().ShowCollections(mock.Anything, mock.Anything).Return(&milvuspb.ShowCollectionsResponse{
		Status: merr.Status(err),
	}, nil).Once()
	testCases = append(testCases, testCase{
		name:         "show collections fail",
		mp:           mp1,
		exceptCode:   200,
		expectedBody: PrintErr(err),
	})

	mp := mocks.NewMockProxy(t)
	mp.EXPECT().ShowCollections(mock.Anything, mock.Anything).Return(&DefaultShowCollectionsResp, nil).Once()
	testCases = append(testCases, testCase{
		name:         "list collections success",
		mp:           mp,
		exceptCode:   200,
		expectedBody: "{\"code\":200,\"data\":[\"" + DefaultCollectionName + "\"]}",
	})

	for _, tt := range testCases {
		t.Run(tt.name, func(t *testing.T) {
			testEngine := initHTTPServer(tt.mp, true)
			req := httptest.NewRequest(http.MethodGet, versional(VectorCollectionsPath), nil)
			req.SetBasicAuth(util.UserRoot, util.DefaultRootPassword)
			w := httptest.NewRecorder()
			testEngine.ServeHTTP(w, req)
			assert.Equal(t, tt.exceptCode, w.Code)
			if tt.expectedErr != nil {
				assert.Equal(t, true, CheckErrCode(w.Body.String(), tt.expectedErr))
			} else {
				assert.Equal(t, tt.expectedBody, w.Body.String())
			}
		})
	}
}

type testCase struct {
	name         string
	mp           *mocks.MockProxy
	exceptCode   int
	expectedBody string
	expectedErr  error
}

func TestVectorCollectionsDescribe(t *testing.T) {
	paramtable.Init()
	testCases := []testCase{}
	_, testCases = wrapWithDescribeColl(t, nil, ReturnFail, 1, testCases)
	_, testCases = wrapWithDescribeColl(t, nil, ReturnWrongStatus, 1, testCases)

	mp2 := mocks.NewMockProxy(t)
	mp2, _ = wrapWithDescribeColl(t, mp2, ReturnSuccess, 1, nil)
	mp2.EXPECT().GetLoadState(mock.Anything, mock.Anything).Return(nil, ErrDefault).Once()
	mp2, _ = wrapWithDescribeIndex(t, mp2, ReturnSuccess, 1, nil)
	testCases = append(testCases, testCase{
		name:         "get load status fail",
		mp:           mp2,
		exceptCode:   http.StatusOK,
		expectedBody: "{\"code\":200,\"data\":{\"collectionName\":\"" + DefaultCollectionName + "\",\"description\":\"\",\"enableDynamicField\":true,\"fields\":[{\"autoId\":false,\"description\":\"\",\"name\":\"book_id\",\"primaryKey\":true,\"type\":\"Int64\"},{\"autoId\":false,\"description\":\"\",\"name\":\"word_count\",\"primaryKey\":false,\"type\":\"Int64\"},{\"autoId\":false,\"description\":\"\",\"name\":\"book_intro\",\"primaryKey\":false,\"type\":\"FloatVector(2)\"}],\"indexes\":[{\"fieldName\":\"book_intro\",\"indexName\":\"" + DefaultIndexName + "\",\"metricType\":\"L2\"}],\"load\":\"\",\"shardsNum\":1}}",
	})

	mp3 := mocks.NewMockProxy(t)
	mp3, _ = wrapWithDescribeColl(t, mp3, ReturnSuccess, 1, nil)
	mp3.EXPECT().GetLoadState(mock.Anything, mock.Anything).Return(&DefaultLoadStateResp, nil).Once()
	mp3, _ = wrapWithDescribeIndex(t, mp3, ReturnFail, 1, nil)
	testCases = append(testCases, testCase{
		name:         "get indexes fail",
		mp:           mp3,
		exceptCode:   http.StatusOK,
		expectedBody: "{\"code\":200,\"data\":{\"collectionName\":\"" + DefaultCollectionName + "\",\"description\":\"\",\"enableDynamicField\":true,\"fields\":[{\"autoId\":false,\"description\":\"\",\"name\":\"book_id\",\"primaryKey\":true,\"type\":\"Int64\"},{\"autoId\":false,\"description\":\"\",\"name\":\"word_count\",\"primaryKey\":false,\"type\":\"Int64\"},{\"autoId\":false,\"description\":\"\",\"name\":\"book_intro\",\"primaryKey\":false,\"type\":\"FloatVector(2)\"}],\"indexes\":[],\"load\":\"LoadStateLoaded\",\"shardsNum\":1}}",
	})

	mp4 := mocks.NewMockProxy(t)
	mp4, _ = wrapWithDescribeColl(t, mp4, ReturnSuccess, 1, nil)
	mp4.EXPECT().GetLoadState(mock.Anything, mock.Anything).Return(&DefaultLoadStateResp, nil).Once()
	mp4, _ = wrapWithDescribeIndex(t, mp4, ReturnSuccess, 1, nil)
	testCases = append(testCases, testCase{
		name:         "show collection details success",
		mp:           mp4,
		exceptCode:   http.StatusOK,
		expectedBody: "{\"code\":200,\"data\":{\"collectionName\":\"" + DefaultCollectionName + "\",\"description\":\"\",\"enableDynamicField\":true,\"fields\":[{\"autoId\":false,\"description\":\"\",\"name\":\"book_id\",\"primaryKey\":true,\"type\":\"Int64\"},{\"autoId\":false,\"description\":\"\",\"name\":\"word_count\",\"primaryKey\":false,\"type\":\"Int64\"},{\"autoId\":false,\"description\":\"\",\"name\":\"book_intro\",\"primaryKey\":false,\"type\":\"FloatVector(2)\"}],\"indexes\":[{\"fieldName\":\"book_intro\",\"indexName\":\"" + DefaultIndexName + "\",\"metricType\":\"L2\"}],\"load\":\"LoadStateLoaded\",\"shardsNum\":1}}",
	})

	for _, tt := range testCases {
		t.Run(tt.name, func(t *testing.T) {
			testEngine := initHTTPServer(tt.mp, true)
			req := httptest.NewRequest(http.MethodGet, versional(VectorCollectionsDescribePath)+"?collectionName="+DefaultCollectionName, nil)
			req.SetBasicAuth(util.UserRoot, util.DefaultRootPassword)
			w := httptest.NewRecorder()
			testEngine.ServeHTTP(w, req)
			assert.Equal(t, tt.exceptCode, w.Code)
			if tt.expectedErr != nil {
				assert.Equal(t, true, CheckErrCode(w.Body.String(), tt.expectedErr))
			} else {
				assert.Equal(t, tt.expectedBody, w.Body.String())
			}
		})
	}
	t.Run("need collectionName", func(t *testing.T) {
		testEngine := initHTTPServer(mocks.NewMockProxy(t), true)
		req := httptest.NewRequest(http.MethodGet, versional(VectorCollectionsDescribePath)+"?"+DefaultCollectionName, nil)
		req.SetBasicAuth(util.UserRoot, util.DefaultRootPassword)
		w := httptest.NewRecorder()
		testEngine.ServeHTTP(w, req)
		assert.Equal(t, http.StatusOK, w.Code)
		assert.Equal(t, true, CheckErrCode(w.Body.String(), merr.ErrMissingRequiredParameters))
	})
}

func TestVectorCreateCollection(t *testing.T) {
	paramtable.Init()
	testCases := []testCase{}

	mp1 := mocks.NewMockProxy(t)
	mp1.EXPECT().CreateCollection(mock.Anything, mock.Anything).Return(nil, ErrDefault).Once()
	testCases = append(testCases, testCase{
		name:         "create collection fail",
		mp:           mp1,
		exceptCode:   200,
		expectedBody: PrintErr(ErrDefault),
	})

	err := merr.WrapErrCollectionNumLimitExceeded(65535)
	mp2 := mocks.NewMockProxy(t)
	mp2.EXPECT().CreateCollection(mock.Anything, mock.Anything).Return(merr.Status(err), nil).Once()
	testCases = append(testCases, testCase{
		name:         "create collection fail",
		mp:           mp2,
		exceptCode:   200,
		expectedBody: PrintErr(err),
	})

	mp3 := mocks.NewMockProxy(t)
	mp3.EXPECT().CreateCollection(mock.Anything, mock.Anything).Return(&StatusSuccess, nil).Once()
	mp3.EXPECT().CreateIndex(mock.Anything, mock.Anything).Return(nil, ErrDefault).Once()
	testCases = append(testCases, testCase{
		name:         "create index fail",
		mp:           mp3,
		exceptCode:   200,
		expectedBody: PrintErr(ErrDefault),
	})

	mp4 := mocks.NewMockProxy(t)
	mp4.EXPECT().CreateCollection(mock.Anything, mock.Anything).Return(&StatusSuccess, nil).Once()
	mp4.EXPECT().CreateIndex(mock.Anything, mock.Anything).Return(&StatusSuccess, nil).Once()
	mp4.EXPECT().LoadCollection(mock.Anything, mock.Anything).Return(nil, ErrDefault).Once()
	testCases = append(testCases, testCase{
		name:         "load collection fail",
		mp:           mp4,
		exceptCode:   200,
		expectedBody: PrintErr(ErrDefault),
	})

	mp5 := mocks.NewMockProxy(t)
	mp5.EXPECT().CreateCollection(mock.Anything, mock.Anything).Return(&StatusSuccess, nil).Once()
	mp5.EXPECT().CreateIndex(mock.Anything, mock.Anything).Return(&StatusSuccess, nil).Once()
	mp5.EXPECT().LoadCollection(mock.Anything, mock.Anything).Return(&StatusSuccess, nil).Once()
	testCases = append(testCases, testCase{
		name:         "create collection success",
		mp:           mp5,
		exceptCode:   200,
		expectedBody: "{\"code\":200,\"data\":{}}",
	})

	for _, tt := range testCases {
		t.Run(tt.name, func(t *testing.T) {
			testEngine := initHTTPServer(tt.mp, true)
			jsonBody := []byte(`{"collectionName": "` + DefaultCollectionName + `", "dimension": 2}`)
			bodyReader := bytes.NewReader(jsonBody)
			req := httptest.NewRequest(http.MethodPost, versional(VectorCollectionsCreatePath), bodyReader)
			req.SetBasicAuth(util.UserRoot, util.DefaultRootPassword)
			w := httptest.NewRecorder()
			testEngine.ServeHTTP(w, req)
			assert.Equal(t, tt.exceptCode, w.Code)
			if tt.expectedErr != nil {
				assert.Equal(t, true, CheckErrCode(w.Body.String(), tt.expectedErr))
			} else {
				assert.Equal(t, tt.expectedBody, w.Body.String())
			}
		})
	}
}

func TestVectorDropCollection(t *testing.T) {
	paramtable.Init()
	testCases := []testCase{}
	_, testCases = wrapWithHasCollection(t, nil, ReturnFail, 1, testCases)
	_, testCases = wrapWithHasCollection(t, nil, ReturnWrongStatus, 1, testCases)
	_, testCases = wrapWithHasCollection(t, nil, ReturnFalse, 1, testCases)

	mp1 := mocks.NewMockProxy(t)
	mp1, _ = wrapWithHasCollection(t, mp1, ReturnTrue, 1, nil)
	mp1.EXPECT().DropCollection(mock.Anything, mock.Anything).Return(nil, ErrDefault).Once()
	testCases = append(testCases, testCase{
		name:         "drop collection fail",
		mp:           mp1,
		exceptCode:   200,
		expectedBody: PrintErr(ErrDefault),
	})

	err := merr.WrapErrCollectionNotFound(DefaultCollectionName)
	mp2 := mocks.NewMockProxy(t)
	mp2, _ = wrapWithHasCollection(t, mp2, ReturnTrue, 1, nil)
	mp2.EXPECT().DropCollection(mock.Anything, mock.Anything).Return(merr.Status(err), nil).Once()
	testCases = append(testCases, testCase{
		name:         "drop collection fail",
		mp:           mp2,
		exceptCode:   200,
		expectedBody: PrintErr(err),
	})

	mp3 := mocks.NewMockProxy(t)
	mp3, _ = wrapWithHasCollection(t, mp3, ReturnTrue, 1, nil)
	mp3.EXPECT().DropCollection(mock.Anything, mock.Anything).Return(&StatusSuccess, nil).Once()
	testCases = append(testCases, testCase{
		name:         "create collection fail",
		mp:           mp3,
		exceptCode:   200,
		expectedBody: "{\"code\":200,\"data\":{}}",
	})

	for _, tt := range testCases {
		t.Run(tt.name, func(t *testing.T) {
			testEngine := initHTTPServer(tt.mp, true)
			jsonBody := []byte(`{"collectionName": "` + DefaultCollectionName + `"}`)
			bodyReader := bytes.NewReader(jsonBody)
			req := httptest.NewRequest(http.MethodPost, versional(VectorCollectionsDropPath), bodyReader)
			req.SetBasicAuth(util.UserRoot, util.DefaultRootPassword)
			w := httptest.NewRecorder()
			testEngine.ServeHTTP(w, req)
			assert.Equal(t, tt.exceptCode, w.Code)
			if tt.expectedErr != nil {
				assert.Equal(t, true, CheckErrCode(w.Body.String(), tt.expectedErr))
			} else {
				assert.Equal(t, tt.expectedBody, w.Body.String())
			}
		})
	}
}

func TestQuery(t *testing.T) {
	paramtable.Init()
	paramtable.Get().Save(proxy.Params.HTTPCfg.AcceptTypeAllowInt64.Key, "true")
	testCases := []testCase{}

	mp2 := mocks.NewMockProxy(t)
	mp2, _ = wrapWithDescribeColl(t, mp2, ReturnSuccess, 1, nil)
	mp2.EXPECT().Query(mock.Anything, mock.Anything).Return(nil, ErrDefault).Twice()
	testCases = append(testCases, testCase{
		name:         "query fail",
		mp:           mp2,
		exceptCode:   200,
		expectedBody: PrintErr(ErrDefault),
	})

	err := merr.WrapErrCollectionNotFound(DefaultCollectionName)
	mp3 := mocks.NewMockProxy(t)
	mp3, _ = wrapWithDescribeColl(t, mp3, ReturnSuccess, 1, nil)
	mp3.EXPECT().Query(mock.Anything, mock.Anything).Return(&milvuspb.QueryResults{
		Status: merr.Status(err),
	}, nil).Twice()
	testCases = append(testCases, testCase{
		name:         "query fail",
		mp:           mp3,
		exceptCode:   200,
		expectedBody: PrintErr(err),
	})

	mp4 := mocks.NewMockProxy(t)
	mp4, _ = wrapWithDescribeColl(t, mp4, ReturnSuccess, 1, nil)
	mp4.EXPECT().Query(mock.Anything, mock.Anything).Return(&milvuspb.QueryResults{
		Status:         &StatusSuccess,
		FieldsData:     newFieldData([]*schemapb.FieldData{}, 1000),
		CollectionName: DefaultCollectionName,
		OutputFields:   []string{FieldBookID, FieldWordCount, FieldBookIntro},
	}, nil).Twice()
	testCases = append(testCases, testCase{
		name:        "query fail",
		mp:          mp4,
		exceptCode:  200,
		expectedErr: merr.ErrInvalidSearchResult,
	})

	mp5 := mocks.NewMockProxy(t)
	mp5, _ = wrapWithDescribeColl(t, mp5, ReturnSuccess, 1, nil)
	mp5.EXPECT().Query(mock.Anything, mock.Anything).Return(&milvuspb.QueryResults{
		Status:         &StatusSuccess,
		FieldsData:     generateFieldData(),
		CollectionName: DefaultCollectionName,
		OutputFields:   []string{FieldBookID, FieldWordCount, FieldBookIntro},
	}, nil).Twice()
	testCases = append(testCases, testCase{
		name:         "query success",
		mp:           mp5,
		exceptCode:   200,
		expectedBody: "{\"code\":200,\"data\":[{\"book_id\":1,\"book_intro\":[0.1,0.11],\"word_count\":1000},{\"book_id\":2,\"book_intro\":[0.2,0.22],\"word_count\":2000},{\"book_id\":3,\"book_intro\":[0.3,0.33],\"word_count\":3000}]}",
	})

	for _, tt := range testCases {
		reqs := []*http.Request{genQueryRequest(), genGetRequest()}
		t.Run(tt.name, func(t *testing.T) {
			testEngine := initHTTPServer(tt.mp, true)
			for _, req := range reqs {
				req.SetBasicAuth(util.UserRoot, util.DefaultRootPassword)
				w := httptest.NewRecorder()
				testEngine.ServeHTTP(w, req)
				assert.Equal(t, tt.exceptCode, w.Code)
				if tt.expectedErr != nil {
					assert.Equal(t, true, CheckErrCode(w.Body.String(), tt.expectedErr))
				} else {
					assert.Equal(t, tt.expectedBody, w.Body.String())
				}
				resp := map[string]interface{}{}
				err := json.Unmarshal(w.Body.Bytes(), &resp)
				assert.Equal(t, nil, err)
				if resp[HTTPReturnCode] == float64(200) {
					data := resp[HTTPReturnData].([]interface{})
					rows := generateQueryResult64(false)
					for i, row := range data {
						assert.Equal(t, true, compareRow64(row.(map[string]interface{}), rows[i]))
					}
				}
			}
		})
	}
}

func genQueryRequest() *http.Request {
	jsonBody := []byte(`{"collectionName": "` + DefaultCollectionName + `" , "filter": "book_id in [1,2,3]"}`)
	bodyReader := bytes.NewReader(jsonBody)
	req := httptest.NewRequest(http.MethodPost, versional(VectorQueryPath), bodyReader)
	return req
}

func genGetRequest() *http.Request {
	jsonBody := []byte(`{"collectionName": "` + DefaultCollectionName + `" , "id": [1,2,3]}`)
	bodyReader := bytes.NewReader(jsonBody)
	req := httptest.NewRequest(http.MethodPost, versional(VectorGetPath), bodyReader)
	return req
}

func TestDelete(t *testing.T) {
	paramtable.Init()
	testCases := []testCase{}
	_, testCases = wrapWithDescribeColl(t, nil, ReturnFail, 1, testCases)
	_, testCases = wrapWithDescribeColl(t, nil, ReturnWrongStatus, 1, testCases)

	mp2 := mocks.NewMockProxy(t)
	mp2, _ = wrapWithDescribeColl(t, mp2, ReturnSuccess, 1, nil)
	mp2.EXPECT().Delete(mock.Anything, mock.Anything).Return(nil, ErrDefault).Once()
	testCases = append(testCases, testCase{
		name:         "delete fail",
		mp:           mp2,
		exceptCode:   200,
		expectedBody: PrintErr(ErrDefault),
	})

	err := merr.WrapErrCollectionNotFound(DefaultCollectionName)
	mp3 := mocks.NewMockProxy(t)
	mp3, _ = wrapWithDescribeColl(t, mp3, ReturnSuccess, 1, nil)
	mp3.EXPECT().Delete(mock.Anything, mock.Anything).Return(&milvuspb.MutationResult{
		Status: merr.Status(err),
	}, nil).Once()
	testCases = append(testCases, testCase{
		name:         "delete fail",
		mp:           mp3,
		exceptCode:   200,
		expectedBody: PrintErr(err),
	})

	mp4 := mocks.NewMockProxy(t)
	mp4, _ = wrapWithDescribeColl(t, mp4, ReturnSuccess, 1, nil)
	mp4.EXPECT().Delete(mock.Anything, mock.Anything).Return(&milvuspb.MutationResult{
		Status: &StatusSuccess,
	}, nil).Once()
	testCases = append(testCases, testCase{
		name:         "delete success",
		mp:           mp4,
		exceptCode:   200,
		expectedBody: "{\"code\":200,\"data\":{}}",
	})

	for _, tt := range testCases {
		t.Run(tt.name, func(t *testing.T) {
			testEngine := initHTTPServer(tt.mp, true)
			jsonBody := []byte(`{"collectionName": "` + DefaultCollectionName + `" , "id": [1,2,3]}`)
			bodyReader := bytes.NewReader(jsonBody)
			req := httptest.NewRequest(http.MethodPost, versional(VectorDeletePath), bodyReader)
			req.SetBasicAuth(util.UserRoot, util.DefaultRootPassword)
			w := httptest.NewRecorder()
			testEngine.ServeHTTP(w, req)
			assert.Equal(t, tt.exceptCode, w.Code)
			if tt.expectedErr != nil {
				assert.Equal(t, true, CheckErrCode(w.Body.String(), tt.expectedErr))
			} else {
				assert.Equal(t, tt.expectedBody, w.Body.String())
			}
			resp := map[string]interface{}{}
			err := json.Unmarshal(w.Body.Bytes(), &resp)
			assert.Equal(t, nil, err)
		})
	}
}

func TestDeleteForFilter(t *testing.T) {
	jsonBodyList := [][]byte{
		[]byte(`{"collectionName": "` + DefaultCollectionName + `" , "id": [1,2,3]}`),
		[]byte(`{"collectionName": "` + DefaultCollectionName + `" , "filter": "id in [1,2,3]"}`),
		[]byte(`{"collectionName": "` + DefaultCollectionName + `" , "id": [1,2,3], "filter": "id in [1,2,3]"}`),
	}
	for _, jsonBody := range jsonBodyList {
		t.Run("delete success", func(t *testing.T) {
			mp := mocks.NewMockProxy(t)
			mp, _ = wrapWithDescribeColl(t, mp, ReturnSuccess, 1, nil)
			mp.EXPECT().Delete(mock.Anything, mock.Anything).Return(&milvuspb.MutationResult{
				Status: &StatusSuccess,
			}, nil).Once()
			testEngine := initHTTPServer(mp, true)
			bodyReader := bytes.NewReader(jsonBody)
			req := httptest.NewRequest(http.MethodPost, versional(VectorDeletePath), bodyReader)
			req.SetBasicAuth(util.UserRoot, util.DefaultRootPassword)
			w := httptest.NewRecorder()
			testEngine.ServeHTTP(w, req)
			assert.Equal(t, http.StatusOK, w.Code)
			assert.Equal(t, "{\"code\":200,\"data\":{}}", w.Body.String())
			resp := map[string]interface{}{}
			err := json.Unmarshal(w.Body.Bytes(), &resp)
			assert.Equal(t, nil, err)
		})
	}
}

func TestInsert(t *testing.T) {
	paramtable.Init()
	paramtable.Get().Save(proxy.Params.HTTPCfg.AcceptTypeAllowInt64.Key, "true")
	testCases := []testCase{}
	_, testCases = wrapWithDescribeColl(t, nil, ReturnFail, 1, testCases)
	_, testCases = wrapWithDescribeColl(t, nil, ReturnWrongStatus, 1, testCases)

	mp2 := mocks.NewMockProxy(t)
	mp2, _ = wrapWithDescribeColl(t, mp2, ReturnSuccess, 1, nil)
	mp2.EXPECT().Insert(mock.Anything, mock.Anything).Return(nil, ErrDefault).Once()
	testCases = append(testCases, testCase{
		name:         "insert fail",
		mp:           mp2,
		exceptCode:   200,
		expectedBody: PrintErr(ErrDefault),
	})

	err := merr.WrapErrCollectionNotFound(DefaultCollectionName)
	mp3 := mocks.NewMockProxy(t)
	mp3, _ = wrapWithDescribeColl(t, mp3, ReturnSuccess, 1, nil)
	mp3.EXPECT().Insert(mock.Anything, mock.Anything).Return(&milvuspb.MutationResult{
		Status: merr.Status(err),
	}, nil).Once()
	testCases = append(testCases, testCase{
		name:         "insert fail",
		mp:           mp3,
		exceptCode:   200,
		expectedBody: PrintErr(err),
	})

	mp4 := mocks.NewMockProxy(t)
	mp4, _ = wrapWithDescribeColl(t, mp4, ReturnSuccess, 1, nil)
	mp4.EXPECT().Insert(mock.Anything, mock.Anything).Return(&milvuspb.MutationResult{
		Status: &StatusSuccess,
	}, nil).Once()
	testCases = append(testCases, testCase{
		name:        "id type invalid",
		mp:          mp4,
		exceptCode:  200,
		expectedErr: merr.ErrCheckPrimaryKey,
	})

	mp5 := mocks.NewMockProxy(t)
	mp5, _ = wrapWithDescribeColl(t, mp5, ReturnSuccess, 1, nil)
	mp5.EXPECT().Insert(mock.Anything, mock.Anything).Return(&milvuspb.MutationResult{
		Status:    &StatusSuccess,
		IDs:       genIds(schemapb.DataType_Int64),
		InsertCnt: 3,
	}, nil).Once()
	testCases = append(testCases, testCase{
		name:         "insert success",
		mp:           mp5,
		exceptCode:   200,
		expectedBody: "{\"code\":200,\"data\":{\"insertCount\":3,\"insertIds\":[1,2,3]}}",
	})

	mp6 := mocks.NewMockProxy(t)
	mp6, _ = wrapWithDescribeColl(t, mp6, ReturnSuccess, 1, nil)
	mp6.EXPECT().Insert(mock.Anything, mock.Anything).Return(&milvuspb.MutationResult{
		Status:    &StatusSuccess,
		IDs:       genIds(schemapb.DataType_VarChar),
		InsertCnt: 3,
	}, nil).Once()
	testCases = append(testCases, testCase{
		name:         "insert success",
		mp:           mp6,
		exceptCode:   200,
		expectedBody: "{\"code\":200,\"data\":{\"insertCount\":3,\"insertIds\":[\"1\",\"2\",\"3\"]}}",
	})

	rows := generateSearchResult(schemapb.DataType_Int64)
	data, _ := json.Marshal(map[string]interface{}{
		HTTPCollectionName: DefaultCollectionName,
		HTTPReturnData:     rows[0],
	})
	for _, tt := range testCases {
		t.Run(tt.name, func(t *testing.T) {
			testEngine := initHTTPServer(tt.mp, true)
			bodyReader := bytes.NewReader(data)
			req := httptest.NewRequest(http.MethodPost, versional(VectorInsertPath), bodyReader)
			req.SetBasicAuth(util.UserRoot, util.DefaultRootPassword)
			w := httptest.NewRecorder()
			testEngine.ServeHTTP(w, req)
			assert.Equal(t, tt.exceptCode, w.Code)
			if tt.expectedErr != nil {
				assert.Equal(t, true, CheckErrCode(w.Body.String(), tt.expectedErr))
			} else {
				assert.Equal(t, tt.expectedBody, w.Body.String())
			}
			resp := map[string]interface{}{}
			err := json.Unmarshal(w.Body.Bytes(), &resp)
			assert.Equal(t, nil, err)
		})
	}

	t.Run("wrong request body", func(t *testing.T) {
		mp := mocks.NewMockProxy(t)
		mp, _ = wrapWithDescribeColl(t, mp, ReturnSuccess, 1, nil)
		testEngine := initHTTPServer(mp, true)
		bodyReader := bytes.NewReader([]byte(`{"collectionName": "` + DefaultCollectionName + `", "data": {}}`))
		req := httptest.NewRequest(http.MethodPost, versional(VectorInsertPath), bodyReader)
		req.SetBasicAuth(util.UserRoot, util.DefaultRootPassword)
		w := httptest.NewRecorder()
		testEngine.ServeHTTP(w, req)
		assert.Equal(t, http.StatusOK, w.Code)
		assert.Equal(t, true, CheckErrCode(w.Body.String(), merr.ErrInvalidInsertData))
		resp := map[string]interface{}{}
		err := json.Unmarshal(w.Body.Bytes(), &resp)
		assert.Equal(t, nil, err)
	})
}

func TestInsertForDataType(t *testing.T) {
	paramtable.Init()
	paramtable.Get().Save(proxy.Params.HTTPCfg.AcceptTypeAllowInt64.Key, "true")
	schemas := map[string]*schemapb.CollectionSchema{
		"[success]kinds of data type": newCollectionSchema(generateCollectionSchema(schemapb.DataType_Int64, false)),
		"[success]use binary vector":  newCollectionSchema(generateCollectionSchema(schemapb.DataType_Int64, true)),
		"[success]with dynamic field": withDynamicField(newCollectionSchema(generateCollectionSchema(schemapb.DataType_Int64, false))),
		"[success]with array fields":  withArrayField(newCollectionSchema(generateCollectionSchema(schemapb.DataType_Int64, false))),
	}
	for name, schema := range schemas {
		t.Run(name, func(t *testing.T) {
			mp := mocks.NewMockProxy(t)
			mp.EXPECT().DescribeCollection(mock.Anything, mock.Anything).Return(&milvuspb.DescribeCollectionResponse{
				CollectionName: DefaultCollectionName,
				Schema:         schema,
				ShardsNum:      ShardNumDefault,
				Status:         &StatusSuccess,
			}, nil).Once()
			mp.EXPECT().Insert(mock.Anything, mock.Anything).Return(&milvuspb.MutationResult{
				Status:    &StatusSuccess,
				IDs:       genIds(schemapb.DataType_Int64),
				InsertCnt: 3,
			}, nil).Once()
			testEngine := initHTTPServer(mp, true)
			rows := newSearchResult(generateSearchResult(schemapb.DataType_Int64))
			data, _ := json.Marshal(map[string]interface{}{
				HTTPCollectionName: DefaultCollectionName,
				HTTPReturnData:     rows,
			})
			bodyReader := bytes.NewReader(data)
			req := httptest.NewRequest(http.MethodPost, versional(VectorInsertPath), bodyReader)
			req.SetBasicAuth(util.UserRoot, util.DefaultRootPassword)
			w := httptest.NewRecorder()
			testEngine.ServeHTTP(w, req)
			assert.Equal(t, http.StatusOK, w.Code)
			assert.Equal(t, "{\"code\":200,\"data\":{\"insertCount\":3,\"insertIds\":[1,2,3]}}", w.Body.String())
		})
	}
	schemas = map[string]*schemapb.CollectionSchema{}
	for name, schema := range schemas {
		t.Run(name, func(t *testing.T) {
			mp := mocks.NewMockProxy(t)
			mp.EXPECT().DescribeCollection(mock.Anything, mock.Anything).Return(&milvuspb.DescribeCollectionResponse{
				CollectionName: DefaultCollectionName,
				Schema:         schema,
				ShardsNum:      ShardNumDefault,
				Status:         &StatusSuccess,
			}, nil).Once()
			testEngine := initHTTPServer(mp, true)
			rows := newSearchResult(generateSearchResult(schemapb.DataType_Int64))
			data, _ := json.Marshal(map[string]interface{}{
				HTTPCollectionName: DefaultCollectionName,
				HTTPReturnData:     rows,
			})
			bodyReader := bytes.NewReader(data)
			req := httptest.NewRequest(http.MethodPost, versional(VectorInsertPath), bodyReader)
			req.SetBasicAuth(util.UserRoot, util.DefaultRootPassword)
			w := httptest.NewRecorder()
			testEngine.ServeHTTP(w, req)
			assert.Equal(t, http.StatusOK, w.Code)
			assert.Equal(t, true, CheckErrCode(w.Body.String(), merr.ErrInvalidInsertData))
		})
	}
}

func TestReturnInt64(t *testing.T) {
	paramtable.Init()
	paramtable.Get().Save(proxy.Params.HTTPCfg.AcceptTypeAllowInt64.Key, "false")
	schemas := []schemapb.DataType{
		schemapb.DataType_Int64,
		schemapb.DataType_VarChar,
	}
	idStrs := map[schemapb.DataType]string{
		schemapb.DataType_Int64:   "1,2,3",
		schemapb.DataType_VarChar: "\"1\",\"2\",\"3\"",
	}
	for _, dataType := range schemas {
		t.Run("[insert]httpCfg.allow: false", func(t *testing.T) {
			schema := newCollectionSchema(generateCollectionSchema(dataType, false))
			mp := mocks.NewMockProxy(t)
			mp.EXPECT().DescribeCollection(mock.Anything, mock.Anything).Return(&milvuspb.DescribeCollectionResponse{
				CollectionName: DefaultCollectionName,
				Schema:         schema,
				ShardsNum:      ShardNumDefault,
				Status:         &StatusSuccess,
			}, nil).Once()
			mp.EXPECT().Insert(mock.Anything, mock.Anything).Return(&milvuspb.MutationResult{
				Status:    &StatusSuccess,
				IDs:       genIds(dataType),
				InsertCnt: 3,
			}, nil).Once()
			testEngine := initHTTPServer(mp, true)
			rows := newSearchResult(generateSearchResult(dataType))
			data, _ := json.Marshal(map[string]interface{}{
				HTTPCollectionName: DefaultCollectionName,
				HTTPReturnData:     rows,
			})
			bodyReader := bytes.NewReader(data)
			req := httptest.NewRequest(http.MethodPost, versional(VectorInsertPath), bodyReader)
			req.SetBasicAuth(util.UserRoot, util.DefaultRootPassword)
			w := httptest.NewRecorder()
			testEngine.ServeHTTP(w, req)
			assert.Equal(t, http.StatusOK, w.Code)
			assert.Equal(t, "{\"code\":200,\"data\":{\"insertCount\":3,\"insertIds\":[\"1\",\"2\",\"3\"]}}", w.Body.String())
		})
	}

	for _, dataType := range schemas {
		t.Run("[upsert]httpCfg.allow: false", func(t *testing.T) {
			schema := newCollectionSchema(generateCollectionSchema(dataType, false))
			mp := mocks.NewMockProxy(t)
			mp.EXPECT().DescribeCollection(mock.Anything, mock.Anything).Return(&milvuspb.DescribeCollectionResponse{
				CollectionName: DefaultCollectionName,
				Schema:         schema,
				ShardsNum:      ShardNumDefault,
				Status:         &StatusSuccess,
			}, nil).Once()
			mp.EXPECT().Upsert(mock.Anything, mock.Anything).Return(&milvuspb.MutationResult{
				Status:    &StatusSuccess,
				IDs:       genIds(dataType),
				UpsertCnt: 3,
			}, nil).Once()
			testEngine := initHTTPServer(mp, true)
			rows := newSearchResult(generateSearchResult(dataType))
			data, _ := json.Marshal(map[string]interface{}{
				HTTPCollectionName: DefaultCollectionName,
				HTTPReturnData:     rows,
			})
			bodyReader := bytes.NewReader(data)
			req := httptest.NewRequest(http.MethodPost, versional(VectorUpsertPath), bodyReader)
			req.SetBasicAuth(util.UserRoot, util.DefaultRootPassword)
			w := httptest.NewRecorder()
			testEngine.ServeHTTP(w, req)
			assert.Equal(t, http.StatusOK, w.Code)
			assert.Equal(t, "{\"code\":200,\"data\":{\"upsertCount\":3,\"upsertIds\":[\"1\",\"2\",\"3\"]}}", w.Body.String())
		})
	}

	for _, dataType := range schemas {
		t.Run("[insert]httpCfg.allow: false, Accept-Type-Allow-Int64: true", func(t *testing.T) {
			schema := newCollectionSchema(generateCollectionSchema(dataType, false))
			mp := mocks.NewMockProxy(t)
			mp.EXPECT().DescribeCollection(mock.Anything, mock.Anything).Return(&milvuspb.DescribeCollectionResponse{
				CollectionName: DefaultCollectionName,
				Schema:         schema,
				ShardsNum:      ShardNumDefault,
				Status:         &StatusSuccess,
			}, nil).Once()
			mp.EXPECT().Insert(mock.Anything, mock.Anything).Return(&milvuspb.MutationResult{
				Status:    &StatusSuccess,
				IDs:       genIds(dataType),
				InsertCnt: 3,
			}, nil).Once()
			testEngine := initHTTPServer(mp, true)
			rows := newSearchResult(generateSearchResult(dataType))
			data, _ := json.Marshal(map[string]interface{}{
				HTTPCollectionName: DefaultCollectionName,
				HTTPReturnData:     rows,
			})
			bodyReader := bytes.NewReader(data)
			req := httptest.NewRequest(http.MethodPost, versional(VectorInsertPath), bodyReader)
			req.SetBasicAuth(util.UserRoot, util.DefaultRootPassword)
			req.Header.Set(HTTPHeaderAllowInt64, "true")
			w := httptest.NewRecorder()
			testEngine.ServeHTTP(w, req)
			assert.Equal(t, http.StatusOK, w.Code)
			assert.Equal(t, "{\"code\":200,\"data\":{\"insertCount\":3,\"insertIds\":["+idStrs[dataType]+"]}}", w.Body.String())
		})
	}

	for _, dataType := range schemas {
		t.Run("[upsert]httpCfg.allow: false, Accept-Type-Allow-Int64: true", func(t *testing.T) {
			schema := newCollectionSchema(generateCollectionSchema(dataType, false))
			mp := mocks.NewMockProxy(t)
			mp.EXPECT().DescribeCollection(mock.Anything, mock.Anything).Return(&milvuspb.DescribeCollectionResponse{
				CollectionName: DefaultCollectionName,
				Schema:         schema,
				ShardsNum:      ShardNumDefault,
				Status:         &StatusSuccess,
			}, nil).Once()
			mp.EXPECT().Upsert(mock.Anything, mock.Anything).Return(&milvuspb.MutationResult{
				Status:    &StatusSuccess,
				IDs:       genIds(dataType),
				UpsertCnt: 3,
			}, nil).Once()
			testEngine := initHTTPServer(mp, true)
			rows := newSearchResult(generateSearchResult(dataType))
			data, _ := json.Marshal(map[string]interface{}{
				HTTPCollectionName: DefaultCollectionName,
				HTTPReturnData:     rows,
			})
			bodyReader := bytes.NewReader(data)
			req := httptest.NewRequest(http.MethodPost, versional(VectorUpsertPath), bodyReader)
			req.SetBasicAuth(util.UserRoot, util.DefaultRootPassword)
			req.Header.Set(HTTPHeaderAllowInt64, "true")
			w := httptest.NewRecorder()
			testEngine.ServeHTTP(w, req)
			assert.Equal(t, http.StatusOK, w.Code)
			assert.Equal(t, "{\"code\":200,\"data\":{\"upsertCount\":3,\"upsertIds\":["+idStrs[dataType]+"]}}", w.Body.String())
		})
	}

	paramtable.Get().Save(proxy.Params.HTTPCfg.AcceptTypeAllowInt64.Key, "true")
	for _, dataType := range schemas {
		t.Run("[insert]httpCfg.allow: true", func(t *testing.T) {
			schema := newCollectionSchema(generateCollectionSchema(dataType, false))
			mp := mocks.NewMockProxy(t)
			mp.EXPECT().DescribeCollection(mock.Anything, mock.Anything).Return(&milvuspb.DescribeCollectionResponse{
				CollectionName: DefaultCollectionName,
				Schema:         schema,
				ShardsNum:      ShardNumDefault,
				Status:         &StatusSuccess,
			}, nil).Once()
			mp.EXPECT().Insert(mock.Anything, mock.Anything).Return(&milvuspb.MutationResult{
				Status:    &StatusSuccess,
				IDs:       genIds(dataType),
				InsertCnt: 3,
			}, nil).Once()
			testEngine := initHTTPServer(mp, true)
			rows := newSearchResult(generateSearchResult(dataType))
			data, _ := json.Marshal(map[string]interface{}{
				HTTPCollectionName: DefaultCollectionName,
				HTTPReturnData:     rows,
			})
			bodyReader := bytes.NewReader(data)
			req := httptest.NewRequest(http.MethodPost, versional(VectorInsertPath), bodyReader)
			req.SetBasicAuth(util.UserRoot, util.DefaultRootPassword)
			w := httptest.NewRecorder()
			testEngine.ServeHTTP(w, req)
			assert.Equal(t, http.StatusOK, w.Code)
			assert.Equal(t, "{\"code\":200,\"data\":{\"insertCount\":3,\"insertIds\":["+idStrs[dataType]+"]}}", w.Body.String())
		})
	}

	for _, dataType := range schemas {
		t.Run("[upsert]httpCfg.allow: true", func(t *testing.T) {
			schema := newCollectionSchema(generateCollectionSchema(dataType, false))
			mp := mocks.NewMockProxy(t)
			mp.EXPECT().DescribeCollection(mock.Anything, mock.Anything).Return(&milvuspb.DescribeCollectionResponse{
				CollectionName: DefaultCollectionName,
				Schema:         schema,
				ShardsNum:      ShardNumDefault,
				Status:         &StatusSuccess,
			}, nil).Once()
			mp.EXPECT().Upsert(mock.Anything, mock.Anything).Return(&milvuspb.MutationResult{
				Status:    &StatusSuccess,
				IDs:       genIds(dataType),
				UpsertCnt: 3,
			}, nil).Once()
			testEngine := initHTTPServer(mp, true)
			rows := newSearchResult(generateSearchResult(dataType))
			data, _ := json.Marshal(map[string]interface{}{
				HTTPCollectionName: DefaultCollectionName,
				HTTPReturnData:     rows,
			})
			bodyReader := bytes.NewReader(data)
			req := httptest.NewRequest(http.MethodPost, versional(VectorUpsertPath), bodyReader)
			req.SetBasicAuth(util.UserRoot, util.DefaultRootPassword)
			w := httptest.NewRecorder()
			testEngine.ServeHTTP(w, req)
			assert.Equal(t, http.StatusOK, w.Code)
			assert.Equal(t, "{\"code\":200,\"data\":{\"upsertCount\":3,\"upsertIds\":["+idStrs[dataType]+"]}}", w.Body.String())
		})
	}

	for _, dataType := range schemas {
		t.Run("[insert]httpCfg.allow: true, Accept-Type-Allow-Int64: false", func(t *testing.T) {
			schema := newCollectionSchema(generateCollectionSchema(dataType, false))
			mp := mocks.NewMockProxy(t)
			mp.EXPECT().DescribeCollection(mock.Anything, mock.Anything).Return(&milvuspb.DescribeCollectionResponse{
				CollectionName: DefaultCollectionName,
				Schema:         schema,
				ShardsNum:      ShardNumDefault,
				Status:         &StatusSuccess,
			}, nil).Once()
			mp.EXPECT().Insert(mock.Anything, mock.Anything).Return(&milvuspb.MutationResult{
				Status:    &StatusSuccess,
				IDs:       genIds(dataType),
				InsertCnt: 3,
			}, nil).Once()
			testEngine := initHTTPServer(mp, true)
			rows := newSearchResult(generateSearchResult(dataType))
			data, _ := json.Marshal(map[string]interface{}{
				HTTPCollectionName: DefaultCollectionName,
				HTTPReturnData:     rows,
			})
			bodyReader := bytes.NewReader(data)
			req := httptest.NewRequest(http.MethodPost, versional(VectorInsertPath), bodyReader)
			req.SetBasicAuth(util.UserRoot, util.DefaultRootPassword)
			req.Header.Set(HTTPHeaderAllowInt64, "false")
			w := httptest.NewRecorder()
			testEngine.ServeHTTP(w, req)
			assert.Equal(t, http.StatusOK, w.Code)
			assert.Equal(t, "{\"code\":200,\"data\":{\"insertCount\":3,\"insertIds\":[\"1\",\"2\",\"3\"]}}", w.Body.String())
		})
	}

	for _, dataType := range schemas {
		t.Run("[upsert]httpCfg.allow: true, Accept-Type-Allow-Int64: false", func(t *testing.T) {
			schema := newCollectionSchema(generateCollectionSchema(dataType, false))
			mp := mocks.NewMockProxy(t)
			mp.EXPECT().DescribeCollection(mock.Anything, mock.Anything).Return(&milvuspb.DescribeCollectionResponse{
				CollectionName: DefaultCollectionName,
				Schema:         schema,
				ShardsNum:      ShardNumDefault,
				Status:         &StatusSuccess,
			}, nil).Once()
			mp.EXPECT().Upsert(mock.Anything, mock.Anything).Return(&milvuspb.MutationResult{
				Status:    &StatusSuccess,
				IDs:       genIds(dataType),
				UpsertCnt: 3,
			}, nil).Once()
			testEngine := initHTTPServer(mp, true)
			rows := newSearchResult(generateSearchResult(dataType))
			data, _ := json.Marshal(map[string]interface{}{
				HTTPCollectionName: DefaultCollectionName,
				HTTPReturnData:     rows,
			})
			bodyReader := bytes.NewReader(data)
			req := httptest.NewRequest(http.MethodPost, versional(VectorUpsertPath), bodyReader)
			req.SetBasicAuth(util.UserRoot, util.DefaultRootPassword)
			req.Header.Set(HTTPHeaderAllowInt64, "false")
			w := httptest.NewRecorder()
			testEngine.ServeHTTP(w, req)
			assert.Equal(t, http.StatusOK, w.Code)
			assert.Equal(t, "{\"code\":200,\"data\":{\"upsertCount\":3,\"upsertIds\":[\"1\",\"2\",\"3\"]}}", w.Body.String())
		})
	}
}

func TestUpsert(t *testing.T) {
	paramtable.Init()
	paramtable.Get().Save(proxy.Params.HTTPCfg.AcceptTypeAllowInt64.Key, "true")
	testCases := []testCase{}
	_, testCases = wrapWithDescribeColl(t, nil, ReturnFail, 1, testCases)
	_, testCases = wrapWithDescribeColl(t, nil, ReturnWrongStatus, 1, testCases)

	mp2 := mocks.NewMockProxy(t)
	mp2, _ = wrapWithDescribeColl(t, mp2, ReturnSuccess, 1, nil)
	mp2.EXPECT().Upsert(mock.Anything, mock.Anything).Return(nil, ErrDefault).Once()
	testCases = append(testCases, testCase{
		name:         "upsert fail",
		mp:           mp2,
		exceptCode:   200,
		expectedBody: PrintErr(ErrDefault),
	})

	err := merr.WrapErrCollectionNotFound(DefaultCollectionName)
	mp3 := mocks.NewMockProxy(t)
	mp3, _ = wrapWithDescribeColl(t, mp3, ReturnSuccess, 1, nil)
	mp3.EXPECT().Upsert(mock.Anything, mock.Anything).Return(&milvuspb.MutationResult{
		Status: merr.Status(err),
	}, nil).Once()
	testCases = append(testCases, testCase{
		name:         "upsert fail",
		mp:           mp3,
		exceptCode:   200,
		expectedBody: PrintErr(err),
	})

	mp4 := mocks.NewMockProxy(t)
	mp4, _ = wrapWithDescribeColl(t, mp4, ReturnSuccess, 1, nil)
	mp4.EXPECT().Upsert(mock.Anything, mock.Anything).Return(&milvuspb.MutationResult{
		Status: &StatusSuccess,
	}, nil).Once()
	testCases = append(testCases, testCase{
		name:        "id type invalid",
		mp:          mp4,
		exceptCode:  200,
		expectedErr: merr.ErrCheckPrimaryKey,
	})

	mp5 := mocks.NewMockProxy(t)
	mp5, _ = wrapWithDescribeColl(t, mp5, ReturnSuccess, 1, nil)
	mp5.EXPECT().Upsert(mock.Anything, mock.Anything).Return(&milvuspb.MutationResult{
		Status:    &StatusSuccess,
		IDs:       genIds(schemapb.DataType_Int64),
		UpsertCnt: 3,
	}, nil).Once()
	testCases = append(testCases, testCase{
		name:         "upsert success",
		mp:           mp5,
		exceptCode:   200,
		expectedBody: "{\"code\":200,\"data\":{\"upsertCount\":3,\"upsertIds\":[1,2,3]}}",
	})

	mp6 := mocks.NewMockProxy(t)
	mp6, _ = wrapWithDescribeColl(t, mp6, ReturnSuccess, 1, nil)
	mp6.EXPECT().Upsert(mock.Anything, mock.Anything).Return(&milvuspb.MutationResult{
		Status:    &StatusSuccess,
		IDs:       genIds(schemapb.DataType_VarChar),
		UpsertCnt: 3,
	}, nil).Once()
	testCases = append(testCases, testCase{
		name:         "upsert success",
		mp:           mp6,
		exceptCode:   200,
		expectedBody: "{\"code\":200,\"data\":{\"upsertCount\":3,\"upsertIds\":[\"1\",\"2\",\"3\"]}}",
	})

	rows := generateSearchResult(schemapb.DataType_Int64)
	data, _ := json.Marshal(map[string]interface{}{
		HTTPCollectionName: DefaultCollectionName,
		HTTPReturnData:     rows[0],
	})
	for _, tt := range testCases {
		t.Run(tt.name, func(t *testing.T) {
			testEngine := initHTTPServer(tt.mp, true)
			bodyReader := bytes.NewReader(data)
			req := httptest.NewRequest(http.MethodPost, versional(VectorUpsertPath), bodyReader)
			req.SetBasicAuth(util.UserRoot, util.DefaultRootPassword)
			w := httptest.NewRecorder()
			testEngine.ServeHTTP(w, req)
			assert.Equal(t, tt.exceptCode, w.Code)
			if tt.expectedErr != nil {
				assert.Equal(t, true, CheckErrCode(w.Body.String(), tt.expectedErr))
			} else {
				assert.Equal(t, tt.expectedBody, w.Body.String())
			}
			resp := map[string]interface{}{}
			err := json.Unmarshal(w.Body.Bytes(), &resp)
			assert.Equal(t, nil, err)
		})
	}

	t.Run("wrong request body", func(t *testing.T) {
		mp := mocks.NewMockProxy(t)
		mp, _ = wrapWithDescribeColl(t, mp, ReturnSuccess, 1, nil)
		testEngine := initHTTPServer(mp, true)
		bodyReader := bytes.NewReader([]byte(`{"collectionName": "` + DefaultCollectionName + `", "data": {}}`))
		req := httptest.NewRequest(http.MethodPost, versional(VectorUpsertPath), bodyReader)
		req.SetBasicAuth(util.UserRoot, util.DefaultRootPassword)
		w := httptest.NewRecorder()
		testEngine.ServeHTTP(w, req)
		assert.Equal(t, http.StatusOK, w.Code)
		assert.Equal(t, true, CheckErrCode(w.Body.String(), merr.ErrInvalidInsertData))
		resp := map[string]interface{}{}
		err := json.Unmarshal(w.Body.Bytes(), &resp)
		assert.Equal(t, nil, err)
	})
}

func genIds(dataType schemapb.DataType) *schemapb.IDs {
	return generateIds(dataType, 3)
}

func TestSearch(t *testing.T) {
	paramtable.Init()
	paramtable.Get().Save(proxy.Params.HTTPCfg.AcceptTypeAllowInt64.Key, "true")
	testCases := []testCase{}

	mp2 := mocks.NewMockProxy(t)
	mp2.EXPECT().Search(mock.Anything, mock.Anything).Return(nil, ErrDefault).Once()
	testCases = append(testCases, testCase{
		name:         "search fail",
		mp:           mp2,
		exceptCode:   200,
		expectedBody: PrintErr(ErrDefault),
	})

	err := merr.WrapErrCollectionNotFound(DefaultCollectionName)
	mp3 := mocks.NewMockProxy(t)
	mp3.EXPECT().Search(mock.Anything, mock.Anything).Return(&milvuspb.SearchResults{
		Status: merr.Status(err),
	}, nil).Once()
	testCases = append(testCases, testCase{
		name:         "search fail",
		mp:           mp3,
		exceptCode:   200,
		expectedBody: PrintErr(err),
	})

	mp4 := mocks.NewMockProxy(t)
	mp4.EXPECT().Search(mock.Anything, mock.Anything).Return(&milvuspb.SearchResults{
		Status: &StatusSuccess,
		Results: &schemapb.SearchResultData{
			FieldsData: []*schemapb.FieldData{},
			Scores:     []float32{},
			TopK:       0,
		},
	}, nil).Once()
	testCases = append(testCases, testCase{
		name:         "search success",
		mp:           mp4,
		exceptCode:   200,
		expectedBody: "{\"code\":200,\"data\":[]}",
	})

	mp5 := mocks.NewMockProxy(t)
	mp5.EXPECT().Search(mock.Anything, mock.Anything).Return(&milvuspb.SearchResults{
		Status: &StatusSuccess,
		Results: &schemapb.SearchResultData{
			FieldsData: generateFieldData(),
			Scores:     []float32{0.01, 0.04, 0.09},
			TopK:       3,
		},
	}, nil).Once()
	testCases = append(testCases, testCase{
		name:         "search success",
		mp:           mp5,
		exceptCode:   200,
		expectedBody: "{\"code\":200,\"data\":[{\"book_id\":1,\"book_intro\":[0.1,0.11],\"distance\":0.01,\"word_count\":1000},{\"book_id\":2,\"book_intro\":[0.2,0.22],\"distance\":0.04,\"word_count\":2000},{\"book_id\":3,\"book_intro\":[0.3,0.33],\"distance\":0.09,\"word_count\":3000}]}",
	})

	for _, tt := range testCases {
		t.Run(tt.name, func(t *testing.T) {
			testEngine := initHTTPServer(tt.mp, true)
			rows := []float32{0.0, 0.0}
			data, _ := json.Marshal(map[string]interface{}{
				HTTPCollectionName: DefaultCollectionName,
				"vector":           rows,
			})
			bodyReader := bytes.NewReader(data)
			req := httptest.NewRequest(http.MethodPost, versional(VectorSearchPath), bodyReader)
			req.SetBasicAuth(util.UserRoot, util.DefaultRootPassword)
			w := httptest.NewRecorder()
			testEngine.ServeHTTP(w, req)
			assert.Equal(t, tt.exceptCode, w.Code)
			if tt.expectedErr != nil {
				assert.Equal(t, true, CheckErrCode(w.Body.String(), tt.expectedErr))
			} else {
				assert.Equal(t, tt.expectedBody, w.Body.String())
			}
			resp := map[string]interface{}{}
			err := json.Unmarshal(w.Body.Bytes(), &resp)
			assert.Equal(t, nil, err)
			if resp[HTTPReturnCode] == float64(200) {
				data := resp[HTTPReturnData].([]interface{})
				rows := generateQueryResult64(true)
				for i, row := range data {
					assert.Equal(t, true, compareRow64(row.(map[string]interface{}), rows[i]))
				}
			}
		})
	}
	mp := mocks.NewMockProxy(t)
	mp.EXPECT().Search(mock.Anything, mock.Anything).Return(&milvuspb.SearchResults{
		Status: &StatusSuccess,
		Results: &schemapb.SearchResultData{
			FieldsData: generateFieldData(),
			Scores:     []float32{0.01, 0.04, 0.09},
			TopK:       3,
		},
	}, nil).Once()
	tt := testCase{
		name:       "search success with params",
		mp:         mp,
		exceptCode: 200,
	}
	t.Run(tt.name, func(t *testing.T) {
		testEngine := initHTTPServer(tt.mp, true)
		rows := []float32{0.0, 0.0}
		data, _ := json.Marshal(map[string]interface{}{
			HTTPCollectionName: DefaultCollectionName,
			"vector":           rows,
			Params: map[string]float64{
				ParamRadius:      0.9,
				ParamRangeFilter: 0.1,
			},
		})
		bodyReader := bytes.NewReader(data)
		req := httptest.NewRequest(http.MethodPost, versional(VectorSearchPath), bodyReader)
		req.SetBasicAuth(util.UserRoot, util.DefaultRootPassword)
		w := httptest.NewRecorder()
		testEngine.ServeHTTP(w, req)
		assert.Equal(t, tt.exceptCode, w.Code)
	})
}

type ReturnType int

func wrapWithDescribeColl(t *testing.T, mp *mocks.MockProxy, returnType ReturnType, times int, testCases []testCase) (*mocks.MockProxy, []testCase) {
	if mp == nil {
		mp = mocks.NewMockProxy(t)
	}
	var call *mocks.MockProxy_DescribeCollection_Call
	var testcase testCase
	switch returnType {
	case ReturnSuccess:
		call = mp.EXPECT().DescribeCollection(mock.Anything, mock.Anything).Return(&DefaultDescCollectionResp, nil)
		testcase = testCase{
			name:         "[share] describe coll success",
			mp:           mp,
			exceptCode:   200,
			expectedBody: "{\"code\":200,\"data\":{}}",
		}
	case ReturnFail:
		call = mp.EXPECT().DescribeCollection(mock.Anything, mock.Anything).Return(nil, ErrDefault)
		testcase = testCase{
			name:         "[share] describe coll fail",
			mp:           mp,
			exceptCode:   200,
			expectedBody: PrintErr(ErrDefault),
		}
	case ReturnWrongStatus:
		err := merr.WrapErrCollectionNotFound(DefaultCollectionName)
		call = mp.EXPECT().DescribeCollection(mock.Anything, mock.Anything).Return(&milvuspb.DescribeCollectionResponse{
			Status: merr.Status(err),
		}, nil)
		testcase = testCase{
			name:         "[share] collection not found",
			mp:           mp,
			exceptCode:   200,
			expectedBody: PrintErr(err),
		}
	}
	if times == 2 {
		call.Twice()
	} else {
		call.Once()
	}
	if testCases != nil {
		testCases = append(testCases, testcase)
	}
	return mp, testCases
}

func wrapWithHasCollection(t *testing.T, mp *mocks.MockProxy, returnType ReturnType, times int, testCases []testCase) (*mocks.MockProxy, []testCase) {
	if mp == nil {
		mp = mocks.NewMockProxy(t)
	}
	var call *mocks.MockProxy_HasCollection_Call
	var testcase testCase
	switch returnType {
	case ReturnTrue:
		call = mp.EXPECT().HasCollection(mock.Anything, mock.Anything).Return(&DefaultTrueResp, nil)
		testcase = testCase{
			name:         "[share] collection already exists",
			mp:           mp,
			exceptCode:   200,
			expectedBody: "{\"code\":200,\"message\":\"collection " + DefaultCollectionName + " already exist.\"}",
		}
	case ReturnFalse:
		call = mp.EXPECT().HasCollection(mock.Anything, mock.Anything).Return(&DefaultFalseResp, nil)
		testcase = testCase{
			name:        "[share] collection not found",
			mp:          mp,
			exceptCode:  200,
			expectedErr: merr.ErrCollectionNotFound,
		}
	case ReturnFail:
		call = mp.EXPECT().HasCollection(mock.Anything, mock.Anything).Return(nil, ErrDefault)
		testcase = testCase{
			name:         "[share] check collection fail",
			mp:           mp,
			exceptCode:   200,
			expectedBody: PrintErr(ErrDefault),
		}
	case ReturnWrongStatus:
		err := merr.WrapErrCollectionNotFound(DefaultCollectionName)
		call = mp.EXPECT().HasCollection(mock.Anything, mock.Anything).Return(&milvuspb.BoolResponse{
			Status: merr.Status(err),
		}, nil)
		testcase = testCase{
			name:         "[share] unexpected error",
			mp:           mp,
			exceptCode:   200,
			expectedBody: PrintErr(err),
		}
	}
	if times == 2 {
		call.Twice()
	} else {
		call.Once()
	}
	if testCases != nil {
		testCases = append(testCases, testcase)
	}
	return mp, testCases
}

func TestHttpRequestFormat(t *testing.T) {
	paramtable.Init()
	errStrs := []error{
		merr.ErrIncorrectParameterFormat,
		merr.ErrMissingRequiredParameters,
		merr.ErrMissingRequiredParameters,
		merr.ErrMissingRequiredParameters,
		merr.ErrIncorrectParameterFormat,
	}
	requestJsons := [][]byte{
		[]byte(`{"collectionName": {"` + DefaultCollectionName + `", "dimension": 2}`),
		[]byte(`{"collName": "` + DefaultCollectionName + `", "dimension": 2}`),
		[]byte(`{"collName": "` + DefaultCollectionName + `", "dim": 2}`),
		[]byte(`{"collectionName": "` + DefaultCollectionName + `"}`),
		[]byte(`{"collectionName": "` + DefaultCollectionName + `", "vector": [0.0, 0.0], "` + Params + `": {"` + ParamRangeFilter + `": 0.1}}`),
	}
	paths := [][]string{
		{
			versional(VectorCollectionsCreatePath),
			versional(VectorCollectionsDropPath),
			versional(VectorGetPath),
			versional(VectorSearchPath),
			versional(VectorQueryPath),
			versional(VectorInsertPath),
			versional(VectorUpsertPath),
			versional(VectorDeletePath),
		}, {
			versional(VectorCollectionsDropPath),
			versional(VectorGetPath),
			versional(VectorSearchPath),
			versional(VectorQueryPath),
			versional(VectorInsertPath),
			versional(VectorUpsertPath),
			versional(VectorDeletePath),
		}, {
			versional(VectorCollectionsCreatePath),
		}, {
			versional(VectorGetPath),
			versional(VectorSearchPath),
			versional(VectorQueryPath),
			versional(VectorInsertPath),
			versional(VectorUpsertPath),
			versional(VectorDeletePath),
		}, {
			versional(VectorSearchPath),
		},
	}
	for i, pathArr := range paths {
		for _, path := range pathArr {
			t.Run("request parameters wrong", func(t *testing.T) {
				testEngine := initHTTPServer(mocks.NewMockProxy(t), true)
				bodyReader := bytes.NewReader(requestJsons[i])
				req := httptest.NewRequest(http.MethodPost, path, bodyReader)
				req.SetBasicAuth(util.UserRoot, util.DefaultRootPassword)
				w := httptest.NewRecorder()
				testEngine.ServeHTTP(w, req)
				assert.Equal(t, http.StatusOK, w.Code)
				assert.Equal(t, true, CheckErrCode(w.Body.String(), errStrs[i]))
			})
		}
	}
}

func TestAuthorization(t *testing.T) {
	paramtable.Init()
	paramtable.Get().Save(proxy.Params.CommonCfg.AuthorizationEnabled.Key, "true")
	errorStr := Print(merr.Code(merr.ErrServiceUnavailable), "internal: Milvus Proxy is not ready yet. please wait: service unavailable")
	jsons := map[string][]byte{
		errorStr: []byte(`{"collectionName": "` + DefaultCollectionName + `", "vector": [0.1, 0.2], "filter": "id in [2]", "id": [2], "dimension": 2, "data":[{"book_id":1,"book_intro":[0.1,0.11],"distance":0.01,"word_count":1000},{"book_id":2,"book_intro":[0.2,0.22],"distance":0.04,"word_count":2000},{"book_id":3,"book_intro":[0.3,0.33],"distance":0.09,"word_count":3000}]}`),
	}
	paths := map[string][]string{
		errorStr: {
			versional(VectorGetPath),
			versional(VectorInsertPath),
			versional(VectorUpsertPath),
			versional(VectorDeletePath),
		},
	}
	for res, pathArr := range paths {
		for _, path := range pathArr {
			t.Run("proxy is not ready", func(t *testing.T) {
				mp := mocks.NewMockProxy(t)
				testEngine := initHTTPServer(mp, true)
				bodyReader := bytes.NewReader(jsons[res])
				req := httptest.NewRequest(http.MethodPost, path, bodyReader)
				req.Header.Set("authorization", "Bearer test:test")
				w := httptest.NewRecorder()
				testEngine.ServeHTTP(w, req)
				assert.Equal(t, http.StatusForbidden, w.Code)
			})
		}
	}

	paths = map[string][]string{
		errorStr: {
			versional(VectorCollectionsCreatePath),
		},
	}
	for res, pathArr := range paths {
		for _, path := range pathArr {
			t.Run("proxy is not ready", func(t *testing.T) {
				mp := mocks.NewMockProxy(t)
				testEngine := initHTTPServer(mp, true)
				bodyReader := bytes.NewReader(jsons[res])
				req := httptest.NewRequest(http.MethodPost, path, bodyReader)
				req.Header.Set("authorization", "Bearer test:test")
				w := httptest.NewRecorder()
				testEngine.ServeHTTP(w, req)
				assert.Equal(t, http.StatusForbidden, w.Code)
			})
		}
	}

	paths = map[string][]string{
		errorStr: {
			versional(VectorCollectionsDropPath),
		},
	}
	for res, pathArr := range paths {
		for _, path := range pathArr {
			t.Run("proxy is not ready", func(t *testing.T) {
				mp := mocks.NewMockProxy(t)
				testEngine := initHTTPServer(mp, true)
				bodyReader := bytes.NewReader(jsons[res])
				req := httptest.NewRequest(http.MethodPost, path, bodyReader)
				req.Header.Set("authorization", "Bearer test:test")
				w := httptest.NewRecorder()
				testEngine.ServeHTTP(w, req)
				assert.Equal(t, http.StatusForbidden, w.Code)
			})
		}
	}

	paths = map[string][]string{
		errorStr: {
			versional(VectorCollectionsPath),
			versional(VectorCollectionsDescribePath) + "?collectionName=" + DefaultCollectionName,
		},
	}
	for _, pathArr := range paths {
		for _, path := range pathArr {
			t.Run("proxy is not ready", func(t *testing.T) {
				mp := mocks.NewMockProxy(t)
				testEngine := initHTTPServer(mp, true)
				req := httptest.NewRequest(http.MethodGet, path, nil)
				req.Header.Set("authorization", "Bearer test:test")
				w := httptest.NewRecorder()
				testEngine.ServeHTTP(w, req)
				assert.Equal(t, http.StatusForbidden, w.Code)
			})
		}
	}
	paths = map[string][]string{
		errorStr: {
			versional(VectorQueryPath),
			versional(VectorSearchPath),
		},
	}
	for res, pathArr := range paths {
		for _, path := range pathArr {
			t.Run("proxy is not ready", func(t *testing.T) {
				mp := mocks.NewMockProxy(t)
				testEngine := initHTTPServer(mp, true)
				bodyReader := bytes.NewReader(jsons[res])
				req := httptest.NewRequest(http.MethodPost, path, bodyReader)
				req.Header.Set("authorization", "Bearer test:test")
				w := httptest.NewRecorder()
				testEngine.ServeHTTP(w, req)
				assert.Equal(t, http.StatusForbidden, w.Code)
			})
		}
	}
}

func TestDatabaseNotFound(t *testing.T) {
	paramtable.Init()

	t.Run("list database fail", func(t *testing.T) {
		mp := mocks.NewMockProxy(t)
		mp.EXPECT().ListDatabases(mock.Anything, mock.Anything).Return(nil, ErrDefault).Once()
		testEngine := initHTTPServer(mp, true)
		req := httptest.NewRequest(http.MethodGet, versional(VectorCollectionsPath)+"?dbName=test", nil)
		req.Header.Set("authorization", "Bearer root:Milvus")
		w := httptest.NewRecorder()
		testEngine.ServeHTTP(w, req)
		assert.Equal(t, http.StatusOK, w.Code)
		assert.Equal(t, true, CheckErrCode(w.Body.String(), ErrDefault))
	})

	t.Run("list database without success code", func(t *testing.T) {
		mp := mocks.NewMockProxy(t)
		err := errors.New("unexpected error")
		mp.EXPECT().ListDatabases(mock.Anything, mock.Anything).Return(&milvuspb.ListDatabasesResponse{
			Status: merr.Status(err),
		}, nil).Once()
		testEngine := initHTTPServer(mp, true)
		req := httptest.NewRequest(http.MethodGet, versional(VectorCollectionsPath)+"?dbName=test", nil)
		req.Header.Set("authorization", "Bearer root:Milvus")
		w := httptest.NewRecorder()
		testEngine.ServeHTTP(w, req)
		assert.Equal(t, http.StatusOK, w.Code)
		assert.Equal(t, true, CheckErrCode(w.Body.String(), err))
	})

	t.Run("list database success", func(t *testing.T) {
		mp := mocks.NewMockProxy(t)
		mp.EXPECT().ListDatabases(mock.Anything, mock.Anything).Return(&milvuspb.ListDatabasesResponse{
			Status:  &StatusSuccess,
			DbNames: []string{"default", "test"},
		}, nil).Once()
		mp.EXPECT().
			ShowCollections(mock.Anything, mock.Anything).
			Return(&milvuspb.ShowCollectionsResponse{
				Status:          &StatusSuccess,
				CollectionNames: nil,
			}, nil).Once()
		testEngine := initHTTPServer(mp, true)
		req := httptest.NewRequest(http.MethodGet, versional(VectorCollectionsPath)+"?dbName=test", nil)
		req.Header.Set("authorization", "Bearer root:Milvus")
		w := httptest.NewRecorder()
		testEngine.ServeHTTP(w, req)
		assert.Equal(t, http.StatusOK, w.Code)
		assert.Equal(t, "{\"code\":200,\"data\":[]}", w.Body.String())
	})

	theError := merr.ErrDatabaseNotFound
	paths := map[error][]string{
		theError: {
			versional(VectorCollectionsPath) + "?dbName=test",
			versional(VectorCollectionsDescribePath) + "?dbName=test&collectionName=" + DefaultCollectionName,
		},
	}
	for res, pathArr := range paths {
		for _, path := range pathArr {
			t.Run("GET dbName", func(t *testing.T) {
				mp := mocks.NewMockProxy(t)
				mp.EXPECT().ListDatabases(mock.Anything, mock.Anything).Return(&milvuspb.ListDatabasesResponse{
					Status:  &StatusSuccess,
					DbNames: []string{"default"},
				}, nil).Once()
				testEngine := initHTTPServer(mp, true)
				req := httptest.NewRequest(http.MethodGet, path, nil)
				req.Header.Set("authorization", "Bearer root:Milvus")
				w := httptest.NewRecorder()
				testEngine.ServeHTTP(w, req)
				assert.Equal(t, http.StatusOK, w.Code)
				assert.Equal(t, true, CheckErrCode(w.Body.String(), res))
			})
		}
	}

	requestBody := `{"dbName": "test", "collectionName": "` + DefaultCollectionName + `", "vector": [0.1, 0.2], "filter": "id in [2]", "id": [2], "dimension": 2, "data":[{"book_id":1,"book_intro":[0.1,0.11],"distance":0.01,"word_count":1000},{"book_id":2,"book_intro":[0.2,0.22],"distance":0.04,"word_count":2000},{"book_id":3,"book_intro":[0.3,0.33],"distance":0.09,"word_count":3000}]}`
	pathArray := map[string][]string{
		requestBody: {
			versional(VectorCollectionsCreatePath),
			versional(VectorCollectionsDropPath),
			versional(VectorInsertPath),
			versional(VectorUpsertPath),
			versional(VectorDeletePath),
			versional(VectorQueryPath),
			versional(VectorGetPath),
			versional(VectorSearchPath),
		},
	}
	for request, pathArr := range pathArray {
		for _, path := range pathArr {
			t.Run("POST dbName", func(t *testing.T) {
				mp := mocks.NewMockProxy(t)
				mp.EXPECT().ListDatabases(mock.Anything, mock.Anything).Return(&milvuspb.ListDatabasesResponse{
					Status:  &StatusSuccess,
					DbNames: []string{"default"},
				}, nil).Once()
				testEngine := initHTTPServer(mp, true)
				bodyReader := bytes.NewReader([]byte(request))
				req := httptest.NewRequest(http.MethodPost, path, bodyReader)
				req.Header.Set("authorization", "Bearer root:Milvus")
				w := httptest.NewRecorder()
				testEngine.ServeHTTP(w, req)
				assert.Equal(t, http.StatusOK, w.Code)
				assert.Equal(t, true, CheckErrCode(w.Body.String(), theError))
			})
		}
	}
}

func wrapWithDescribeIndex(t *testing.T, mp *mocks.MockProxy, returnType int, times int, testCases []testCase) (*mocks.MockProxy, []testCase) {
	if mp == nil {
		mp = mocks.NewMockProxy(t)
	}
	var call *mocks.MockProxy_DescribeIndex_Call
	var testcase testCase
	switch returnType {
	case ReturnSuccess:
		call = mp.EXPECT().DescribeIndex(mock.Anything, mock.Anything).Return(&DefaultDescIndexesReqp, nil)
		testcase = testCase{
			name:         "[share] describe coll success",
			mp:           mp,
			exceptCode:   200,
			expectedBody: "{\"code\":200,\"data\":{}}",
		}
	case ReturnFail:
		call = mp.EXPECT().DescribeIndex(mock.Anything, mock.Anything).Return(nil, ErrDefault)
		testcase = testCase{
			name:         "[share] describe index fail",
			mp:           mp,
			exceptCode:   200,
			expectedBody: PrintErr(ErrDefault),
		}
	case ReturnWrongStatus:
		reason := "index is not exists"
		call = mp.EXPECT().DescribeIndex(mock.Anything, mock.Anything).Return(&milvuspb.DescribeIndexResponse{Status: &commonpb.Status{
			ErrorCode: commonpb.ErrorCode_IndexNotExist,
			Reason:    reason,
		}}, nil)
		testcase = testCase{
			name:         "[share] describe index fail",
			mp:           mp,
			exceptCode:   200,
			expectedBody: Print(int32(commonpb.ErrorCode_IndexNotExist), reason),
		}
	}
	if times == 2 {
		call.Twice()
	} else {
		call.Once()
	}
	if testCases != nil {
		testCases = append(testCases, testcase)
	}
	return mp, testCases
}

func TestInterceptor(t *testing.T) {
	h := HandlersV1{}
	v := atomic.NewInt32(0)
	h.interceptors = []RestRequestInterceptor{
		func(ctx context.Context, ginCtx *gin.Context, req any, handler func(reqCtx context.Context, req any) (any, error)) (any, error) {
			log.Info("pre1")
			v.Add(1)
			assert.EqualValues(t, 1, v.Load())
			res, err := handler(ctx, req)
			log.Info("post1")
			v.Add(1)
			assert.EqualValues(t, 6, v.Load())
			return res, err
		},
		func(ctx context.Context, ginCtx *gin.Context, req any, handler func(reqCtx context.Context, req any) (any, error)) (any, error) {
			log.Info("pre2")
			v.Add(1)
			assert.EqualValues(t, 2, v.Load())
			res, err := handler(ctx, req)
			log.Info("post2")
			v.Add(1)
			assert.EqualValues(t, 5, v.Load())
			return res, err
		},
		func(ctx context.Context, ginCtx *gin.Context, req any, handler func(reqCtx context.Context, req any) (any, error)) (any, error) {
			log.Info("pre3")
			v.Add(1)
			assert.EqualValues(t, 3, v.Load())
			res, err := handler(ctx, req)
			log.Info("post3")
			v.Add(1)
			assert.EqualValues(t, 4, v.Load())
			return res, err
		},
	}
	_, _ = h.executeRestRequestInterceptor(context.Background(), nil, &milvuspb.CreateCollectionRequest{}, func(reqCtx context.Context, req any) (any, error) {
		return &commonpb.Status{}, nil
	})
}

func TestImport(t *testing.T) {
	paramtable.Init()
	paramtable.Get().Save(proxy.Params.HTTPCfg.AcceptTypeAllowInt64.Key, "true")
	testCases := []testCase{}

	mp2 := mocks.NewMockProxy(t)
	mp2.EXPECT().ImportV2(mock.Anything, mock.Anything).Return(nil, ErrDefault).Once()
	testCases = append(testCases, testCase{
		name:         "import fail",
		mp:           mp2,
		exceptCode:   200,
		expectedBody: PrintErr(ErrDefault),
	})

	err := merr.WrapErrCollectionNotFound(DefaultCollectionName)
	mp3 := mocks.NewMockProxy(t)
	mp3.EXPECT().ImportV2(mock.Anything, mock.Anything).Return(&internalpb.ImportResponse{
		Status: merr.Status(err),
	}, nil).Once()
	testCases = append(testCases, testCase{
		name:         "import fail",
		mp:           mp3,
		exceptCode:   200,
		expectedBody: PrintErr(err),
	})

	mp4 := mocks.NewMockProxy(t)
	mp4.EXPECT().ImportV2(mock.Anything, mock.Anything).Return(&internalpb.ImportResponse{
		Status: &StatusSuccess,
		JobID:  "1000",
	}, nil).Once()
	testCases = append(testCases, testCase{
		name:         "import success",
		mp:           mp4,
		exceptCode:   200,
		expectedBody: "{\"code\":200,\"jobID\":\"1000\"}",
	})

	files := [][]string{
		{
			"dummy_path/1.json",
		},
		{
			"dummy_path/a.npy",
			"dummy_path/b.npy",
		},
		{
			"dummy_path/x.parquet",
		},
	}
	for _, tt := range testCases {
		t.Run(tt.name, func(t *testing.T) {
			testEngine := initHTTPServer(tt.mp, true)
			data, _ := json.Marshal(map[string]interface{}{
				HTTPCollectionName: DefaultCollectionName,
				"files":            files,
			})
			bodyReader := bytes.NewReader(data)
			req := httptest.NewRequest(http.MethodPost, versional(VectorImportPath), bodyReader)
			req.SetBasicAuth(util.UserRoot, util.DefaultRootPassword)
			w := httptest.NewRecorder()
			testEngine.ServeHTTP(w, req)
			assert.Equal(t, tt.exceptCode, w.Code)
			if tt.expectedErr != nil {
				assert.Equal(t, true, CheckErrCode(w.Body.String(), tt.expectedErr))
			} else {
				assert.Equal(t, tt.expectedBody, w.Body.String())
			}
		})
	}

	testCases = []testCase{}
	mp5 := mocks.NewMockProxy(t)
	mp5.EXPECT().GetImportProgress(mock.Anything, mock.Anything).Return(nil, ErrDefault).Once()
	testCases = append(testCases, testCase{
		name:         "get import progress fail",
		mp:           mp5,
		exceptCode:   200,
		expectedBody: PrintErr(ErrDefault),
	})

	mp6 := mocks.NewMockProxy(t)
	mp6.EXPECT().GetImportProgress(mock.Anything, mock.Anything).Return(&internalpb.GetImportProgressResponse{
		Status:   &StatusSuccess,
		State:    internalpb.ImportState_Completed,
		Progress: 100,
	}, nil).Once()
	testCases = append(testCases, testCase{
		name:         "get import progress success",
		mp:           mp6,
		exceptCode:   200,
		expectedBody: "{\"code\":200,\"data\":{\"progress\":100,\"state\":\"Completed\"}}",
	})

	for _, tt := range testCases {
		t.Run(tt.name, func(t *testing.T) {
			testEngine := initHTTPServer(tt.mp, true)
			req := httptest.NewRequest(http.MethodGet, versional(fmt.Sprintf("%s?jobID=1000", VectorImportDescribePath)), nil)
			req.SetBasicAuth(util.UserRoot, util.DefaultRootPassword)
			w := httptest.NewRecorder()
			testEngine.ServeHTTP(w, req)
			assert.Equal(t, tt.exceptCode, w.Code)
			if tt.expectedErr != nil {
				assert.Equal(t, true, CheckErrCode(w.Body.String(), tt.expectedErr))
			} else {
				assert.Equal(t, tt.expectedBody, w.Body.String())
			}
		})
	}

	testCases = []testCase{}
	mp7 := mocks.NewMockProxy(t)
	mp7.EXPECT().ListImports(mock.Anything, mock.Anything).Return(nil, ErrDefault).Once()
	testCases = append(testCases, testCase{
		name:         "list imports fail",
		mp:           mp7,
		exceptCode:   200,
		expectedBody: PrintErr(ErrDefault),
	})

	mp8 := mocks.NewMockProxy(t)
	mp8.EXPECT().ListImports(mock.Anything, mock.Anything).Return(&internalpb.ListImportsResponse{
		Status:     &StatusSuccess,
		JobIDs:     []string{"1000"},
		States:     []internalpb.ImportState{internalpb.ImportState_Completed},
		Reasons:    []string{""},
		Progresses: []int64{100},
	}, nil).Once()
	testCases = append(testCases, testCase{
		name:         "list imports success",
		mp:           mp8,
		exceptCode:   200,
<<<<<<< HEAD
		expectedBody: "{\"code\":200,\"data\":[{\"progress\":100,\"jobID\":\"1000\",\"state\":\"Completed\"}]}",
=======
		expectedBody: "{\"code\":200,\"data\":[{\"jobID\":\"1000\",\"progress\":100,\"state\":\"Completed\"}]}",
>>>>>>> 94464547
	})

	for _, tt := range testCases {
		t.Run(tt.name, func(t *testing.T) {
			testEngine := initHTTPServer(tt.mp, true)
			req := httptest.NewRequest(http.MethodGet, versional(VectorImportListPath), nil)
			req.SetBasicAuth(util.UserRoot, util.DefaultRootPassword)
			w := httptest.NewRecorder()
			testEngine.ServeHTTP(w, req)
			assert.Equal(t, tt.exceptCode, w.Code)
			if tt.expectedErr != nil {
				assert.Equal(t, true, CheckErrCode(w.Body.String(), tt.expectedErr))
			} else {
				assert.Equal(t, tt.expectedBody, w.Body.String())
			}
		})
	}
}<|MERGE_RESOLUTION|>--- conflicted
+++ resolved
@@ -1934,11 +1934,7 @@
 		name:         "list imports success",
 		mp:           mp8,
 		exceptCode:   200,
-<<<<<<< HEAD
-		expectedBody: "{\"code\":200,\"data\":[{\"progress\":100,\"jobID\":\"1000\",\"state\":\"Completed\"}]}",
-=======
 		expectedBody: "{\"code\":200,\"data\":[{\"jobID\":\"1000\",\"progress\":100,\"state\":\"Completed\"}]}",
->>>>>>> 94464547
 	})
 
 	for _, tt := range testCases {
