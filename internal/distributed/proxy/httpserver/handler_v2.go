--- conflicted
+++ resolved
@@ -1587,13 +1587,9 @@
 		return h.proxy.ImportV2(reqCtx, req.(*internalpb.ImportRequest))
 	})
 	if err == nil {
-<<<<<<< HEAD
-		c.JSON(http.StatusOK, gin.H{HTTPReturnCode: http.StatusOK, "jobID": resp.(*internalpb.ImportResponse).GetJobID()})
-=======
 		returnData := make(map[string]interface{})
 		returnData["jobID"] = resp.(*internalpb.ImportResponse).GetJobID()
 		c.JSON(http.StatusOK, gin.H{HTTPReturnCode: http.StatusOK, HTTPReturnData: returnData})
->>>>>>> 3b66c172
 	}
 	return resp, err
 }
