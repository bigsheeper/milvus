--- conflicted
+++ resolved
@@ -9,24 +9,6 @@
 	"github.com/milvus-io/milvus/pkg/v2/util/funcutil"
 )
 
-<<<<<<< HEAD
-// routePChannel routes the pchannel of the vchannel.
-// If the vchannel is control channel, it will return the pchannel of the cchannel.
-// Otherwise, it will return the pchannel of the vchannel.
-// TODO: support cross-cluster replication, so the remote vchannel should be mapping to the pchannel of the local cluster.
-func (w *walAccesserImpl) routePChannel(ctx context.Context, vchannel string) (string, error) {
-	if vchannel == message.ControlChannel {
-		assignments, err := w.streamingCoordClient.Assignment().GetLatestAssignments(ctx)
-		if err != nil {
-			return "", err
-		}
-		return assignments.PChannelOfCChannel(), nil
-	}
-	return funcutil.ToPhysicalChannel(vchannel), nil
-}
-
-=======
->>>>>>> cbe4c3d2
 // appendToWAL appends the message to the wal.
 func (w *walAccesserImpl) appendToWAL(ctx context.Context, msg message.MutableMessage) (*types.AppendResult, error) {
 	pchannel := funcutil.ToPhysicalChannel(msg.VChannel())
