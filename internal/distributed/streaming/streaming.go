--- conflicted
+++ resolved
@@ -135,13 +135,12 @@
 
 // WALAccesser is the interfaces to interact with the milvus write ahead log.
 type WALAccesser interface {
-<<<<<<< HEAD
+	// Replicate returns the replicate service of the wal.
 	Replicate() ReplicateService
-=======
+
 	// ControlChannel returns the control channel name of the wal.
 	// It will return the channel name of the control channel of the wal.
 	ControlChannel() string
->>>>>>> cbe4c3d2
 
 	// Balancer returns the balancer management of the wal.
 	Balancer() Balancer
