--- conflicted
+++ resolved
@@ -310,8 +310,5 @@
     int64 nodeID = 7;
     JobState state = 8;
     string fail_reason = 9;
-<<<<<<< HEAD
-=======
     int64 target_segmentID = 10;
->>>>>>> 88873864
 }