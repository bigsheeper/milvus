--- conflicted
+++ resolved
@@ -205,11 +205,7 @@
 		if req == nil {
 			return util.InvalidDBID, map[int64][]int64{}, 0, 0, fmt.Errorf("null request")
 		}
-<<<<<<< HEAD
-		return 0, map[int64][]int64{}, 0, 0, fmt.Errorf("unsupported request type %T", req)
-=======
-		return util.InvalidDBID, map[int64][]int64{}, 0, 0, fmt.Errorf("unsupported request type %s", reflect.TypeOf(req).Name())
->>>>>>> ef10d156
+		return util.InvalidDBID, map[int64][]int64{}, 0, 0, fmt.Errorf("unsupported request type %T", req)
 	}
 }
 
