--- conflicted
+++ resolved
@@ -246,8 +246,6 @@
 	if err != nil {
 		return nil, errors.Wrap(err, "failed to allocate MsgID of delete")
 	}
-<<<<<<< HEAD
-=======
 	sliceRequest := msgpb.DeleteRequest{
 		Base: commonpbutil.NewMsgBase(
 			commonpbutil.WithMsgType(commonpb.MsgType_Delete),
@@ -263,7 +261,6 @@
 		PartitionName:  partitionName,
 		PrimaryKeys:    &schemapb.IDs{},
 	}
->>>>>>> 894a7156
 	return &msgstream.DeleteMsg{
 		BaseMsg: msgstream.BaseMsg{
 			Ctx: ctx,
