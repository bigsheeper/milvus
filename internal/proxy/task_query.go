package proxy

import (
	"context"
	"errors"
	"fmt"
	"regexp"
	"strings"
	"sync"
	"time"

	"github.com/golang/protobuf/proto"
	"go.uber.org/zap"
	"golang.org/x/sync/errgroup"

	"github.com/milvus-io/milvus/internal/log"
	"github.com/milvus-io/milvus/internal/types"
	"github.com/milvus-io/milvus/internal/util/timerecord"
	"github.com/milvus-io/milvus/internal/util/tsoutil"
	"github.com/milvus-io/milvus/internal/util/typeutil"

	"github.com/milvus-io/milvus/internal/proto/commonpb"
	"github.com/milvus-io/milvus/internal/proto/internalpb"
	"github.com/milvus-io/milvus/internal/proto/milvuspb"
	"github.com/milvus-io/milvus/internal/proto/querypb"
	"github.com/milvus-io/milvus/internal/proto/schemapb"
)

const (
	WithCache    = true
	WithoutCache = false
)

type queryTask struct {
	Condition
	*internalpb.RetrieveRequest

	ctx            context.Context
	result         *milvuspb.QueryResults
	request        *milvuspb.QueryRequest
	qc             types.QueryCoord
	ids            *schemapb.IDs
	collectionName string

	resultBuf       chan *internalpb.RetrieveResults
	toReduceResults []*internalpb.RetrieveResults
	runningGroup    *errgroup.Group
	runningGroupCtx context.Context

	getQueryNodePolicy getQueryNodePolicy
	queryShardPolicy   pickShardPolicy
}

func (t *queryTask) PreExecute(ctx context.Context) error {
	if t.getQueryNodePolicy == nil {
		t.getQueryNodePolicy = defaultGetQueryNodePolicy
	}

	if t.queryShardPolicy == nil {
		t.queryShardPolicy = roundRobinPolicy
	}

	t.Base.MsgType = commonpb.MsgType_Retrieve
	t.Base.SourceID = Params.ProxyCfg.GetNodeID()

	collectionName := t.request.CollectionName
	t.collectionName = collectionName
	if err := validateCollectionName(collectionName); err != nil {
		log.Warn("Invalid collection name.", zap.String("collectionName", collectionName),
			zap.Int64("requestID", t.Base.MsgID), zap.String("requestType", "query"))
		return err
	}

	log.Info("Validate collection name.", zap.Any("collectionName", collectionName),
		zap.Any("requestID", t.Base.MsgID), zap.Any("requestType", "query"))

	collID, err := globalMetaCache.GetCollectionID(ctx, collectionName)
	if err != nil {
		log.Debug("Failed to get collection id.", zap.Any("collectionName", collectionName),
			zap.Any("requestID", t.Base.MsgID), zap.Any("requestType", "query"))
		return err
	}

	t.CollectionID = collID
	log.Info("Get collection ID by name",
		zap.Int64("collectionID", t.CollectionID), zap.String("collection name", collectionName),
		zap.Any("requestID", t.Base.MsgID), zap.Any("requestType", "query"))

	for _, tag := range t.request.PartitionNames {
		if err := validatePartitionTag(tag, false); err != nil {
			log.Warn("invalid partition name", zap.String("partition name", tag),
				zap.Any("requestID", t.Base.MsgID), zap.Any("requestType", "query"))
			return err
		}
	}
	log.Debug("Validate partition names.",
		zap.Any("requestID", t.Base.MsgID), zap.Any("requestType", "query"))

	t.PartitionIDs = make([]UniqueID, 0)
	partitionsMap, err := globalMetaCache.GetPartitions(ctx, collectionName)
	if err != nil {
		log.Warn("failed to get partitions in collection.", zap.String("collection name", collectionName),
			zap.Any("requestID", t.Base.MsgID), zap.Any("requestType", "query"))
		return err
	}
	log.Debug("Get partitions in collection.", zap.Any("collectionName", collectionName),
		zap.Any("requestID", t.Base.MsgID), zap.Any("requestType", "query"))

	// Check if partitions are valid partitions in collection
	partitionsRecord := make(map[UniqueID]bool)
	for _, partitionName := range t.request.PartitionNames {
		pattern := fmt.Sprintf("^%s$", partitionName)
		re, err := regexp.Compile(pattern)
		if err != nil {
			log.Debug("failed to compile partition name regex expression.", zap.Any("partition name", partitionName),
				zap.Any("requestID", t.Base.MsgID), zap.Any("requestType", "query"))
			return errors.New("invalid partition names")
		}
		found := false
		for name, pID := range partitionsMap {
			if re.MatchString(name) {
				if _, exist := partitionsRecord[pID]; !exist {
					t.PartitionIDs = append(t.PartitionIDs, pID)
					partitionsRecord[pID] = true
				}
				found = true
			}
		}
		if !found {
			// FIXME(wxyu): undefined behavior
			errMsg := fmt.Sprintf("partition name: %s not found", partitionName)
			return errors.New(errMsg)
		}
	}

	if !t.checkIfLoaded(collID, t.PartitionIDs) {
		return fmt.Errorf("collection:%v or partition:%v not loaded into memory", collectionName, t.request.GetPartitionNames())
	}

	schema, _ := globalMetaCache.GetCollectionSchema(ctx, collectionName)

	if t.ids != nil {
		pkField := ""
		for _, field := range schema.Fields {
			if field.IsPrimaryKey {
				pkField = field.Name
			}
		}
		t.request.Expr = IDs2Expr(pkField, t.ids)
	}

	if t.request.Expr == "" {
		return fmt.Errorf("query expression is empty")
	}

	plan, err := createExprPlan(schema, t.request.Expr)
	if err != nil {
		return err
	}
	t.request.OutputFields, err = translateOutputFields(t.request.OutputFields, schema, true)
	if err != nil {
		return err
	}
	log.Debug("translate output fields", zap.Any("OutputFields", t.request.OutputFields),
		zap.Any("requestID", t.Base.MsgID), zap.Any("requestType", "query"))

	if len(t.request.OutputFields) == 0 {
		for _, field := range schema.Fields {
			if field.FieldID >= 100 && field.DataType != schemapb.DataType_FloatVector && field.DataType != schemapb.DataType_BinaryVector {
				t.OutputFieldsId = append(t.OutputFieldsId, field.FieldID)
			}
		}
	} else {
		addPrimaryKey := false
		for _, reqField := range t.request.OutputFields {
			findField := false
			for _, field := range schema.Fields {
				if reqField == field.Name {
					if field.IsPrimaryKey {
						addPrimaryKey = true
					}
					findField = true
					t.OutputFieldsId = append(t.OutputFieldsId, field.FieldID)
					plan.OutputFieldIds = append(plan.OutputFieldIds, field.FieldID)
				} else {
					if field.IsPrimaryKey && !addPrimaryKey {
						t.OutputFieldsId = append(t.OutputFieldsId, field.FieldID)
						plan.OutputFieldIds = append(plan.OutputFieldIds, field.FieldID)
						addPrimaryKey = true
					}
				}
			}
			if !findField {
				return fmt.Errorf("field %s not exist", reqField)
			}
		}
	}
	log.Debug("translate output fields to field ids", zap.Any("OutputFieldsID", t.OutputFieldsId),
		zap.Any("requestID", t.Base.MsgID), zap.Any("requestType", "query"))

	t.RetrieveRequest.SerializedExprPlan, err = proto.Marshal(plan)
	if err != nil {
		return err
	}

	if t.request.TravelTimestamp == 0 {
		t.TravelTimestamp = t.BeginTs()
	} else {
		durationSeconds := tsoutil.CalculateDuration(t.BeginTs(), t.request.TravelTimestamp) / 1000
		if durationSeconds > Params.CommonCfg.RetentionDuration {
			duration := time.Second * time.Duration(durationSeconds)
			return fmt.Errorf("only support to travel back to %s so far", duration.String())
		}
		t.TravelTimestamp = t.request.TravelTimestamp
	}

	if t.request.GuaranteeTimestamp == 0 {
		t.GuaranteeTimestamp = t.BeginTs()
	} else {
		t.GuaranteeTimestamp = t.request.GuaranteeTimestamp
	}

	deadline, ok := t.TraceCtx().Deadline()
	if ok {
		t.TimeoutTimestamp = tsoutil.ComposeTSByTime(deadline, 0)
	}

	t.DbID = 0 // TODO
	log.Info("Query PreExecute done.",
		zap.Any("requestID", t.Base.MsgID), zap.Any("requestType", "query"))
	return nil
}

func (t *queryTask) Execute(ctx context.Context) error {
	tr := timerecord.NewTimeRecorder(fmt.Sprintf("proxy execute query %d", t.ID()))
	defer tr.Elapse("done")

	executeQuery := func(withCache bool) error {
		shards, err := globalMetaCache.GetShards(ctx, withCache, t.collectionName, t.qc)
		if err != nil {
			return err
		}

		t.resultBuf = make(chan *internalpb.RetrieveResults, len(shards))
		t.toReduceResults = make([]*internalpb.RetrieveResults, 0, len(shards))
		t.runningGroup, t.runningGroupCtx = errgroup.WithContext(ctx)
		for _, shard := range shards {
			s := shard
			t.runningGroup.Go(func() error {
				log.Debug("proxy starting to query one shard",
					zap.Int64("collectionID", t.CollectionID),
					zap.String("collection name", t.collectionName),
					zap.String("shard channel", s.GetChannelName()),
					zap.Uint64("timeoutTs", t.TimeoutTimestamp))

				err := t.queryShard(t.runningGroupCtx, s)
				if err != nil {
					return err
				}
				return nil
			})
		}

		err = t.runningGroup.Wait()
		return err
	}

	err := executeQuery(WithCache)
	if err == errInvalidShardLeaders {
		log.Warn("invalid shard leaders cache, updating shardleader caches and retry search")
		return executeQuery(WithoutCache)
	}
	if err != nil {
		return fmt.Errorf("fail to search on all shard leaders, err=%s", err.Error())
	}

	log.Info("Query Execute done.",
		zap.Any("requestID", t.Base.MsgID), zap.Any("requestType", "query"))
	return nil
}

func (t *queryTask) PostExecute(ctx context.Context) error {
	tr := timerecord.NewTimeRecorder("queryTask PostExecute")
	defer func() {
		tr.Elapse("done")
	}()

	var err error
	wg := sync.WaitGroup{}
	wg.Add(1)
	go func() {
		for {
			select {
			case <-t.TraceCtx().Done():
				log.Warn("proxy", zap.Int64("Query: wait to finish failed, timeout!, taskID:", t.ID()))
				return
			case <-t.runningGroupCtx.Done():
				log.Debug("all queries are finished or canceled", zap.Any("taskID", t.ID()))
				close(t.resultBuf)
				for res := range t.resultBuf {
					t.toReduceResults = append(t.toReduceResults, res)
					log.Debug("proxy receives one query result", zap.Int64("sourceID", res.GetBase().GetSourceID()), zap.Any("taskID", t.ID()))
				}
				wg.Done()
				return
			}
		}
	}()

	wg.Wait()
	t.result, err = mergeRetrieveResults(t.toReduceResults)
	if err != nil {
		return err
	}
	t.result.CollectionName = t.collectionName

	if len(t.result.FieldsData) > 0 {
		t.result.Status = &commonpb.Status{
			ErrorCode: commonpb.ErrorCode_Success,
		}
	} else {
		log.Info("Query result is nil", zap.Any("requestID", t.Base.MsgID), zap.Any("requestType", "query"))
		t.result.Status = &commonpb.Status{
			ErrorCode: commonpb.ErrorCode_EmptyCollection,
			Reason:    "emptly collection", // TODO
		}
		return nil
	}

	schema, err := globalMetaCache.GetCollectionSchema(ctx, t.request.CollectionName)
	if err != nil {
		return err
	}
	for i := 0; i < len(t.result.FieldsData); i++ {
		for _, field := range schema.Fields {
			if field.FieldID == t.OutputFieldsId[i] {
				t.result.FieldsData[i].FieldName = field.Name
				t.result.FieldsData[i].FieldId = field.FieldID
				t.result.FieldsData[i].Type = field.DataType
			}
		}
	}
	log.Info("Query PostExecute done", zap.Any("requestID", t.Base.MsgID), zap.String("requestType", "query"))
	return nil
}

func (t *queryTask) queryShard(ctx context.Context, leaders *querypb.ShardLeadersList) error {
	query := func(nodeID UniqueID, qn types.QueryNode) error {
		req := &querypb.QueryRequest{
<<<<<<< HEAD
			Req:           t.RetrieveRequest,
			DmlChannel:    leaders.GetChannelName(),
=======
			Req:        t.RetrieveRequest,
			DmlChannel: leaders.GetChannelName(),
>>>>>>> 5a4eb55a
		}

		result, err := qn.Query(ctx, req)
		if err != nil {
			log.Warn("QueryNode query returns error", zap.Int64("nodeID", nodeID),
				zap.Error(err))
			return errInvalidShardLeaders
		}
		if result.GetStatus().GetErrorCode() != commonpb.ErrorCode_Success {
			log.Warn("QueryNode query result error", zap.Int64("nodeID", nodeID),
				zap.String("reason", result.GetStatus().GetReason()))
			return fmt.Errorf("fail to Query, QueryNode ID = %d, reason=%s", nodeID, result.GetStatus().GetReason())
		}

		log.Debug("get query result", zap.Int64("nodeID", nodeID), zap.String("channelID", leaders.GetChannelName()))
		t.resultBuf <- result
		return nil
	}

	err := t.queryShardPolicy(t.TraceCtx(), t.getQueryNodePolicy, query, leaders)
	if err != nil {
		log.Warn("fail to Query to all shard leaders", zap.Int64("taskID", t.ID()), zap.Any("shard leaders", leaders.GetNodeIds()))
		return err
	}

	return nil
}

func (t *queryTask) checkIfLoaded(collectionID UniqueID, searchPartitionIDs []UniqueID) bool {
	// If request to search partitions
	if len(searchPartitionIDs) > 0 {
		resp, err := t.qc.ShowPartitions(t.ctx, &querypb.ShowPartitionsRequest{
			Base: &commonpb.MsgBase{
				MsgType:   commonpb.MsgType_ShowCollections,
				MsgID:     t.Base.MsgID,
				Timestamp: t.Base.Timestamp,
				SourceID:  Params.ProxyCfg.GetNodeID(),
			},
			CollectionID: collectionID,
			PartitionIDs: searchPartitionIDs,
		})
		if err != nil {
			log.Warn("fail to show partitions by QueryCoord",
				zap.Int64("requestID", t.Base.MsgID),
				zap.Int64("collectionID", collectionID),
				zap.Int64s("partitionIDs", searchPartitionIDs),
				zap.String("requestType", "search"),
				zap.Error(err))
			return false
		}

		if resp.Status.ErrorCode != commonpb.ErrorCode_Success {
			log.Warn("fail to show partitions by QueryCoord",
				zap.Int64("collectionID", collectionID),
				zap.Int64s("partitionIDs", searchPartitionIDs),
				zap.Int64("requestID", t.Base.MsgID), zap.String("requestType", "search"),
				zap.String("reason", resp.GetStatus().GetReason()))
			return false
		}
		// Current logic: show partitions won't return error if the given partitions are all loaded
		return true
	}

	// If request to search collection
	resp, err := t.qc.ShowCollections(t.ctx, &querypb.ShowCollectionsRequest{
		Base: &commonpb.MsgBase{
			MsgType:   commonpb.MsgType_ShowCollections,
			MsgID:     t.Base.MsgID,
			Timestamp: t.Base.Timestamp,
			SourceID:  Params.ProxyCfg.GetNodeID(),
		},
	})
	if err != nil {
		log.Warn("fail to show collections by QueryCoord",
			zap.Int64("requestID", t.Base.MsgID), zap.String("requestType", "search"),
			zap.Error(err))
		return false
	}

	if resp.Status.ErrorCode != commonpb.ErrorCode_Success {
		log.Warn("fail to show collections by QueryCoord",
			zap.Int64("requestID", t.Base.MsgID), zap.String("requestType", "search"),
			zap.String("reason", resp.GetStatus().GetReason()))
		return false
	}

	loaded := false
	for index, collID := range resp.CollectionIDs {
		if collID == collectionID && resp.GetInMemoryPercentages()[index] >= int64(100) {
			loaded = true
			break
		}
	}

	if !loaded {
		resp, err := t.qc.ShowPartitions(t.ctx, &querypb.ShowPartitionsRequest{
			Base: &commonpb.MsgBase{
				MsgType:   commonpb.MsgType_ShowCollections,
				MsgID:     t.Base.MsgID,
				Timestamp: t.Base.Timestamp,
				SourceID:  Params.ProxyCfg.GetNodeID(),
			},
			CollectionID: collectionID,
		})
		if err != nil {
			log.Warn("fail to show partitions by QueryCoord",
				zap.Int64("requestID", t.Base.MsgID),
				zap.Int64("collectionID", collectionID),
				zap.String("requestType", "search"),
				zap.Error(err))
			return false
		}

		if resp.Status.ErrorCode != commonpb.ErrorCode_Success {
			log.Warn("fail to show partitions by QueryCoord",
				zap.Int64("collectionID", collectionID),
				zap.Int64("requestID", t.Base.MsgID), zap.String("requestType", "search"),
				zap.String("reason", resp.GetStatus().GetReason()))
			return false
		}

		if len(resp.GetPartitionIDs()) > 0 {
			log.Warn("collection not fully loaded, search on these partitions", zap.Int64s("partitionIDs", resp.GetPartitionIDs()))
			return true
		}
	}

	return loaded
}

// IDs2Expr converts ids slices to bool expresion with specified field name
func IDs2Expr(fieldName string, ids *schemapb.IDs) string {
	var idsStr string
	switch ids.GetIdField().(type) {
	case *schemapb.IDs_IntId:
		idsStr = strings.Trim(strings.Join(strings.Fields(fmt.Sprint(ids.GetIntId().GetData())), ", "), "[]")
	case *schemapb.IDs_StrId:
		idsStr = strings.Trim(strings.Join(ids.GetStrId().GetData(), ", "), "[]")
	}

	return fieldName + " in [ " + idsStr + " ]"
}

func mergeRetrieveResults(retrieveResults []*internalpb.RetrieveResults) (*milvuspb.QueryResults, error) {
	var ret *milvuspb.QueryResults
	var skipDupCnt int64
	var idSet = make(map[interface{}]struct{})

	// merge results and remove duplicates
	for _, rr := range retrieveResults {
		numPks := typeutil.GetSizeOfIDs(rr.GetIds())
		// skip empty result, it will break merge result
		if rr == nil || rr.Ids == nil || rr.GetIds() == nil || numPks == 0 {
			continue
		}

		if ret == nil {
			ret = &milvuspb.QueryResults{
				FieldsData: make([]*schemapb.FieldData, len(rr.FieldsData)),
			}
		}

		if len(ret.FieldsData) != len(rr.FieldsData) {
			return nil, fmt.Errorf("mismatch FieldData in proxy RetrieveResults, expect %d get %d", len(ret.FieldsData), len(rr.FieldsData))
		}

		for i := 0; i < numPks; i++ {
			id := typeutil.GetPK(rr.GetIds(), int64(i))
			if _, ok := idSet[id]; !ok {
				typeutil.AppendFieldData(ret.FieldsData, rr.FieldsData, int64(i))
				idSet[id] = struct{}{}
			} else {
				// primary keys duplicate
				skipDupCnt++
			}
		}
	}
	log.Debug("skip duplicated query result", zap.Int64("count", skipDupCnt))

	if ret == nil {
		ret = &milvuspb.QueryResults{
			FieldsData: []*schemapb.FieldData{},
		}
	}

	return ret, nil
}

func (t *queryTask) TraceCtx() context.Context {
	return t.ctx
}

func (t *queryTask) ID() UniqueID {
	return t.Base.MsgID
}

func (t *queryTask) SetID(uid UniqueID) {
	t.Base.MsgID = uid
}

func (t *queryTask) Name() string {
	return RetrieveTaskName
}

func (t *queryTask) Type() commonpb.MsgType {
	return t.Base.MsgType
}

func (t *queryTask) BeginTs() Timestamp {
	return t.Base.Timestamp
}

func (t *queryTask) EndTs() Timestamp {
	return t.Base.Timestamp
}

func (t *queryTask) SetTs(ts Timestamp) {
	t.Base.Timestamp = ts
}

func (t *queryTask) OnEnqueue() error {
	t.Base.MsgType = commonpb.MsgType_Retrieve
	return nil
}<|MERGE_RESOLUTION|>--- conflicted
+++ resolved
@@ -347,13 +347,8 @@
 func (t *queryTask) queryShard(ctx context.Context, leaders *querypb.ShardLeadersList) error {
 	query := func(nodeID UniqueID, qn types.QueryNode) error {
 		req := &querypb.QueryRequest{
-<<<<<<< HEAD
-			Req:           t.RetrieveRequest,
-			DmlChannel:    leaders.GetChannelName(),
-=======
 			Req:        t.RetrieveRequest,
 			DmlChannel: leaders.GetChannelName(),
->>>>>>> 5a4eb55a
 		}
 
 		result, err := qn.Query(ctx, req)
