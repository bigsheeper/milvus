--- conflicted
+++ resolved
@@ -32,21 +32,14 @@
 
 // CollectionTarget collection target is immutable,
 type CollectionTarget struct {
-<<<<<<< HEAD
 	segments           map[int64]*datapb.SegmentInfo
 	partition2Segments map[int64][]*datapb.SegmentInfo
 	dmChannels         map[string]*DmChannel
 	partitions         typeutil.Set[int64] // stores target partitions info
 	version            int64
-=======
-	segments   map[int64]*datapb.SegmentInfo
-	dmChannels map[string]*DmChannel
-	partitions typeutil.Set[int64] // stores target partitions info
-	version    int64
 
 	// record target status, if target has been save before milvus v2.4.19, then the target will lack of segment info.
 	lackSegmentInfo bool
->>>>>>> 94955e52
 }
 
 func NewCollectionTarget(segments map[int64]*datapb.SegmentInfo, dmChannels map[string]*DmChannel, partitionIDs []int64) *CollectionTarget {
@@ -80,14 +73,10 @@
 				partition2Segments[partition.GetPartitionID()] = make([]*datapb.SegmentInfo, 0, len(partition.GetSegments()))
 			}
 			for _, segment := range partition.GetSegments() {
-<<<<<<< HEAD
-				info := &datapb.SegmentInfo{
-=======
 				if segment.GetNumOfRows() <= 0 {
 					lackSegmentInfo = true
 				}
-				segments[segment.GetID()] = &datapb.SegmentInfo{
->>>>>>> 94955e52
+				info := &datapb.SegmentInfo{
 					ID:            segment.GetID(),
 					Level:         segment.GetLevel(),
 					CollectionID:  target.GetCollectionID(),
@@ -117,19 +106,12 @@
 	}
 
 	return &CollectionTarget{
-<<<<<<< HEAD
 		segments:           segments,
 		partition2Segments: partition2Segments,
 		dmChannels:         dmChannels,
 		partitions:         typeutil.NewSet(partitions...),
 		version:            target.GetVersion(),
-=======
-		segments:        segments,
-		dmChannels:      dmChannels,
-		partitions:      typeutil.NewSet(partitions...),
-		version:         target.GetVersion(),
-		lackSegmentInfo: lackSegmentInfo,
->>>>>>> 94955e52
+		lackSegmentInfo:    lackSegmentInfo,
 	}
 }
 
