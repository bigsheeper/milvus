// Licensed to the LF AI & Data foundation under one
// or more contributor license agreements. See the NOTICE file
// distributed with this work for additional information
// regarding copyright ownership. The ASF licenses this file
// to you under the Apache License, Version 2.0 (the
// "License"); you may not use this file except in compliance
// with the License. You may obtain a copy of the License at
//
//     http://www.apache.org/licenses/LICENSE-2.0
//
// Unless required by applicable law or agreed to in writing, software
// distributed under the License is distributed on an "AS IS" BASIS,
// WITHOUT WARRANTIES OR CONDITIONS OF ANY KIND, either express or implied.
// See the License for the specific language governing permissions and
// limitations under the License.

package task

import (
	"context"
	"fmt"
	"sync"
	"time"

	"github.com/cockroachdb/errors"
	"github.com/samber/lo"
	"go.uber.org/atomic"
	"go.uber.org/zap"

	"github.com/milvus-io/milvus/internal/querycoordv2/meta"
	"github.com/milvus-io/milvus/internal/querycoordv2/session"
	"github.com/milvus-io/milvus/internal/querycoordv2/utils"
	"github.com/milvus-io/milvus/pkg/log"
	"github.com/milvus-io/milvus/pkg/metrics"
	"github.com/milvus-io/milvus/pkg/proto/datapb"
	"github.com/milvus-io/milvus/pkg/proto/querypb"
	"github.com/milvus-io/milvus/pkg/util/funcutil"
	"github.com/milvus-io/milvus/pkg/util/hardware"
	"github.com/milvus-io/milvus/pkg/util/lock"
	"github.com/milvus-io/milvus/pkg/util/merr"
	"github.com/milvus-io/milvus/pkg/util/timerecord"
	. "github.com/milvus-io/milvus/pkg/util/typeutil"
)

const (
	TaskTypeGrow Type = iota + 1
	TaskTypeReduce
	TaskTypeMove
	TaskTypeUpdate
)

var TaskTypeName = map[Type]string{
	TaskTypeGrow:   "Grow",
	TaskTypeReduce: "Reduce",
	TaskTypeMove:   "Move",
	TaskTypeUpdate: "Update",
}

type Type int32

func (t Type) String() string {
	return TaskTypeName[t]
}

type replicaSegmentIndex struct {
	ReplicaID int64
	SegmentID int64
	IsGrowing bool
}

func NewReplicaSegmentIndex(task *SegmentTask) replicaSegmentIndex {
	isGrowing := task.Actions()[0].(*SegmentAction).Scope() == querypb.DataScope_Streaming
	return replicaSegmentIndex{
		ReplicaID: task.ReplicaID(),
		SegmentID: task.SegmentID(),
		IsGrowing: isGrowing,
	}
}

func NewReplicaLeaderIndex(task *LeaderTask) replicaSegmentIndex {
	return replicaSegmentIndex{
		ReplicaID: task.ReplicaID(),
		SegmentID: task.SegmentID(),
		IsGrowing: false,
	}
}

type replicaChannelIndex struct {
	ReplicaID int64
	Channel   string
}

type taskQueue struct {
	mu sync.RWMutex
	// TaskPriority -> TaskID -> Task
	buckets []map[int64]Task
}

func newTaskQueue() *taskQueue {
	buckets := make([]map[int64]Task, len(TaskPriorities))
	for i := range buckets {
		buckets[i] = make(map[int64]Task)
	}
	return &taskQueue{
		buckets: buckets,
	}
}

func (queue *taskQueue) Len() int {
	queue.mu.RLock()
	defer queue.mu.RUnlock()
	taskNum := 0
	for _, tasks := range queue.buckets {
		taskNum += len(tasks)
	}

	return taskNum
}

func (queue *taskQueue) Add(task Task) {
	queue.mu.Lock()
	defer queue.mu.Unlock()
	bucket := queue.buckets[task.Priority()]
	bucket[task.ID()] = task
}

func (queue *taskQueue) Remove(task Task) {
	queue.mu.Lock()
	defer queue.mu.Unlock()
	bucket := queue.buckets[task.Priority()]
	delete(bucket, task.ID())
}

// Range iterates all tasks in the queue ordered by priority from high to low
func (queue *taskQueue) Range(fn func(task Task) bool) {
	queue.mu.RLock()
	defer queue.mu.RUnlock()
	for priority := len(queue.buckets) - 1; priority >= 0; priority-- {
		for _, task := range queue.buckets[priority] {
			if !fn(task) {
				return
			}
		}
	}
}

type Scheduler interface {
	Start()
	Stop()
	AddExecutor(nodeID int64)
	RemoveExecutor(nodeID int64)
	Add(task Task) error
	Dispatch(node int64)
	RemoveByNode(node int64)
	GetExecutedFlag(nodeID int64) <-chan struct{}
	GetChannelTaskNum(filters ...TaskFilter) int
	GetSegmentTaskNum(filters ...TaskFilter) int

	GetSegmentTaskDelta(nodeID int64, collectionID int64) int
	GetChannelTaskDelta(nodeID int64, collectionID int64) int
}

type taskScheduler struct {
	ctx         context.Context
	executors   *ConcurrentMap[int64, *Executor] // NodeID -> Executor
	idAllocator func() UniqueID

	distMgr   *meta.DistributionManager
	meta      *meta.Meta
	targetMgr meta.TargetManagerInterface
	broker    meta.Broker
	cluster   session.Cluster
	nodeMgr   *session.NodeManager

	scheduleMu   sync.Mutex           // guards schedule()
	collKeyLock  *lock.KeyLock[int64] // guards Add()
	tasks        *ConcurrentMap[UniqueID, struct{}]
	segmentTasks *ConcurrentMap[replicaSegmentIndex, Task]
	channelTasks *ConcurrentMap[replicaChannelIndex, Task]
	processQueue *taskQueue
	waitQueue    *taskQueue

	lastUpdateMetricTime atomic.Time
}

func NewScheduler(ctx context.Context,
	meta *meta.Meta,
	distMgr *meta.DistributionManager,
	targetMgr meta.TargetManagerInterface,
	broker meta.Broker,
	cluster session.Cluster,
	nodeMgr *session.NodeManager,
) *taskScheduler {
	id := time.Now().UnixMilli()
	return &taskScheduler{
		ctx:       ctx,
		executors: NewConcurrentMap[int64, *Executor](),
		idAllocator: func() UniqueID {
			id++
			return id
		},

		distMgr:   distMgr,
		meta:      meta,
		targetMgr: targetMgr,
		broker:    broker,
		cluster:   cluster,
		nodeMgr:   nodeMgr,

		collKeyLock:  lock.NewKeyLock[int64](),
		tasks:        NewConcurrentMap[UniqueID, struct{}](),
		segmentTasks: NewConcurrentMap[replicaSegmentIndex, Task](),
		channelTasks: NewConcurrentMap[replicaChannelIndex, Task](),
		processQueue: newTaskQueue(),
		waitQueue:    newTaskQueue(),
	}
}

func (scheduler *taskScheduler) Start() {}

func (scheduler *taskScheduler) Stop() {
	scheduler.executors.Range(func(nodeID int64, executor *Executor) bool {
		executor.Stop()
		return true
	})

	scheduler.segmentTasks.Range(func(_ replicaSegmentIndex, task Task) bool {
		scheduler.remove(task)
		return true
	})
	scheduler.channelTasks.Range(func(_ replicaChannelIndex, task Task) bool {
		scheduler.remove(task)
		return true
	})
}

func (scheduler *taskScheduler) AddExecutor(nodeID int64) {
	executor := NewExecutor(scheduler.meta,
		scheduler.distMgr,
		scheduler.broker,
		scheduler.targetMgr,
		scheduler.cluster,
		scheduler.nodeMgr)

	if _, exist := scheduler.executors.GetOrInsert(nodeID, executor); exist {
		return
	}
	executor.Start(scheduler.ctx)
	log.Info("add executor for new QueryNode", zap.Int64("nodeID", nodeID))
}

func (scheduler *taskScheduler) RemoveExecutor(nodeID int64) {
	executor, ok := scheduler.executors.GetAndRemove(nodeID)
	if ok {
		executor.Stop()
		log.Ctx(scheduler.ctx).Info("remove executor of offline QueryNode", zap.Int64("nodeID", nodeID))
	}
}

func (scheduler *taskScheduler) Add(task Task) error {
	scheduler.collKeyLock.Lock(task.CollectionID())
	defer scheduler.collKeyLock.Unlock(task.CollectionID())
	err := scheduler.preAdd(task)
	if err != nil {
		task.Cancel(err)
		return err
	}

	task.SetID(scheduler.idAllocator())
	scheduler.waitQueue.Add(task)
	scheduler.tasks.Insert(task.ID(), struct{}{})
	switch task := task.(type) {
	case *SegmentTask:
		index := NewReplicaSegmentIndex(task)
		scheduler.segmentTasks.Insert(index, task)

	case *ChannelTask:
		index := replicaChannelIndex{task.ReplicaID(), task.Channel()}
		scheduler.channelTasks.Insert(index, task)

	case *LeaderTask:
		index := NewReplicaLeaderIndex(task)
		scheduler.segmentTasks.Insert(index, task)
	}

	scheduler.updateTaskMetrics()
	log.Ctx(task.Context()).Info("task added", zap.String("task", task.String()))
	task.RecordStartTs()
	return nil
}

func (scheduler *taskScheduler) updateTaskMetrics() {
<<<<<<< HEAD
	if time.Since(scheduler.lastUpdateMetricTime.Load()) < 30*time.Second {
		return
	}
	segmentGrowNum, segmentReduceNum, segmentMoveNum := 0, 0, 0
=======
	segmentGrowNum, segmentReduceNum, segmentUpdateNum, segmentMoveNum := 0, 0, 0, 0
	leaderGrowNum, leaderReduceNum, leaderUpdateNum := 0, 0, 0
>>>>>>> bb8ec55f
	channelGrowNum, channelReduceNum, channelMoveNum := 0, 0, 0
	scheduler.segmentTasks.Range(func(_ replicaSegmentIndex, task Task) bool {
		switch {
		case len(task.Actions()) > 1:
			segmentMoveNum++
		case task.Actions()[0].Type() == ActionTypeGrow:
			if _, ok := task.Actions()[0].(*SegmentAction); ok {
				segmentGrowNum++
			}
			if _, ok := task.Actions()[0].(*LeaderAction); ok {
				leaderGrowNum++
			}
		case task.Actions()[0].Type() == ActionTypeReduce:
			if _, ok := task.Actions()[0].(*SegmentAction); ok {
				segmentReduceNum++
			}
			if _, ok := task.Actions()[0].(*LeaderAction); ok {
				leaderReduceNum++
			}
		case task.Actions()[0].Type() == ActionTypeUpdate:
			if _, ok := task.Actions()[0].(*SegmentAction); ok {
				segmentUpdateNum++
			}
			if _, ok := task.Actions()[0].(*LeaderAction); ok {
				leaderUpdateNum++
			}
		}
		return true
	})

	scheduler.channelTasks.Range(func(_ replicaChannelIndex, task Task) bool {
		taskType := GetTaskType(task)
		switch taskType {
		case TaskTypeGrow:
			channelGrowNum++
		case TaskTypeReduce:
			channelReduceNum++
		case TaskTypeMove:
			channelMoveNum++
		}
		return true
	})

	metrics.QueryCoordTaskNum.WithLabelValues(metrics.SegmentGrowTaskLabel).Set(float64(segmentGrowNum))
	metrics.QueryCoordTaskNum.WithLabelValues(metrics.SegmentReduceTaskLabel).Set(float64(segmentReduceNum))
	metrics.QueryCoordTaskNum.WithLabelValues(metrics.SegmentMoveTaskLabel).Set(float64(segmentMoveNum))
	metrics.QueryCoordTaskNum.WithLabelValues(metrics.SegmentUpdateTaskLabel).Set(float64(segmentUpdateNum))

	metrics.QueryCoordTaskNum.WithLabelValues(metrics.LeaderGrowTaskLabel).Set(float64(leaderGrowNum))
	metrics.QueryCoordTaskNum.WithLabelValues(metrics.LeaderReduceTaskLabel).Set(float64(leaderReduceNum))
	metrics.QueryCoordTaskNum.WithLabelValues(metrics.LeaderUpdateTaskLabel).Set(float64(leaderUpdateNum))

	metrics.QueryCoordTaskNum.WithLabelValues(metrics.ChannelGrowTaskLabel).Set(float64(channelGrowNum))
	metrics.QueryCoordTaskNum.WithLabelValues(metrics.ChannelReduceTaskLabel).Set(float64(channelReduceNum))
	metrics.QueryCoordTaskNum.WithLabelValues(metrics.ChannelMoveTaskLabel).Set(float64(channelMoveNum))
	scheduler.lastUpdateMetricTime.Store(time.Now())
}

// check whether the task is valid to add,
// must hold lock
func (scheduler *taskScheduler) preAdd(task Task) error {
	switch task := task.(type) {
	case *SegmentTask:
		index := NewReplicaSegmentIndex(task)
		if old, ok := scheduler.segmentTasks.Get(index); ok {
			if task.Priority() > old.Priority() {
				log.Info("replace old task, the new one with higher priority",
					zap.Int64("oldID", old.ID()),
					zap.String("oldPriority", old.Priority().String()),
					zap.Int64("newID", task.ID()),
					zap.String("newPriority", task.Priority().String()),
				)
				old.Cancel(merr.WrapErrServiceInternal("replaced with the other one with higher priority"))
				scheduler.remove(old)
				return nil
			}

			return merr.WrapErrServiceInternal("task with the same segment exists")
		}

		taskType := GetTaskType(task)

		if taskType == TaskTypeMove {
			views := scheduler.distMgr.LeaderViewManager.GetByFilter(
				meta.WithChannelName2LeaderView(task.Shard()),
				meta.WithSegment2LeaderView(task.SegmentID(), false))
			if len(views) == 0 {
				return merr.WrapErrServiceInternal("segment's delegator not found, stop balancing")
			}
			segmentInTargetNode := scheduler.distMgr.SegmentDistManager.GetByFilter(meta.WithNodeID(task.Actions()[1].Node()), meta.WithSegmentID(task.SegmentID()))
			if len(segmentInTargetNode) == 0 {
				return merr.WrapErrServiceInternal("source segment released, stop balancing")
			}
		}

	case *ChannelTask:
		index := replicaChannelIndex{task.ReplicaID(), task.Channel()}
		if old, ok := scheduler.channelTasks.Get(index); ok {
			if task.Priority() > old.Priority() {
				log.Info("replace old task, the new one with higher priority",
					zap.Int64("oldID", old.ID()),
					zap.String("oldPriority", old.Priority().String()),
					zap.Int64("newID", task.ID()),
					zap.String("newPriority", task.Priority().String()),
				)
				old.Cancel(merr.WrapErrServiceInternal("replaced with the other one with higher priority"))
				scheduler.remove(old)
				return nil
			}

			return merr.WrapErrServiceInternal("task with the same channel exists")
		}

		taskType := GetTaskType(task)
		if taskType == TaskTypeGrow {
			views := scheduler.distMgr.LeaderViewManager.GetByFilter(meta.WithChannelName2LeaderView(task.Channel()))
			nodesWithChannel := lo.Map(views, func(v *meta.LeaderView, _ int) UniqueID { return v.ID })
			replicaNodeMap := utils.GroupNodesByReplica(scheduler.meta.ReplicaManager, task.CollectionID(), nodesWithChannel)
			if _, ok := replicaNodeMap[task.ReplicaID()]; ok {
				return merr.WrapErrServiceInternal("channel subscribed, it can be only balanced")
			}
		} else if taskType == TaskTypeMove {
			views := scheduler.distMgr.LeaderViewManager.GetByFilter(meta.WithChannelName2LeaderView(task.Channel()))
			_, ok := lo.Find(views, func(v *meta.LeaderView) bool { return v.ID == task.Actions()[1].Node() })
			if !ok {
				return merr.WrapErrServiceInternal("source channel unsubscribed, stop balancing")
			}
		}
	case *LeaderTask:
		index := NewReplicaLeaderIndex(task)
		if old, ok := scheduler.segmentTasks.Get(index); ok {
			if task.Priority() > old.Priority() {
				log.Info("replace old task, the new one with higher priority",
					zap.Int64("oldID", old.ID()),
					zap.String("oldPriority", old.Priority().String()),
					zap.Int64("newID", task.ID()),
					zap.String("newPriority", task.Priority().String()),
				)
				old.Cancel(merr.WrapErrServiceInternal("replaced with the other one with higher priority"))
				scheduler.remove(old)
				return nil
			}

			return merr.WrapErrServiceInternal("task with the same segment exists")
		}
	default:
		panic(fmt.Sprintf("preAdd: forget to process task type: %+v", task))
	}
	return nil
}

func (scheduler *taskScheduler) tryPromoteAll() {
	// Promote waiting tasks
	toPromote := make([]Task, 0, scheduler.waitQueue.Len())
	toRemove := make([]Task, 0)
	scheduler.waitQueue.Range(func(task Task) bool {
		err := scheduler.promote(task)
		if err != nil {
			task.Cancel(err)
			toRemove = append(toRemove, task)
			log.Warn("failed to promote task",
				zap.Int64("taskID", task.ID()),
				zap.Error(err),
			)
		} else {
			toPromote = append(toPromote, task)
		}

		return true
	})

	for _, task := range toPromote {
		scheduler.waitQueue.Remove(task)
	}
	for _, task := range toRemove {
		scheduler.remove(task)
	}

	if len(toPromote) > 0 || len(toRemove) > 0 {
		log.Debug("promoted tasks",
			zap.Int("promotedNum", len(toPromote)),
			zap.Int("toRemoveNum", len(toRemove)))
	}
}

func (scheduler *taskScheduler) promote(task Task) error {
	log := log.With(
		zap.Int64("taskID", task.ID()),
		zap.Int64("collectionID", task.CollectionID()),
		zap.Int64("replicaID", task.ReplicaID()),
		zap.String("source", task.Source().String()),
	)

	if err := scheduler.check(task); err != nil {
		log.Info("failed to promote task", zap.Error(err))
		return err
	}

	scheduler.processQueue.Add(task)
	task.SetStatus(TaskStatusStarted)
	return nil
}

func (scheduler *taskScheduler) Dispatch(node int64) {
	select {
	case <-scheduler.ctx.Done():
		log.Info("scheduler stopped")

	default:
		scheduler.scheduleMu.Lock()
		defer scheduler.scheduleMu.Unlock()
		scheduler.schedule(node)
	}
}

func (scheduler *taskScheduler) GetSegmentTaskDelta(nodeID, collectionID int64) int {
	targetActions := make(map[int64][]Action)
	scheduler.segmentTasks.Range(func(_ replicaSegmentIndex, task Task) bool {
		taskCollID := task.CollectionID()
		if collectionID != -1 && collectionID != taskCollID {
			return true
		}
		actions := filterActions(task.Actions(), nodeID)
		if len(actions) > 0 {
			targetActions[taskCollID] = append(targetActions[taskCollID], actions...)
		}
		return true
	})

	return scheduler.calculateTaskDelta(targetActions)
}

func (scheduler *taskScheduler) GetChannelTaskDelta(nodeID, collectionID int64) int {
	targetActions := make(map[int64][]Action)
	scheduler.channelTasks.Range(func(_ replicaChannelIndex, task Task) bool {
		taskCollID := task.CollectionID()
		if collectionID != -1 && collectionID != taskCollID {
			return true
		}
		actions := filterActions(task.Actions(), nodeID)
		if len(actions) > 0 {
			targetActions[taskCollID] = append(targetActions[taskCollID], actions...)
		}
		return true
	})

	return scheduler.calculateTaskDelta(targetActions)
}

// filter actions by nodeID
func filterActions(actions []Action, nodeID int64) []Action {
	filtered := make([]Action, 0, len(actions))
	for _, action := range actions {
		if nodeID == -1 || action.Node() == nodeID {
			filtered = append(filtered, action)
		}
	}
	return filtered
}

func (scheduler *taskScheduler) calculateTaskDelta(targetActions map[int64][]Action) int {
	sum := 0
	for collectionID, actions := range targetActions {
		for _, action := range actions {
			delta := 0
			if action.Type() == ActionTypeGrow {
				delta = 1
			} else if action.Type() == ActionTypeReduce {
				delta = -1
			}

			switch action := action.(type) {
			case *SegmentAction:
				// skip growing segment's count, cause doesn't know realtime row number of growing segment
				if action.Scope() == querypb.DataScope_Historical {
					segment := scheduler.targetMgr.GetSealedSegment(collectionID, action.SegmentID(), meta.NextTargetFirst)
					if segment != nil {
						sum += int(segment.GetNumOfRows()) * delta
					}
				}
			case *ChannelAction:
				sum += delta
			}
		}
	}
	return sum
}

func (scheduler *taskScheduler) GetExecutedFlag(nodeID int64) <-chan struct{} {
	executor, ok := scheduler.executors.Get(nodeID)
	if !ok {
		return nil
	}

	return executor.GetExecutedFlag()
}

type TaskFilter func(task Task) bool

func WithCollectionID2TaskFilter(collectionID int64) TaskFilter {
	return func(task Task) bool {
		return task.CollectionID() == collectionID
	}
}

func WithTaskTypeFilter(taskType Type) TaskFilter {
	return func(task Task) bool {
		return GetTaskType(task) == taskType
	}
}

func (scheduler *taskScheduler) GetChannelTaskNum(filters ...TaskFilter) int {
	if len(filters) == 0 {
		return scheduler.channelTasks.Len()
	}

	// rewrite this with for loop
	counter := 0
	scheduler.channelTasks.Range(func(_ replicaChannelIndex, task Task) bool {
		allMatch := true
		for _, filter := range filters {
			if !filter(task) {
				allMatch = false
				break
			}
		}
		if allMatch {
			counter++
		}
		return true
	})
	return counter
}

func (scheduler *taskScheduler) GetSegmentTaskNum(filters ...TaskFilter) int {
	if len(filters) == 0 {
		scheduler.segmentTasks.Len()
	}

	// rewrite this with for loop
	counter := 0
	scheduler.segmentTasks.Range(func(_ replicaSegmentIndex, task Task) bool {
		allMatch := true
		for _, filter := range filters {
			if !filter(task) {
				allMatch = false
				break
			}
		}
		if allMatch {
			counter++
		}
		return true
	})
	return counter
}

// schedule selects some tasks to execute, follow these steps for each started selected tasks:
// 1. check whether this task is stale, set status to canceled if stale
// 2. step up the task's actions, set status to succeeded if all actions finished
// 3. execute the current action of task
func (scheduler *taskScheduler) schedule(node int64) {
	if scheduler.tasks.Len() == 0 {
		return
	}

	tr := timerecord.NewTimeRecorder("")
	log := log.Ctx(scheduler.ctx).With(
		zap.Int64("nodeID", node),
	)

	scheduler.tryPromoteAll()
	promoteDur := tr.RecordSpan()

	log.Debug("process tasks related to node",
		zap.Int("processingTaskNum", scheduler.processQueue.Len()),
		zap.Int("waitingTaskNum", scheduler.waitQueue.Len()),
		zap.Int("segmentTaskNum", scheduler.segmentTasks.Len()),
		zap.Int("channelTaskNum", scheduler.channelTasks.Len()),
	)

	// Process tasks
	toProcess := make([]Task, 0)
	toRemove := make([]Task, 0)
	scheduler.processQueue.Range(func(task Task) bool {
		if scheduler.preProcess(task) && scheduler.isRelated(task, node) {
			toProcess = append(toProcess, task)
		}
		if task.Status() != TaskStatusStarted {
			toRemove = append(toRemove, task)
		}

		return true
	})
	preprocessDur := tr.RecordSpan()

	// The scheduler doesn't limit the number of tasks,
	// to commit tasks to executors as soon as possible, to reach higher merge possibility
	commmittedNum := atomic.NewInt32(0)
	funcutil.ProcessFuncParallel(len(toProcess), hardware.GetCPUNum(), func(idx int) error {
		if scheduler.process(toProcess[idx]) {
			commmittedNum.Inc()
		}
		return nil
	}, "process")
	processDur := tr.RecordSpan()

	for _, task := range toRemove {
		scheduler.remove(task)
	}

	scheduler.updateTaskMetrics()

	log.Info("processed tasks",
		zap.Int("toProcessNum", len(toProcess)),
		zap.Int32("committedNum", commmittedNum.Load()),
		zap.Int("toRemoveNum", len(toRemove)),
		zap.Duration("promoteDur", promoteDur),
		zap.Duration("preprocessDUr", preprocessDur),
		zap.Duration("processDUr", processDur),
		zap.Duration("totalDur", tr.ElapseSpan()),
	)

	log.Info("process tasks related to node done",
		zap.Int("processingTaskNum", scheduler.processQueue.Len()),
		zap.Int("waitingTaskNum", scheduler.waitQueue.Len()),
		zap.Int("segmentTaskNum", scheduler.segmentTasks.Len()),
		zap.Int("channelTaskNum", scheduler.channelTasks.Len()),
	)
}

func (scheduler *taskScheduler) isRelated(task Task, node int64) bool {
	for _, action := range task.Actions() {
		if action.Node() == node {
			return true
		}
		if task, ok := task.(*SegmentTask); ok {
			taskType := GetTaskType(task)
			var segment *datapb.SegmentInfo
			if taskType == TaskTypeMove || taskType == TaskTypeUpdate {
				segment = scheduler.targetMgr.GetSealedSegment(task.CollectionID(), task.SegmentID(), meta.CurrentTarget)
			} else {
				segment = scheduler.targetMgr.GetSealedSegment(task.CollectionID(), task.SegmentID(), meta.NextTarget)
			}
			if segment == nil {
				continue
			}
			replica := scheduler.meta.ReplicaManager.GetByCollectionAndNode(task.CollectionID(), action.Node())
			if replica == nil {
				continue
			}
			leader, ok := scheduler.distMgr.GetShardLeader(replica, segment.GetInsertChannel())
			if !ok {
				continue
			}
			if leader == node {
				return true
			}
		}
	}
	return false
}

// preProcess checks the finished actions of task,
// and converts the task's status,
// return true if the task should be executed,
// false otherwise
func (scheduler *taskScheduler) preProcess(task Task) bool {
	if task.Status() != TaskStatusStarted {
		return false
	}

	actions, step := task.Actions(), task.Step()
	for step < len(actions) && actions[step].IsFinished(scheduler.distMgr) {
		if GetTaskType(task) == TaskTypeMove && actions[step].Type() == ActionTypeGrow {
			var ready bool
			switch actions[step].(type) {
			case *ChannelAction:
				// if balance channel task has finished grow action, block reduce action until
				// segment distribution has been sync to new delegator, cause new delegator may
				// causes a few time to load delta log, if reduce the old delegator in advance,
				// new delegator can't service search and query, will got no available channel error
				channelAction := actions[step].(*ChannelAction)
				leader := scheduler.distMgr.LeaderViewManager.GetLeaderShardView(channelAction.Node(), channelAction.Shard())
				ready = leader.UnServiceableError == nil
			default:
				ready = true
			}

			if !ready {
				log.Ctx(scheduler.ctx).WithRateGroup("qcv2.taskScheduler", 1, 60).RatedInfo(30, "Blocking reduce action in balance channel task",
					zap.Int64("collectionID", task.CollectionID()),
					zap.Int64("taskID", task.ID()))
				break
			}
		}
		task.StepUp()
		step++
	}

	if task.IsFinished(scheduler.distMgr) {
		task.SetStatus(TaskStatusSucceeded)
	} else {
		if err := scheduler.check(task); err != nil {
			task.Cancel(err)
		}
	}

	return task.Status() == TaskStatusStarted
}

// process processes the given task,
// return true if the task is started and succeeds to commit the current action
func (scheduler *taskScheduler) process(task Task) bool {
	log := log.With(
		zap.Int64("taskID", task.ID()),
		zap.Int64("collectionID", task.CollectionID()),
		zap.Int64("replicaID", task.ReplicaID()),
		zap.String("type", GetTaskType(task).String()),
		zap.String("source", task.Source().String()),
	)

	actions, step := task.Actions(), task.Step()
	executor, ok := scheduler.executors.Get(actions[step].Node())
	if !ok {
		log.Warn("no executor for QueryNode",
			zap.Int("step", step),
			zap.Int64("nodeID", actions[step].Node()))
		return false
	}

	return executor.Execute(task, step)
}

func (scheduler *taskScheduler) check(task Task) error {
	err := task.Context().Err()
	if err == nil {
		err = scheduler.checkStale(task)
	}

	return err
}

func (scheduler *taskScheduler) RemoveByNode(node int64) {
	scheduler.segmentTasks.Range(func(_ replicaSegmentIndex, task Task) bool {
		if scheduler.isRelated(task, node) {
			scheduler.remove(task)
		}
		return true
	})
	scheduler.channelTasks.Range(func(_ replicaChannelIndex, task Task) bool {
		if scheduler.isRelated(task, node) {
			scheduler.remove(task)
		}
		return true
	})
}

func (scheduler *taskScheduler) recordSegmentTaskError(task *SegmentTask) {
	log.Warn("task scheduler recordSegmentTaskError",
		zap.Int64("taskID", task.ID()),
		zap.Int64("collectionID", task.CollectionID()),
		zap.Int64("replicaID", task.ReplicaID()),
		zap.Int64("segmentID", task.SegmentID()),
		zap.String("status", task.Status()),
		zap.Error(task.err),
	)
	meta.GlobalFailedLoadCache.Put(task.collectionID, task.Err())
}

func (scheduler *taskScheduler) remove(task Task) {
	log := log.Ctx(task.Context()).With(
		zap.Int64("taskID", task.ID()),
		zap.Int64("collectionID", task.CollectionID()),
		zap.Int64("replicaID", task.ReplicaID()),
		zap.String("status", task.Status()),
	)

	if errors.Is(task.Err(), merr.ErrSegmentNotFound) {
		log.Info("segment in target has been cleaned, trigger force update next target", zap.Int64("collectionID", task.CollectionID()))
		scheduler.targetMgr.UpdateCollectionNextTarget(task.CollectionID())
	}

	task.Cancel(nil)
	scheduler.tasks.Remove(task.ID())
	scheduler.waitQueue.Remove(task)
	scheduler.processQueue.Remove(task)

	switch task := task.(type) {
	case *SegmentTask:
		index := NewReplicaSegmentIndex(task)
		scheduler.segmentTasks.Remove(index)
		log = log.With(zap.Int64("segmentID", task.SegmentID()))
		if task.Status() == TaskStatusFailed &&
			task.Err() != nil &&
			!errors.IsAny(task.Err(), merr.ErrChannelNotFound, merr.ErrServiceRequestLimitExceeded) {
			scheduler.recordSegmentTaskError(task)
		}

	case *ChannelTask:
		index := replicaChannelIndex{task.ReplicaID(), task.Channel()}
		scheduler.channelTasks.Remove(index)
		log = log.With(zap.String("channel", task.Channel()))

	case *LeaderTask:
		index := NewReplicaLeaderIndex(task)
		scheduler.segmentTasks.Remove(index)
		log = log.With(zap.Int64("segmentID", task.SegmentID()))
	}

	log.Info("task removed")

	if scheduler.meta.Exist(task.CollectionID()) {
		metrics.QueryCoordTaskLatency.WithLabelValues(fmt.Sprint(task.CollectionID()),
			scheduler.getTaskMetricsLabel(task), task.Shard()).Observe(float64(task.GetTaskLatency()))
	}
}

func (scheduler *taskScheduler) getTaskMetricsLabel(task Task) string {
	taskType := GetTaskType(task)
	switch task.(type) {
	case *SegmentTask:
		switch taskType {
		case TaskTypeGrow:
			return metrics.SegmentGrowTaskLabel
		case TaskTypeReduce:
			return metrics.SegmentReduceTaskLabel
		case TaskTypeMove:
			return metrics.SegmentMoveTaskLabel
		case TaskTypeUpdate:
			return metrics.SegmentUpdateTaskLabel
		}

	case *ChannelTask:
		switch taskType {
		case TaskTypeGrow:
			return metrics.ChannelGrowTaskLabel
		case TaskTypeReduce:
			return metrics.ChannelReduceTaskLabel
		case TaskTypeMove:
			return metrics.ChannelMoveTaskLabel
		}

	case *LeaderTask:
		switch taskType {
		case TaskTypeGrow:
			return metrics.LeaderGrowTaskLabel
		case TaskTypeReduce:
			return metrics.LeaderReduceTaskLabel
		}
	}

	return metrics.UnknownTaskLabel
}

func WrapTaskLog(task Task, fields ...zap.Field) []zap.Field {
	res := []zap.Field{
		zap.Int64("taskID", task.ID()),
		zap.Int64("collectionID", task.CollectionID()),
		zap.Int64("replicaID", task.ReplicaID()),
		zap.String("source", task.Source().String()),
	}
	res = append(res, fields...)
	return res
}

func (scheduler *taskScheduler) checkStale(task Task) error {
	switch task := task.(type) {
	case *SegmentTask:
		if err := scheduler.checkSegmentTaskStale(task); err != nil {
			return err
		}

	case *ChannelTask:
		if err := scheduler.checkChannelTaskStale(task); err != nil {
			return err
		}

	case *LeaderTask:
		if err := scheduler.checkLeaderTaskStale(task); err != nil {
			return err
		}

	default:
		panic(fmt.Sprintf("checkStale: forget to check task type: %+v", task))
	}

	for step, action := range task.Actions() {
		log := log.With(
			zap.Int64("nodeID", action.Node()),
			zap.Int("step", step))

		if scheduler.nodeMgr.Get(action.Node()) == nil {
			log.Warn("the task is stale, the target node is offline", WrapTaskLog(task,
				zap.Int64("nodeID", action.Node()),
				zap.Int("step", step))...)
			return merr.WrapErrNodeNotFound(action.Node())
		}
	}

	return nil
}

func (scheduler *taskScheduler) checkSegmentTaskStale(task *SegmentTask) error {
	for _, action := range task.Actions() {
		switch action.Type() {
		case ActionTypeGrow:
			if ok, _ := scheduler.nodeMgr.IsStoppingNode(action.Node()); ok {
				log.Ctx(task.Context()).Warn("task stale due to node offline", WrapTaskLog(task, zap.Int64("segment", task.segmentID))...)
				return merr.WrapErrNodeOffline(action.Node())
			}
			taskType := GetTaskType(task)
			segment := scheduler.targetMgr.GetSealedSegment(task.CollectionID(), task.SegmentID(), meta.CurrentTargetFirst)
			if segment == nil {
				log.Ctx(task.Context()).Warn("task stale due to the segment to load not exists in targets",
					WrapTaskLog(task, zap.Int64("segment", task.segmentID),
						zap.String("taskType", taskType.String()))...)
				return merr.WrapErrSegmentReduplicate(task.SegmentID(), "target doesn't contain this segment")
			}

			replica := scheduler.meta.ReplicaManager.GetByCollectionAndNode(task.CollectionID(), action.Node())
			if replica == nil {
				log.Ctx(task.Context()).Warn("task stale due to replica not found", WrapTaskLog(task)...)
				return merr.WrapErrReplicaNotFound(task.CollectionID(), "by collectionID")
			}
			_, ok := scheduler.distMgr.GetShardLeader(replica, segment.GetInsertChannel())
			if !ok {
				log.Ctx(task.Context()).Warn("task stale due to leader not found", WrapTaskLog(task)...)
				return merr.WrapErrChannelNotFound(segment.GetInsertChannel(), "failed to get shard delegator")
			}

		case ActionTypeReduce:
			// do nothing here
		}
	}
	return nil
}

func (scheduler *taskScheduler) checkChannelTaskStale(task *ChannelTask) error {
	for _, action := range task.Actions() {
		switch action.Type() {
		case ActionTypeGrow:
			if ok, _ := scheduler.nodeMgr.IsStoppingNode(action.Node()); ok {
				log.Ctx(task.Context()).Warn("task stale due to node offline", WrapTaskLog(task, zap.String("channel", task.Channel()))...)
				return merr.WrapErrNodeOffline(action.Node())
			}
			if scheduler.targetMgr.GetDmChannel(task.collectionID, task.Channel(), meta.NextTargetFirst) == nil {
				log.Ctx(task.Context()).Warn("the task is stale, the channel to subscribe not exists in targets",
					WrapTaskLog(task, zap.String("channel", task.Channel()))...)
				return merr.WrapErrChannelReduplicate(task.Channel(), "target doesn't contain this channel")
			}

		case ActionTypeReduce:
			// do nothing here
		}
	}
	return nil
}

func (scheduler *taskScheduler) checkLeaderTaskStale(task *LeaderTask) error {
	for _, action := range task.Actions() {
		switch action.Type() {
		case ActionTypeGrow:
			if ok, _ := scheduler.nodeMgr.IsStoppingNode(action.(*LeaderAction).GetLeaderID()); ok {
				log.Ctx(task.Context()).Warn("task stale due to node offline",
					WrapTaskLog(task, zap.Int64("leaderID", task.leaderID), zap.Int64("segment", task.segmentID))...)
				return merr.WrapErrNodeOffline(action.Node())
			}

			taskType := GetTaskType(task)
			segment := scheduler.targetMgr.GetSealedSegment(task.CollectionID(), task.SegmentID(), meta.CurrentTargetFirst)
			if segment == nil {
				log.Ctx(task.Context()).Warn("task stale due to the segment to load not exists in targets",
					WrapTaskLog(task, zap.Int64("leaderID", task.leaderID),
						zap.Int64("segment", task.segmentID),
						zap.String("taskType", taskType.String()))...)
				return merr.WrapErrSegmentReduplicate(task.SegmentID(), "target doesn't contain this segment")
			}

			replica := scheduler.meta.ReplicaManager.GetByCollectionAndNode(task.CollectionID(), action.Node())
			if replica == nil {
				log.Ctx(task.Context()).Warn("task stale due to replica not found", WrapTaskLog(task, zap.Int64("leaderID", task.leaderID))...)
				return merr.WrapErrReplicaNotFound(task.CollectionID(), "by collectionID")
			}

			view := scheduler.distMgr.GetLeaderShardView(task.leaderID, task.Shard())
			if view == nil {
				log.Ctx(task.Context()).Warn("task stale due to leader not found", WrapTaskLog(task, zap.Int64("leaderID", task.leaderID))...)
				return merr.WrapErrChannelNotFound(task.Shard(), "failed to get shard delegator")
			}

		case ActionTypeReduce:
			view := scheduler.distMgr.GetLeaderShardView(task.leaderID, task.Shard())
			if view == nil {
				log.Ctx(task.Context()).Warn("task stale due to leader not found", WrapTaskLog(task, zap.Int64("leaderID", task.leaderID))...)
				return merr.WrapErrChannelNotFound(task.Shard(), "failed to get shard delegator")
			}
		}
	}
	return nil
}<|MERGE_RESOLUTION|>--- conflicted
+++ resolved
@@ -290,15 +290,11 @@
 }
 
 func (scheduler *taskScheduler) updateTaskMetrics() {
-<<<<<<< HEAD
 	if time.Since(scheduler.lastUpdateMetricTime.Load()) < 30*time.Second {
 		return
 	}
-	segmentGrowNum, segmentReduceNum, segmentMoveNum := 0, 0, 0
-=======
 	segmentGrowNum, segmentReduceNum, segmentUpdateNum, segmentMoveNum := 0, 0, 0, 0
 	leaderGrowNum, leaderReduceNum, leaderUpdateNum := 0, 0, 0
->>>>>>> bb8ec55f
 	channelGrowNum, channelReduceNum, channelMoveNum := 0, 0, 0
 	scheduler.segmentTasks.Range(func(_ replicaSegmentIndex, task Task) bool {
 		switch {
