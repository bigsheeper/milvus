--- conflicted
+++ resolved
@@ -64,11 +64,7 @@
 	getSegmentIDs(partitionID UniqueID) ([]UniqueID, error)
 
 	// segment
-<<<<<<< HEAD
-	addSegment(segmentID UniqueID, partitionID UniqueID, collectionID UniqueID, segType segmentType, onService bool) error
-=======
-	addSegment(segmentID UniqueID, partitionID UniqueID, collectionID UniqueID, vChannelID VChannel, segType segmentType) error
->>>>>>> 5889e1f1
+	addSegment(segmentID UniqueID, partitionID UniqueID, collectionID UniqueID, vChannelID VChannel, segType segmentType, onService bool) error
 	setSegment(segment *Segment) error
 	removeSegment(segmentID UniqueID) error
 	getSegmentByID(segmentID UniqueID) (*Segment, error)
@@ -321,29 +317,15 @@
 }
 
 //----------------------------------------------------------------------------------------------------- segment
-<<<<<<< HEAD
-func (colReplica *collectionReplica) addSegment(segmentID UniqueID,
-	partitionID UniqueID,
-	collectionID UniqueID,
-	segType segmentType,
-	onService bool) error {
-
-=======
-func (colReplica *collectionReplica) addSegment(segmentID UniqueID, partitionID UniqueID, collectionID UniqueID, vChannelID VChannel, segType segmentType) error {
->>>>>>> 5889e1f1
+func (colReplica *collectionReplica) addSegment(segmentID UniqueID, partitionID UniqueID, collectionID UniqueID, vChannelID VChannel, segType segmentType, onService bool) error {
 	colReplica.mu.Lock()
 	defer colReplica.mu.Unlock()
 	collection, err := colReplica.getCollectionByIDPrivate(collectionID)
 	if err != nil {
 		return err
 	}
-<<<<<<< HEAD
-	var newSegment = newSegment(collection, segmentID, partitionID, collectionID, segType, onService)
-	return colReplica.addSegmentPrivate(segmentID, partitionID, newSegment)
-=======
-	seg := newSegment(collection, segmentID, partitionID, collectionID, vChannelID, segType)
+	seg := newSegment(collection, segmentID, partitionID, collectionID, vChannelID, segType, onService)
 	return colReplica.addSegmentPrivate(segmentID, partitionID, seg)
->>>>>>> 5889e1f1
 }
 
 func (colReplica *collectionReplica) addSegmentPrivate(segmentID UniqueID, partitionID UniqueID, segment *Segment) error {
