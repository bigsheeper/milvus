--- conflicted
+++ resolved
@@ -172,11 +172,7 @@
 
 	const segmentNum = 3
 	for i := 0; i < segmentNum; i++ {
-<<<<<<< HEAD
-		err := node.historical.replica.addSegment(UniqueID(i), defaultPartitionID, collectionID, segmentTypeGrowing, true)
-=======
-		err := node.historical.replica.addSegment(UniqueID(i), defaultPartitionID, collectionID, "", segmentTypeGrowing)
->>>>>>> 5889e1f1
+		err := node.historical.replica.addSegment(UniqueID(i), defaultPartitionID, collectionID, "", segmentTypeGrowing, true)
 		assert.NoError(t, err)
 		targetSeg, err := node.historical.replica.getSegmentByID(UniqueID(i))
 		assert.NoError(t, err)
@@ -195,11 +191,7 @@
 	const segmentNum = 3
 
 	for i := 0; i < segmentNum; i++ {
-<<<<<<< HEAD
-		err := node.historical.replica.addSegment(UniqueID(i), defaultPartitionID, collectionID, segmentTypeGrowing, true)
-=======
-		err := node.historical.replica.addSegment(UniqueID(i), defaultPartitionID, collectionID, "", segmentTypeGrowing)
->>>>>>> 5889e1f1
+		err := node.historical.replica.addSegment(UniqueID(i), defaultPartitionID, collectionID, "", segmentTypeGrowing, true)
 		assert.NoError(t, err)
 		targetSeg, err := node.historical.replica.getSegmentByID(UniqueID(i))
 		assert.NoError(t, err)
@@ -220,11 +212,7 @@
 	const segmentNum = 3
 
 	for i := 0; i < segmentNum; i++ {
-<<<<<<< HEAD
-		err := node.historical.replica.addSegment(UniqueID(i), defaultPartitionID, collectionID, segmentTypeGrowing, true)
-=======
-		err := node.historical.replica.addSegment(UniqueID(i), defaultPartitionID, collectionID, "", segmentTypeGrowing)
->>>>>>> 5889e1f1
+		err := node.historical.replica.addSegment(UniqueID(i), defaultPartitionID, collectionID, "", segmentTypeGrowing, true)
 		assert.NoError(t, err)
 		targetSeg, err := node.historical.replica.getSegmentByID(UniqueID(i))
 		assert.NoError(t, err)
@@ -243,11 +231,7 @@
 	const segmentNum = 3
 
 	for i := 0; i < segmentNum; i++ {
-<<<<<<< HEAD
-		err := node.historical.replica.addSegment(UniqueID(i), defaultPartitionID, collectionID, segmentTypeGrowing, true)
-=======
-		err := node.historical.replica.addSegment(UniqueID(i), defaultPartitionID, collectionID, "", segmentTypeGrowing)
->>>>>>> 5889e1f1
+		err := node.historical.replica.addSegment(UniqueID(i), defaultPartitionID, collectionID, "", segmentTypeGrowing, true)
 		assert.NoError(t, err)
 		targetSeg, err := node.historical.replica.getSegmentByID(UniqueID(i))
 		assert.NoError(t, err)
@@ -282,11 +266,7 @@
 
 	collection, err := node.historical.replica.getCollectionByID(collectionID)
 	assert.NoError(t, err)
-<<<<<<< HEAD
-	ns := newSegment(collection, segmentID, defaultPartitionID, collectionID, segmentTypeSealed, true)
-=======
-	ns := newSegment(collection, segmentID, defaultPartitionID, collectionID, "", segmentTypeSealed)
->>>>>>> 5889e1f1
+	ns := newSegment(collection, segmentID, defaultPartitionID, collectionID, "", segmentTypeSealed, true)
 	err = node.historical.replica.replaceGrowingSegmentBySealedSegment(ns)
 	assert.NoError(t, err)
 
