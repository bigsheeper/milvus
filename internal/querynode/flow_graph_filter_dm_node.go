// Copyright (C) 2019-2020 Zilliz. All rights reserved.
//
// Licensed under the Apache License, Version 2.0 (the "License"); you may not use this file except in compliance
// with the License. You may obtain a copy of the License at
//
// http://www.apache.org/licenses/LICENSE-2.0
//
// Unless required by applicable law or agreed to in writing, software distributed under the License
// is distributed on an "AS IS" BASIS, WITHOUT WARRANTIES OR CONDITIONS OF ANY KIND, either express
// or implied. See the License for the specific language governing permissions and limitations under the License.

package querynode

import (
	"errors"
	"github.com/milvus-io/milvus/internal/util/tsoutil"

	"github.com/opentracing/opentracing-go"
	"go.uber.org/zap"

	"github.com/milvus-io/milvus/internal/log"
	"github.com/milvus-io/milvus/internal/msgstream"
	"github.com/milvus-io/milvus/internal/proto/commonpb"
	"github.com/milvus-io/milvus/internal/util/flowgraph"
	"github.com/milvus-io/milvus/internal/util/trace"
)

type filterDmNode struct {
	baseNode
	loadType     loadType // load collection or load partition
	collectionID UniqueID
	partitionID  UniqueID
	replica      ReplicaInterface
}

func (fdmNode *filterDmNode) Name() string {
	return "fdmNode"
}

func (fdmNode *filterDmNode) Operate(in []flowgraph.Msg) []flowgraph.Msg {
	//log.Debug("Do filterDmNode operation")

	if len(in) != 1 {
		log.Error("Invalid operate message input in filterDmNode", zap.Int("input length", len(in)))
		// TODO: add error handling
	}

	msgStreamMsg, ok := in[0].(*MsgStreamMsg)
	if !ok {
		log.Warn("type assertion failed for MsgStreamMsg")
		// TODO: add error handling
	}

	if msgStreamMsg == nil {
		return []Msg{}
	}

	var spans []opentracing.Span
	for _, msg := range msgStreamMsg.TsMessages() {
		sp, ctx := trace.StartSpanFromContext(msg.TraceCtx())
		spans = append(spans, sp)
		msg.SetTraceCtx(ctx)
	}

	var iMsg = insertMsg{
		insertMessages: make([]*msgstream.InsertMsg, 0),
		deleteMessages: make([]*msgstream.DeleteMsg, 0),
		timeRange: TimeRange{
			timestampMin: msgStreamMsg.TimestampMin(),
			timestampMax: msgStreamMsg.TimestampMax(),
		},
	}

<<<<<<< HEAD
	pt, _ := tsoutil.ParseTS(msgStreamMsg.TimestampMin())
	ptMax, _ := tsoutil.ParseTS(msgStreamMsg.TimestampMax())
	log.Debug("============================ 000000000000000",
		zap.Any("collectionID", fdmNode.collectionID),
		zap.Any("timestampMin", msgStreamMsg.TimestampMin()),
		zap.Any("timestampMax", msgStreamMsg.TimestampMax()),
		zap.Any("pt", pt),
		zap.Any("ptMax", ptMax),
	)

	for _, msg := range msgStreamMsg.TsMessages() {
=======
	for i, msg := range msgStreamMsg.TsMessages() {
		traceID, _, _ := trace.InfoFromSpan(spans[i])
		log.Info("Filter invalid message in QueryNode", zap.String("traceID", traceID))
>>>>>>> 0eb71f7e
		switch msg.Type() {
		case commonpb.MsgType_Insert:
			resMsg := fdmNode.filterInvalidInsertMessage(msg.(*msgstream.InsertMsg))
			if resMsg != nil {
				iMsg.insertMessages = append(iMsg.insertMessages, resMsg)
			}
		case commonpb.MsgType_Delete:
			resMsg := fdmNode.filterInvalidDeleteMessage(msg.(*msgstream.DeleteMsg))
			if resMsg != nil {
				iMsg.deleteMessages = append(iMsg.deleteMessages, resMsg)
			}
		default:
			log.Warn("Non supporting", zap.Int32("message type", int32(msg.Type())))
		}
	}

	var res Msg = &iMsg
	for _, sp := range spans {
		sp.Finish()
	}
	return []Msg{res}
}

func (fdmNode *filterDmNode) filterInvalidDeleteMessage(msg *msgstream.DeleteMsg) *msgstream.DeleteMsg {
	sp, ctx := trace.StartSpanFromContext(msg.TraceCtx())
	msg.SetTraceCtx(ctx)
	defer sp.Finish()

	// check if collection and partition exist
	collection := fdmNode.replica.hasCollection(msg.CollectionID)
	partition := fdmNode.replica.hasPartition(msg.PartitionID)
	if fdmNode.loadType == loadTypeCollection && !collection {
		log.Debug("filter invalid delete message, collection does not exist",
			zap.Any("collectionID", msg.CollectionID),
			zap.Any("partitionID", msg.PartitionID))
		return nil
	}
	if fdmNode.loadType == loadTypePartition && !partition {
		log.Debug("filter invalid delete message, partition does not exist",
			zap.Any("collectionID", msg.CollectionID),
			zap.Any("partitionID", msg.PartitionID))
		return nil
	}

	if msg.CollectionID != fdmNode.collectionID {
		return nil
	}

	// if the flow graph type is partition, check if the partition is target partition
	if fdmNode.loadType == loadTypePartition && msg.PartitionID != fdmNode.partitionID {
		log.Debug("filter invalid delete message, partition is not the target partition",
			zap.Any("collectionID", msg.CollectionID),
			zap.Any("partitionID", msg.PartitionID))
		return nil
	}

	// check if partition has been released
	if fdmNode.loadType == loadTypeCollection {
		col, err := fdmNode.replica.getCollectionByID(msg.CollectionID)
		if err != nil {
			log.Warn(err.Error())
			return nil
		}
		if err = col.checkReleasedPartitions([]UniqueID{msg.PartitionID}); err != nil {
			log.Warn(err.Error())
			return nil
		}
	}

	if len(msg.PrimaryKeys) != len(msg.Timestamps) {
		log.Warn("Error, misaligned messages detected")
		return nil
	}

	if len(msg.Timestamps) <= 0 {
		log.Debug("filter invalid delete message, no message",
			zap.Any("collectionID", msg.CollectionID),
			zap.Any("partitionID", msg.PartitionID))
		return nil
	}
	return msg
}

func (fdmNode *filterDmNode) filterInvalidInsertMessage(msg *msgstream.InsertMsg) *msgstream.InsertMsg {
	sp, ctx := trace.StartSpanFromContext(msg.TraceCtx())
	msg.SetTraceCtx(ctx)
	defer sp.Finish()
	// check if collection and partition exist
	collection := fdmNode.replica.hasCollection(msg.CollectionID)
	partition := fdmNode.replica.hasPartition(msg.PartitionID)
	pt, _ := tsoutil.ParseTS(msg.BeginTs())
	log.Debug("============================ 1111111111111111",
		zap.Any("collectionID", msg.CollectionID),
		zap.Any("num rows", len(msg.RowIDs)),
		zap.Any("BeginTs", msg.BeginTs()),
		zap.Any("pBeginTs", pt),
	)
	if fdmNode.loadType == loadTypeCollection && !collection {
		log.Debug("filter invalid insert message, collection does not exist",
			zap.Any("collectionID", msg.CollectionID),
			zap.Any("partitionID", msg.PartitionID))
		return nil
	}

	if fdmNode.loadType == loadTypePartition && !partition {
		log.Debug("filter invalid insert message, partition does not exist",
			zap.Any("collectionID", msg.CollectionID),
			zap.Any("partitionID", msg.PartitionID))
		return nil
	}

	// check if the collection from message is target collection
	if msg.CollectionID != fdmNode.collectionID {
		//log.Debug("filter invalid insert message, collection is not the target collection",
		//	zap.Any("collectionID", msg.CollectionID),
		//	zap.Any("partitionID", msg.PartitionID))
		return nil
	}

	// if the flow graph type is partition, check if the partition is target partition
	if fdmNode.loadType == loadTypePartition && msg.PartitionID != fdmNode.partitionID {
		log.Debug("filter invalid insert message, partition is not the target partition",
			zap.Any("collectionID", msg.CollectionID),
			zap.Any("partitionID", msg.PartitionID))
		return nil
	}

	// check if partition has been released
	if fdmNode.loadType == loadTypeCollection {
		col, err := fdmNode.replica.getCollectionByID(msg.CollectionID)
		if err != nil {
			log.Warn(err.Error())
			return nil
		}
		if err = col.checkReleasedPartitions([]UniqueID{msg.PartitionID}); err != nil {
			log.Warn(err.Error())
			return nil
		}
	}

	// Check if the segment is in excluded segments,
	// messages after seekPosition may contain the redundant data from flushed slice of segment,
	// so we need to compare the endTimestamp of received messages and position's timestamp.
	excludedSegments, err := fdmNode.replica.getExcludedSegments(fdmNode.collectionID)
	if err != nil {
		log.Warn(err.Error())
		return nil
	}
	for _, segmentInfo := range excludedSegments {
		if msg.SegmentID == segmentInfo.ID && msg.EndTs() < segmentInfo.DmlPosition.Timestamp {
			log.Debug("filter invalid insert message, segments are excluded segments",
				zap.Any("collectionID", msg.CollectionID),
				zap.Any("partitionID", msg.PartitionID))
			return nil
		}
	}

	if len(msg.RowIDs) != len(msg.Timestamps) || len(msg.RowIDs) != len(msg.RowData) {
		// TODO: what if the messages are misaligned? Here, we ignore those messages and print error
		log.Warn("Error, misaligned messages detected")
		return nil
	}

	if len(msg.Timestamps) <= 0 {
		log.Debug("filter invalid insert message, no message",
			zap.Any("collectionID", msg.CollectionID),
			zap.Any("partitionID", msg.PartitionID))
		return nil
	}

	pt, _ = tsoutil.ParseTS(msg.BeginTs())
	log.Debug("============================ 222222222222222",
		zap.Any("collectionID", msg.CollectionID),
		zap.Any("num rows", len(msg.RowIDs)),
		zap.Any("num times", len(msg.Timestamps)),
		zap.Any("BeginTs", msg.BeginTs()),
		zap.Any("pBeginTs", pt),
	)

	return msg
}

func newFilteredDmNode(replica ReplicaInterface,
	loadType loadType,
	collectionID UniqueID,
	partitionID UniqueID) *filterDmNode {

	maxQueueLength := Params.FlowGraphMaxQueueLength
	maxParallelism := Params.FlowGraphMaxParallelism

	baseNode := baseNode{}
	baseNode.SetMaxQueueLength(maxQueueLength)
	baseNode.SetMaxParallelism(maxParallelism)

	if loadType != loadTypeCollection && loadType != loadTypePartition {
		err := errors.New("invalid flow graph type")
		log.Warn(err.Error())
		return nil
	}

	return &filterDmNode{
		baseNode:     baseNode,
		loadType:     loadType,
		collectionID: collectionID,
		partitionID:  partitionID,
		replica:      replica,
	}
}<|MERGE_RESOLUTION|>--- conflicted
+++ resolved
@@ -13,6 +13,7 @@
 
 import (
 	"errors"
+
 	"github.com/milvus-io/milvus/internal/util/tsoutil"
 
 	"github.com/opentracing/opentracing-go"
@@ -71,23 +72,9 @@
 		},
 	}
 
-<<<<<<< HEAD
-	pt, _ := tsoutil.ParseTS(msgStreamMsg.TimestampMin())
-	ptMax, _ := tsoutil.ParseTS(msgStreamMsg.TimestampMax())
-	log.Debug("============================ 000000000000000",
-		zap.Any("collectionID", fdmNode.collectionID),
-		zap.Any("timestampMin", msgStreamMsg.TimestampMin()),
-		zap.Any("timestampMax", msgStreamMsg.TimestampMax()),
-		zap.Any("pt", pt),
-		zap.Any("ptMax", ptMax),
-	)
-
-	for _, msg := range msgStreamMsg.TsMessages() {
-=======
 	for i, msg := range msgStreamMsg.TsMessages() {
 		traceID, _, _ := trace.InfoFromSpan(spans[i])
 		log.Info("Filter invalid message in QueryNode", zap.String("traceID", traceID))
->>>>>>> 0eb71f7e
 		switch msg.Type() {
 		case commonpb.MsgType_Insert:
 			resMsg := fdmNode.filterInvalidInsertMessage(msg.(*msgstream.InsertMsg))
