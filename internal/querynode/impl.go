--- conflicted
+++ resolved
@@ -636,7 +636,6 @@
 
 			results = cResults
 		}()
-<<<<<<< HEAD
 
 		go func() {
 			defer wg.Done()
@@ -653,25 +652,6 @@
 			return nil, err
 		}
 	}
-
-=======
-
-		go func() {
-			defer wg.Done()
-			streamingTask := newSearchTask(searchCtx, req)
-			err := streamingTask.WaitToFinish()
-			if err != nil {
-				return
-			}
-			streamingResult = streamingTask.Ret
-		}()
-
-		wg.Wait()
-		if err != nil {
-			return nil, err
-		}
-	}
->>>>>>> 4db2349a
 	return nil, err
 }
 
