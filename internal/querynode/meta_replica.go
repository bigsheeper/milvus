// Licensed to the LF AI & Data foundation under one
// or more contributor license agreements. See the NOTICE file
// distributed with this work for additional information
// regarding copyright ownership. The ASF licenses this file
// to you under the Apache License, Version 2.0 (the
// "License"); you may not use this file except in compliance
// with the License. You may obtain a copy of the License at
//
//     http://www.apache.org/licenses/LICENSE-2.0
//
// Unless required by applicable law or agreed to in writing, software
// distributed under the License is distributed on an "AS IS" BASIS,
// WITHOUT WARRANTIES OR CONDITIONS OF ANY KIND, either express or implied.
// See the License for the specific language governing permissions and
// limitations under the License.

package querynode

/*

#cgo CFLAGS: -I${SRCDIR}/../core/output/include

#cgo darwin LDFLAGS: -L${SRCDIR}/../core/output/lib -lmilvus_segcore -Wl,-rpath,"${SRCDIR}/../core/output/lib"
#cgo linux LDFLAGS: -L${SRCDIR}/../core/output/lib -lmilvus_segcore -Wl,-rpath=${SRCDIR}/../core/output/lib

#include "segcore/collection_c.h"
#include "segcore/segment_c.h"

*/
import "C"
import (
	"errors"
	"fmt"
	"strconv"
	"sync"

	"go.uber.org/zap"

	"github.com/milvus-io/milvus/internal/common"
	"github.com/milvus-io/milvus/internal/log"
	"github.com/milvus-io/milvus/internal/metrics"
	"github.com/milvus-io/milvus/internal/proto/datapb"
	"github.com/milvus-io/milvus/internal/proto/internalpb"
	"github.com/milvus-io/milvus/internal/proto/querypb"
	"github.com/milvus-io/milvus/internal/proto/schemapb"
)

// ReplicaInterface specifies all the methods that the Collection object needs to implement in QueryNode.
// In common cases, the system has multiple query nodes. The full data of a collection will be distributed
// across multiple query nodes, and each query node's collectionReplica will maintain its own part.
type ReplicaInterface interface {
	// collection
	// getCollectionIDs returns all collection ids in the collectionReplica
	getCollectionIDs() []UniqueID
	// addCollection creates a new collection and add it to collectionReplica
	addCollection(collectionID UniqueID, schema *schemapb.CollectionSchema) *Collection
	// removeCollection removes the collection from collectionReplica
	removeCollection(collectionID UniqueID) error
	// getCollectionByID gets the collection which id is collectionID
	getCollectionByID(collectionID UniqueID) (*Collection, error)
	// hasCollection checks if collectionReplica has the collection which id is collectionID
	hasCollection(collectionID UniqueID) bool
	// getCollectionNum returns num of collections in collectionReplica
	getCollectionNum() int
	// getPartitionIDs returns partition ids of collection
	getPartitionIDs(collectionID UniqueID) ([]UniqueID, error)
	// getVecFieldIDsByCollectionID returns vector field ids of collection
	getVecFieldIDsByCollectionID(collectionID UniqueID) ([]FieldID, error)
	// getPKFieldIDsByCollectionID returns vector field ids of collection
	getPKFieldIDByCollectionID(collectionID UniqueID) (FieldID, error)
	// getSegmentInfosByColID return segments info by collectionID
	getSegmentInfosByColID(collectionID UniqueID) ([]*querypb.SegmentInfo, error)

	// partition
	// addPartition adds a new partition to collection
	addPartition(collectionID UniqueID, partitionID UniqueID) error
	// removePartition removes the partition from collectionReplica
	removePartition(partitionID UniqueID) error
	// getPartitionByID returns the partition which id is partitionID
	getPartitionByID(partitionID UniqueID) (*Partition, error)
	// hasPartition returns true if collectionReplica has the partition, false otherwise
	hasPartition(partitionID UniqueID) bool
	// getPartitionNum returns num of partitions
	getPartitionNum() int
	// getSegmentIDs returns segment ids
	getSegmentIDs(partitionID UniqueID, segType segmentType) ([]UniqueID, error)
	// getSegmentIDsByVChannel returns segment ids which virtual channel is vChannel
	getSegmentIDsByVChannel(partitionID UniqueID, vChannel Channel) ([]UniqueID, error)

	// segment
	// addSegment add a new segment to collectionReplica
	addSegment(segmentID UniqueID, partitionID UniqueID, collectionID UniqueID, vChannelID Channel, segType segmentType) error
	// setSegment adds a segment to collectionReplica
	setSegment(segment *Segment) error
	// removeSegment removes a segment from collectionReplica
	removeSegment(segmentID UniqueID, segType segmentType) error
	// getSegmentByID returns the segment which id is segmentID
	getSegmentByID(segmentID UniqueID, segType segmentType) (*Segment, error)
	// hasSegment returns true if collectionReplica has the segment, false otherwise
	hasSegment(segmentID UniqueID, segType segmentType) (bool, error)
	// getSegmentNum returns num of segments in collectionReplica
	getSegmentNum(segType segmentType) int
	//  getSegmentStatistics returns the statistics of segments in collectionReplica
	getSegmentStatistics() []*internalpb.SegmentStats

	// excluded segments
	//  removeExcludedSegments will remove excludedSegments from collectionReplica
	removeExcludedSegments(collectionID UniqueID)
	// addExcludedSegments will add excludedSegments to collectionReplica
	addExcludedSegments(collectionID UniqueID, segmentInfos []*datapb.SegmentInfo)
	// getExcludedSegments returns excludedSegments of collectionReplica
	getExcludedSegments(collectionID UniqueID) ([]*datapb.SegmentInfo, error)

	// getSegmentsMemSize get the memory size in bytes of all the Segments
	getSegmentsMemSize() int64
	// freeAll will free all meta info from collectionReplica
	freeAll()
	// printReplica prints the collections, partitions and segments in the collectionReplica
	printReplica()
}

// collectionReplica is the data replication of memory data in query node.
// It implements `ReplicaInterface` interface.
type metaReplica struct {
	mu              sync.RWMutex // guards all
	collections     map[UniqueID]*Collection
	partitions      map[UniqueID]*Partition
	growingSegments map[UniqueID]*Segment
	sealedSegments  map[UniqueID]*Segment

	excludedSegments map[UniqueID][]*datapb.SegmentInfo // map[collectionID]segmentIDs
}

// getSegmentsMemSize get the memory size in bytes of all the Segments
func (replica *metaReplica) getSegmentsMemSize() int64 {
	replica.mu.RLock()
	defer replica.mu.RUnlock()

	memSize := int64(0)
	for _, segment := range replica.growingSegments {
		memSize += segment.getMemSize()
	}
	for _, segment := range replica.sealedSegments {
		memSize += segment.getMemSize()
	}
	return memSize
}

// printReplica prints the collections, partitions and segments in the collectionReplica
func (replica *metaReplica) printReplica() {
	replica.mu.Lock()
	defer replica.mu.Unlock()

	log.Info("collections in collectionReplica", zap.Any("info", replica.collections))
	log.Info("partitions in collectionReplica", zap.Any("info", replica.partitions))
	log.Info("growingSegments in collectionReplica", zap.Any("info", replica.growingSegments))
	log.Info("sealedSegments in collectionReplica", zap.Any("info", replica.sealedSegments))
	log.Info("excludedSegments in collectionReplica", zap.Any("info", replica.excludedSegments))
}

//----------------------------------------------------------------------------------------------------- collection
// getCollectionIDs gets all the collection ids in the collectionReplica
func (replica *metaReplica) getCollectionIDs() []UniqueID {
	replica.mu.RLock()
	defer replica.mu.RUnlock()
	collectionIDs := make([]UniqueID, 0)
	for id := range replica.collections {
		collectionIDs = append(collectionIDs, id)
	}
	return collectionIDs
}

// addCollection creates a new collection and add it to collectionReplica
func (replica *metaReplica) addCollection(collectionID UniqueID, schema *schemapb.CollectionSchema) *Collection {
	replica.mu.Lock()
	defer replica.mu.Unlock()

	if col, ok := replica.collections[collectionID]; ok {
		return col
	}

	var newC = newCollection(collectionID, schema)
	replica.collections[collectionID] = newC
	metrics.QueryNodeNumCollections.WithLabelValues(fmt.Sprint(Params.QueryNodeCfg.GetNodeID())).Set(float64(len(replica.collections)))
	return newC
}

// removeCollection removes the collection from collectionReplica
func (replica *metaReplica) removeCollection(collectionID UniqueID) error {
	replica.mu.Lock()
	defer replica.mu.Unlock()
	return replica.removeCollectionPrivate(collectionID)
}

// removeCollectionPrivate is the private function in collectionReplica, to remove collection from collectionReplica
func (replica *metaReplica) removeCollectionPrivate(collectionID UniqueID) error {
	collection, err := replica.getCollectionByIDPrivate(collectionID)
	if err != nil {
		return err
	}

	// block incoming search&query
	collection.Lock()
	defer collection.Unlock()

	// delete partitions
	for _, partitionID := range collection.partitionIDs {
		// ignore error, try to delete
		_ = replica.removePartitionPrivate(partitionID, true)
	}

	deleteCollection(collection)
	delete(replica.collections, collectionID)

	metrics.QueryNodeNumCollections.WithLabelValues(fmt.Sprint(Params.QueryNodeCfg.GetNodeID())).Set(float64(len(replica.collections)))
	metrics.QueryNodeNumPartitions.WithLabelValues(fmt.Sprint(Params.QueryNodeCfg.GetNodeID())).Sub(float64(len(collection.partitionIDs)))
	return nil
}

// getCollectionByID gets the collection which id is collectionID
func (replica *metaReplica) getCollectionByID(collectionID UniqueID) (*Collection, error) {
	replica.mu.RLock()
	defer replica.mu.RUnlock()
	return replica.getCollectionByIDPrivate(collectionID)
}

// getCollectionByIDPrivate is the private function in collectionReplica, to get collection from collectionReplica
func (replica *metaReplica) getCollectionByIDPrivate(collectionID UniqueID) (*Collection, error) {
	collection, ok := replica.collections[collectionID]
	if !ok {
		return nil, fmt.Errorf("collection hasn't been loaded or has been released, collection id = %d", collectionID)
	}

	return collection, nil
}

// hasCollection checks if collectionReplica has the collection which id is collectionID
func (replica *metaReplica) hasCollection(collectionID UniqueID) bool {
	replica.mu.RLock()
	defer replica.mu.RUnlock()
	return replica.hasCollectionPrivate(collectionID)
}

// hasCollectionPrivate is the private function in collectionReplica, to check collection in collectionReplica
func (replica *metaReplica) hasCollectionPrivate(collectionID UniqueID) bool {
	_, ok := replica.collections[collectionID]
	return ok
}

// getCollectionNum returns num of collections in collectionReplica
func (replica *metaReplica) getCollectionNum() int {
	replica.mu.RLock()
	defer replica.mu.RUnlock()
	return len(replica.collections)
}

// getPartitionIDs returns partition ids of collection
func (replica *metaReplica) getPartitionIDs(collectionID UniqueID) ([]UniqueID, error) {
	replica.mu.RLock()
	defer replica.mu.RUnlock()

	collection, err := replica.getCollectionByIDPrivate(collectionID)
	if err != nil {
		return nil, err
	}

	parID := make([]UniqueID, len(collection.partitionIDs))
	copy(parID, collection.partitionIDs)
	return parID, nil
}

func (replica *metaReplica) getIndexedFieldIDByCollectionIDPrivate(collectionID UniqueID, segment *Segment) ([]FieldID, error) {
	fields, err := replica.getFieldsByCollectionIDPrivate(collectionID)
	if err != nil {
		return nil, err
	}

	fieldIDS := make([]FieldID, 0)
	for _, field := range fields {
		if segment.hasLoadIndexForIndexedField(field.FieldID) {
			fieldIDS = append(fieldIDS, field.FieldID)
		}
	}
	return fieldIDS, nil
}

func (replica *metaReplica) getVecFieldIDsByCollectionIDPrivate(collectionID UniqueID) ([]FieldID, error) {
	fields, err := replica.getFieldsByCollectionIDPrivate(collectionID)
	if err != nil {
		return nil, err
	}

	vecFields := make([]FieldID, 0)
	for _, field := range fields {
		if field.DataType == schemapb.DataType_BinaryVector || field.DataType == schemapb.DataType_FloatVector {
			vecFields = append(vecFields, field.FieldID)
		}
	}
	return vecFields, nil
}

// getVecFieldIDsByCollectionID returns vector field ids of collection
func (replica *metaReplica) getVecFieldIDsByCollectionID(collectionID UniqueID) ([]FieldID, error) {
	replica.mu.RLock()
	defer replica.mu.RUnlock()

	return replica.getVecFieldIDsByCollectionIDPrivate(collectionID)
}

// getPKFieldIDsByCollectionID returns vector field ids of collection
func (replica *metaReplica) getPKFieldIDByCollectionID(collectionID UniqueID) (FieldID, error) {
	replica.mu.RLock()
	defer replica.mu.RUnlock()

	fields, err := replica.getFieldsByCollectionIDPrivate(collectionID)
	if err != nil {
		return common.InvalidFieldID, err
	}

	for _, field := range fields {
		if field.IsPrimaryKey {
			return field.FieldID, nil
		}
	}
	return common.InvalidFieldID, nil
}

// getFieldsByCollectionIDPrivate is the private function in collectionReplica, to return vector field ids of collection
func (replica *metaReplica) getFieldsByCollectionIDPrivate(collectionID UniqueID) ([]*schemapb.FieldSchema, error) {
	collection, err := replica.getCollectionByIDPrivate(collectionID)
	if err != nil {
		return nil, err
	}

	if len(collection.Schema().Fields) <= 0 {
		return nil, errors.New("no field in collection %d" + strconv.FormatInt(collectionID, 10))
	}

	return collection.Schema().Fields, nil
}

// getSegmentInfosByColID return segments info by collectionID
func (replica *metaReplica) getSegmentInfosByColID(collectionID UniqueID) ([]*querypb.SegmentInfo, error) {
	replica.mu.RLock()
	defer replica.mu.RUnlock()

	segmentInfos := make([]*querypb.SegmentInfo, 0)
	_, ok := replica.collections[collectionID]
	if !ok {
		// collection not exist, so result segmentInfos is empty
		return segmentInfos, nil
	}

	for _, segment := range replica.growingSegments {
		if segment.collectionID == collectionID {
			segmentInfo := replica.getSegmentInfo(segment)
			segmentInfos = append(segmentInfos, segmentInfo)
		}
	}
	for _, segment := range replica.sealedSegments {
		if segment.collectionID == collectionID {
			segmentInfo := replica.getSegmentInfo(segment)
			segmentInfos = append(segmentInfos, segmentInfo)
		}
	}

	return segmentInfos, nil
}

//----------------------------------------------------------------------------------------------------- partition
// addPartition adds a new partition to collection
func (replica *metaReplica) addPartition(collectionID UniqueID, partitionID UniqueID) error {
	replica.mu.Lock()
	defer replica.mu.Unlock()
	return replica.addPartitionPrivate(collectionID, partitionID)
}

// addPartitionPrivate is the private function in collectionReplica, to add a new partition to collection
func (replica *metaReplica) addPartitionPrivate(collectionID UniqueID, partitionID UniqueID) error {
	collection, err := replica.getCollectionByIDPrivate(collectionID)
	if err != nil {
		return err
	}

	if !replica.hasPartitionPrivate(partitionID) {
		collection.addPartitionID(partitionID)
		var newPartition = newPartition(collectionID, partitionID)
		replica.partitions[partitionID] = newPartition
	}

	metrics.QueryNodeNumPartitions.WithLabelValues(fmt.Sprint(Params.QueryNodeCfg.GetNodeID())).Set(float64(len(replica.partitions)))
	return nil
}

// removePartition removes the partition from collectionReplica
func (replica *metaReplica) removePartition(partitionID UniqueID) error {
	replica.mu.Lock()
	defer replica.mu.Unlock()
	return replica.removePartitionPrivate(partitionID, false)
}

// removePartitionPrivate is the private function in collectionReplica, to remove the partition from collectionReplica
// `locked` flag indicates whether corresponding collection lock is accquired before calling this method
func (replica *metaReplica) removePartitionPrivate(partitionID UniqueID, locked bool) error {
	partition, err := replica.getPartitionByIDPrivate(partitionID)
	if err != nil {
		return err
	}

	collection, err := replica.getCollectionByIDPrivate(partition.collectionID)
	if err != nil {
		return err
	}

	if !locked {
		collection.Lock()
		defer collection.Unlock()
	}

	// delete segments
	for _, segmentID := range partition.getSegmentIDs(segmentTypeGrowing) {
		// try to delete, ignore error
		_ = replica.removeSegmentPrivate(segmentID, segmentTypeGrowing)
	}
	for _, segmentID := range partition.getSegmentIDs(segmentTypeSealed) {
		// try to delete, ignore error
		_ = replica.removeSegmentPrivate(segmentID, segmentTypeSealed)
	}

	collection.removePartitionID(partitionID)
	delete(replica.partitions, partitionID)

	metrics.QueryNodeNumPartitions.WithLabelValues(fmt.Sprint(Params.QueryNodeCfg.GetNodeID())).Set(float64(len(replica.partitions)))
	return nil
}

// getPartitionByID returns the partition which id is partitionID
func (replica *metaReplica) getPartitionByID(partitionID UniqueID) (*Partition, error) {
	replica.mu.RLock()
	defer replica.mu.RUnlock()
	return replica.getPartitionByIDPrivate(partitionID)
}

// getPartitionByIDPrivate is the private function in collectionReplica, to get the partition
func (replica *metaReplica) getPartitionByIDPrivate(partitionID UniqueID) (*Partition, error) {
	partition, ok := replica.partitions[partitionID]
	if !ok {
		return nil, fmt.Errorf("partition %d hasn't been loaded or has been released", partitionID)
	}

	return partition, nil
}

// hasPartition returns true if collectionReplica has the partition, false otherwise
func (replica *metaReplica) hasPartition(partitionID UniqueID) bool {
	replica.mu.RLock()
	defer replica.mu.RUnlock()
	return replica.hasPartitionPrivate(partitionID)
}

// hasPartitionPrivate is the private function in collectionReplica, to check if collectionReplica has the partition
func (replica *metaReplica) hasPartitionPrivate(partitionID UniqueID) bool {
	_, ok := replica.partitions[partitionID]
	return ok
}

// getPartitionNum returns num of partitions
func (replica *metaReplica) getPartitionNum() int {
	replica.mu.RLock()
	defer replica.mu.RUnlock()
	return len(replica.partitions)
}

// getSegmentIDs returns segment ids
func (replica *metaReplica) getSegmentIDs(partitionID UniqueID, segType segmentType) ([]UniqueID, error) {
	replica.mu.RLock()
	defer replica.mu.RUnlock()

	return replica.getSegmentIDsPrivate(partitionID, segType)
}

// getSegmentIDsByVChannel returns segment ids which virtual channel is vChannel
func (replica *metaReplica) getSegmentIDsByVChannel(partitionID UniqueID, vChannel Channel) ([]UniqueID, error) {
	replica.mu.RLock()
	defer replica.mu.RUnlock()
	segmentIDs, err := replica.getSegmentIDsPrivate(partitionID, segmentTypeGrowing)
	if err != nil {
		return nil, err
	}
	segmentIDsTmp := make([]UniqueID, 0)
	for _, segmentID := range segmentIDs {
		segment, err := replica.getSegmentByIDPrivate(segmentID, segmentTypeGrowing)
		if err != nil {
			return nil, err
		}
		if segment.vChannelID == vChannel {
			segmentIDsTmp = append(segmentIDsTmp, segment.ID())
		}
	}

	return segmentIDsTmp, nil
}

// getSegmentIDsPrivate is private function in collectionReplica, it returns segment ids
func (replica *metaReplica) getSegmentIDsPrivate(partitionID UniqueID, segType segmentType) ([]UniqueID, error) {
	partition, err2 := replica.getPartitionByIDPrivate(partitionID)
	if err2 != nil {
		return nil, err2
	}

<<<<<<< HEAD
	return partition.getSegmentIDs(segType), nil
=======
	segIDs := make([]UniqueID, len(partition.segmentIDs))
	copy(segIDs, partition.segmentIDs)
	return segIDs, nil
>>>>>>> 37d7d7ba
}

//----------------------------------------------------------------------------------------------------- segment
// addSegment add a new segment to collectionReplica
func (replica *metaReplica) addSegment(segmentID UniqueID, partitionID UniqueID, collectionID UniqueID, vChannelID Channel, segType segmentType) error {
	replica.mu.Lock()
	defer replica.mu.Unlock()

	collection, err := replica.getCollectionByIDPrivate(collectionID)
	if err != nil {
		return err
	}
	seg, err := newSegment(collection, segmentID, partitionID, collectionID, vChannelID, segType)
	if err != nil {
		return err
	}
	return replica.addSegmentPrivate(segmentID, partitionID, seg, segType)
}

// addSegmentPrivate is private function in collectionReplica, to add a new segment to collectionReplica
func (replica *metaReplica) addSegmentPrivate(segmentID UniqueID, partitionID UniqueID, segment *Segment, segType segmentType) error {
	partition, err := replica.getPartitionByIDPrivate(partitionID)
	if err != nil {
		return err
	}

	ok, err := replica.hasSegmentPrivate(segmentID, segType)
	if err != nil {
		return err
	}
	if ok {
		return nil
	}
	partition.addSegmentID(segmentID, segType)

	switch segType {
	case segmentTypeGrowing:
		replica.growingSegments[segmentID] = segment
	case segmentTypeSealed:
		replica.sealedSegments[segmentID] = segment
	default:
		return fmt.Errorf("unexpected segment type, segmentID = %d, segmentType = %s", segmentID, segType.String())
	}

	metrics.QueryNodeNumSegments.WithLabelValues(fmt.Sprint(Params.QueryNodeCfg.GetNodeID())).Inc()
	return nil
}

// setSegment adds a segment to collectionReplica
func (replica *metaReplica) setSegment(segment *Segment) error {
	replica.mu.Lock()
	defer replica.mu.Unlock()

	if segment == nil {
		return fmt.Errorf("nil segment when setSegment")
	}

	_, err := replica.getCollectionByIDPrivate(segment.collectionID)
	if err != nil {
		return err
	}

	segType := segment.getType()
	return replica.addSegmentPrivate(segment.segmentID, segment.partitionID, segment, segType)
}

// removeSegment removes a segment from collectionReplica
func (replica *metaReplica) removeSegment(segmentID UniqueID, segType segmentType) error {
	replica.mu.Lock()
	defer replica.mu.Unlock()

	return replica.removeSegmentPrivate(segmentID, segType)
}

// removeSegmentPrivate is private function in collectionReplica, to remove a segment from collectionReplica
func (replica *metaReplica) removeSegmentPrivate(segmentID UniqueID, segType segmentType) error {
	segment, err := replica.getSegmentByIDPrivate(segmentID, segType)
	if err != nil {
		return err
	}

	partition, err2 := replica.getPartitionByIDPrivate(segment.partitionID)
	if err2 != nil {
		return err
	}
	partition.removeSegmentID(segmentID, segType)
	switch segType {
	case segmentTypeGrowing:
		delete(replica.growingSegments, segmentID)
	case segmentTypeSealed:
		delete(replica.sealedSegments, segmentID)
	default:
		err = fmt.Errorf("unexpected segment type, segmentID = %d, segmentType = %s", segmentID, segType.String())
	}
	deleteSegment(segment)

	metrics.QueryNodeNumSegments.WithLabelValues(fmt.Sprint(Params.QueryNodeCfg.GetNodeID())).Dec()
	return err
}

// getSegmentByID returns the segment which id is segmentID
func (replica *metaReplica) getSegmentByID(segmentID UniqueID, segType segmentType) (*Segment, error) {
	replica.mu.RLock()
	defer replica.mu.RUnlock()
	return replica.getSegmentByIDPrivate(segmentID, segType)
}

// getSegmentByIDPrivate is private function in collectionReplica, it returns the segment which id is segmentID
func (replica *metaReplica) getSegmentByIDPrivate(segmentID UniqueID, segType segmentType) (*Segment, error) {
	switch segType {
	case segmentTypeGrowing:
		segment, ok := replica.growingSegments[segmentID]
		if !ok {
			return nil, fmt.Errorf("cannot find growing segment %d in QueryNode", segmentID)
		}
		return segment, nil
	case segmentTypeSealed:
		segment, ok := replica.sealedSegments[segmentID]
		if !ok {
			return nil, fmt.Errorf("cannot find sealed segment %d in QueryNode", segmentID)
		}
		return segment, nil
	default:
		return nil, fmt.Errorf("unexpected segment type, segmentID = %d, segmentType = %s", segmentID, segType.String())
	}
}

// hasSegment returns true if collectionReplica has the segment, false otherwise
func (replica *metaReplica) hasSegment(segmentID UniqueID, segType segmentType) (bool, error) {
	replica.mu.RLock()
	defer replica.mu.RUnlock()
	return replica.hasSegmentPrivate(segmentID, segType)
}

// hasSegmentPrivate is private function in collectionReplica, to check if collectionReplica has the segment
func (replica *metaReplica) hasSegmentPrivate(segmentID UniqueID, segType segmentType) (bool, error) {
	switch segType {
	case segmentTypeGrowing:
		_, ok := replica.growingSegments[segmentID]
		return ok, nil
	case segmentTypeSealed:
		_, ok := replica.sealedSegments[segmentID]
		return ok, nil
	default:
		return false, fmt.Errorf("unexpected segment type, segmentID = %d, segmentType = %s", segmentID, segType.String())
	}
}

// getSegmentNum returns num of segments in collectionReplica
func (replica *metaReplica) getSegmentNum(segType segmentType) int {
	replica.mu.RLock()
	defer replica.mu.RUnlock()

	switch segType {
	case segmentTypeGrowing:
		return len(replica.growingSegments)
	case segmentTypeSealed:
		return len(replica.sealedSegments)
	default:
		log.Error("unexpected segment type", zap.String("segmentType", segType.String()))
		return 0
	}
}

//  getSegmentStatistics returns the statistics of segments in collectionReplica
func (replica *metaReplica) getSegmentStatistics() []*internalpb.SegmentStats {
	// TODO: deprecated
	return nil
}

//  removeExcludedSegments will remove excludedSegments from collectionReplica
func (replica *metaReplica) removeExcludedSegments(collectionID UniqueID) {
	replica.mu.Lock()
	defer replica.mu.Unlock()

	delete(replica.excludedSegments, collectionID)
}

// addExcludedSegments will add excludedSegments to collectionReplica
func (replica *metaReplica) addExcludedSegments(collectionID UniqueID, segmentInfos []*datapb.SegmentInfo) {
	replica.mu.Lock()
	defer replica.mu.Unlock()

	if _, ok := replica.excludedSegments[collectionID]; !ok {
		replica.excludedSegments[collectionID] = make([]*datapb.SegmentInfo, 0)
	}

	replica.excludedSegments[collectionID] = append(replica.excludedSegments[collectionID], segmentInfos...)
}

// getExcludedSegments returns excludedSegments of collectionReplica
func (replica *metaReplica) getExcludedSegments(collectionID UniqueID) ([]*datapb.SegmentInfo, error) {
	replica.mu.RLock()
	defer replica.mu.RUnlock()

	if _, ok := replica.excludedSegments[collectionID]; !ok {
		return nil, errors.New("getExcludedSegments failed, cannot found collection, id =" + fmt.Sprintln(collectionID))
	}

	return replica.excludedSegments[collectionID], nil
}

// freeAll will free all meta info from collectionReplica
func (replica *metaReplica) freeAll() {
	replica.mu.Lock()
	defer replica.mu.Unlock()

	for id := range replica.collections {
		_ = replica.removeCollectionPrivate(id)
	}

	replica.collections = make(map[UniqueID]*Collection)
	replica.partitions = make(map[UniqueID]*Partition)
	replica.growingSegments = make(map[UniqueID]*Segment)
	replica.sealedSegments = make(map[UniqueID]*Segment)
}

// newCollectionReplica returns a new ReplicaInterface
func newCollectionReplica() ReplicaInterface {
	var replica ReplicaInterface = &metaReplica{
		collections:     make(map[UniqueID]*Collection),
		partitions:      make(map[UniqueID]*Partition),
		growingSegments: make(map[UniqueID]*Segment),
		sealedSegments:  make(map[UniqueID]*Segment),

		excludedSegments: make(map[UniqueID][]*datapb.SegmentInfo),
	}

	return replica
}

// trans segment to queryPb.segmentInfo
func (replica *metaReplica) getSegmentInfo(segment *Segment) *querypb.SegmentInfo {
	var indexName string
	var indexID int64
	var indexInfos []*querypb.FieldIndexInfo
	// TODO:: segment has multi vec column
	indexedFieldIDs, _ := replica.getIndexedFieldIDByCollectionIDPrivate(segment.collectionID, segment)
	for _, fieldID := range indexedFieldIDs {
		fieldInfo, err := segment.getIndexedFieldInfo(fieldID)
		if err == nil {
			indexName = fieldInfo.indexInfo.IndexName
			indexID = fieldInfo.indexInfo.IndexID
			indexInfos = append(indexInfos, fieldInfo.indexInfo)
		}
	}
	info := &querypb.SegmentInfo{
		SegmentID:    segment.ID(),
		CollectionID: segment.collectionID,
		PartitionID:  segment.partitionID,
		NodeID:       Params.QueryNodeCfg.GetNodeID(),
		MemSize:      segment.getMemSize(),
		NumRows:      segment.getRowCount(),
		IndexName:    indexName,
		IndexID:      indexID,
		DmChannel:    segment.vChannelID,
		SegmentState: segment.segmentType,
		IndexInfos:   indexInfos,
		NodeIds:      []UniqueID{Params.QueryNodeCfg.GetNodeID()},
	}
	return info
}<|MERGE_RESOLUTION|>--- conflicted
+++ resolved
@@ -264,9 +264,7 @@
 		return nil, err
 	}
 
-	parID := make([]UniqueID, len(collection.partitionIDs))
-	copy(parID, collection.partitionIDs)
-	return parID, nil
+	return collection.getPartitionIDs(), nil
 }
 
 func (replica *metaReplica) getIndexedFieldIDByCollectionIDPrivate(collectionID UniqueID, segment *Segment) ([]FieldID, error) {
@@ -508,13 +506,7 @@
 		return nil, err2
 	}
 
-<<<<<<< HEAD
 	return partition.getSegmentIDs(segType), nil
-=======
-	segIDs := make([]UniqueID, len(partition.segmentIDs))
-	copy(segIDs, partition.segmentIDs)
-	return segIDs, nil
->>>>>>> 37d7d7ba
 }
 
 //----------------------------------------------------------------------------------------------------- segment
