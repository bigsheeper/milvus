--- conflicted
+++ resolved
@@ -22,11 +22,9 @@
 import "C"
 import (
 	"errors"
-<<<<<<< HEAD
-=======
+	"unsafe"
+
 	"github.com/milvus-io/milvus/internal/proto/planpb"
->>>>>>> 9a903133
-	"unsafe"
 )
 
 type Plan struct {
