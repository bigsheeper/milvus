--- conflicted
+++ resolved
@@ -79,8 +79,7 @@
 	queryMsgStream       msgstream.MsgStream
 	queryResultMsgStream msgstream.MsgStream
 
-<<<<<<< HEAD
-	vcm *storage.VectorChunkManager
+	vcm storage.ChunkManager
 
 	inputStage      *inputStage
 	reqStage        *requestHandlerStage
@@ -90,9 +89,6 @@
 
 	vChannelChan sync.Map
 	resChan      chan queryResult
-=======
-	vcm storage.ChunkManager
->>>>>>> 8cc24e09
 }
 
 type ResultEntityIds []UniqueID
@@ -103,15 +99,7 @@
 	historical *historical,
 	streaming *streaming,
 	factory msgstream.Factory,
-<<<<<<< HEAD
-	lcm storage.ChunkManager,
-	rcm storage.ChunkManager) (*queryCollection, error) {
-=======
-	vcm storage.ChunkManager,
-) *queryCollection {
-
-	unsolvedMsg := make([]queryMsg, 0)
->>>>>>> 8cc24e09
+	vcm storage.ChunkManager) (*queryCollection, error) {
 
 	queryStream, _ := factory.NewQueryMsgStream(releaseCtx)
 	queryResultStream, _ := factory.NewQueryMsgStream(releaseCtx)
@@ -250,273 +238,8 @@
 	return commonpb.MsgType_Search
 }
 
-<<<<<<< HEAD
 func (s *searchResult) ID() UniqueID {
 	return s.msg.ID()
-=======
-// TODO:: cache map[dsl]plan
-// TODO: reBatched search requests
-func (q *queryCollection) search(msg queryMsg) error {
-	searchMsg := msg.(*msgstream.SearchMsg)
-	sp, ctx := trace.StartSpanFromContext(searchMsg.TraceCtx())
-	defer sp.Finish()
-	searchMsg.SetTraceCtx(ctx)
-	searchTimestamp := searchMsg.BeginTs()
-	travelTimestamp := searchMsg.TravelTimestamp
-
-	schema, err := typeutil.CreateSchemaHelper(q.collection.schema)
-	if err != nil {
-		return err
-	}
-
-	var plan *SearchPlan
-	if searchMsg.GetDslType() == commonpb.DslType_BoolExprV1 {
-		expr := searchMsg.SerializedExprPlan
-		plan, err = createSearchPlanByExpr(q.collection, expr)
-		if err != nil {
-			return err
-		}
-	} else {
-		dsl := searchMsg.Dsl
-		plan, err = createSearchPlan(q.collection, dsl)
-		if err != nil {
-			return err
-		}
-	}
-	topK := plan.getTopK()
-	if topK == 0 {
-		return fmt.Errorf("limit must be greater than 0")
-	}
-	if topK >= 16385 {
-		return fmt.Errorf("limit %d is too large", topK)
-	}
-	searchRequestBlob := searchMsg.PlaceholderGroup
-	searchReq, err := parseSearchRequest(plan, searchRequestBlob)
-	if err != nil {
-		return err
-	}
-	queryNum := searchReq.getNumOfQuery()
-	searchRequests := make([]*searchRequest, 0)
-	searchRequests = append(searchRequests, searchReq)
-
-	if searchMsg.GetDslType() == commonpb.DslType_BoolExprV1 {
-		sp.LogFields(oplog.String("statistical time", "stats start"),
-			oplog.Object("nq", queryNum),
-			oplog.Object("expr", searchMsg.SerializedExprPlan))
-	} else {
-		sp.LogFields(oplog.String("statistical time", "stats start"),
-			oplog.Object("nq", queryNum),
-			oplog.Object("dsl", searchMsg.Dsl))
-	}
-
-	tr := timerecord.NewTimeRecorder(fmt.Sprintf("search %d(nq=%d, k=%d)", searchMsg.CollectionID, queryNum, topK))
-
-	// get global sealed segments
-	var globalSealedSegments []UniqueID
-	if len(searchMsg.PartitionIDs) > 0 {
-		globalSealedSegments = q.historical.getGlobalSegmentIDsByPartitionIds(searchMsg.PartitionIDs)
-	} else {
-		globalSealedSegments = q.historical.getGlobalSegmentIDsByCollectionID(q.collection.id)
-	}
-
-	searchResults := make([]*SearchResult, 0)
-
-	// historical search
-	hisSearchResults, sealedSegmentSearched, err1 := q.historical.search(searchRequests, q.collection.id, searchMsg.PartitionIDs, plan, travelTimestamp)
-	if err1 != nil {
-		log.Warn(err1.Error())
-		return err1
-	}
-	searchResults = append(searchResults, hisSearchResults...)
-	tr.Record("historical search done")
-
-	// streaming search
-	var err2 error
-	for _, channel := range q.collection.getVChannels() {
-		var strSearchResults []*SearchResult
-		strSearchResults, err2 = q.streaming.search(searchRequests, q.collection.id, searchMsg.PartitionIDs, channel, plan, travelTimestamp)
-		if err2 != nil {
-			log.Warn(err2.Error())
-			return err2
-		}
-		searchResults = append(searchResults, strSearchResults...)
-	}
-	tr.Record("streaming search done")
-
-	sp.LogFields(oplog.String("statistical time", "segment search end"))
-	if len(searchResults) <= 0 {
-		for _, group := range searchRequests {
-			nq := group.getNumOfQuery()
-			nilHits := make([][]byte, nq)
-			hit := &milvuspb.Hits{}
-			for i := 0; i < int(nq); i++ {
-				bs, err := proto.Marshal(hit)
-				if err != nil {
-					return err
-				}
-				nilHits[i] = bs
-			}
-
-			// TODO: remove inefficient code in cgo and use SearchResultData directly
-			// TODO: Currently add a translate layer from hits to SearchResultData
-			// TODO: hits marshal and unmarshal is likely bottleneck
-
-			transformed, err := translateHits(schema, searchMsg.OutputFieldsId, nilHits)
-			if err != nil {
-				return err
-			}
-			byteBlobs, err := proto.Marshal(transformed)
-			if err != nil {
-				return err
-			}
-
-			resultChannelInt := 0
-			searchResultMsg := &msgstream.SearchResultMsg{
-				BaseMsg: msgstream.BaseMsg{Ctx: searchMsg.Ctx, HashValues: []uint32{uint32(resultChannelInt)}},
-				SearchResults: internalpb.SearchResults{
-					Base: &commonpb.MsgBase{
-						MsgType:   commonpb.MsgType_SearchResult,
-						MsgID:     searchMsg.Base.MsgID,
-						Timestamp: searchTimestamp,
-						SourceID:  searchMsg.Base.SourceID,
-					},
-					Status:                   &commonpb.Status{ErrorCode: commonpb.ErrorCode_Success},
-					ResultChannelID:          searchMsg.ResultChannelID,
-					Hits:                     nilHits,
-					SlicedBlob:               byteBlobs,
-					SlicedOffset:             1,
-					SlicedNumCount:           1,
-					MetricType:               plan.getMetricType(),
-					SealedSegmentIDsSearched: sealedSegmentSearched,
-					ChannelIDsSearched:       q.collection.getVChannels(),
-					GlobalSealedSegmentIDs:   globalSealedSegments,
-				},
-			}
-			log.Debug("QueryNode Empty SearchResultMsg",
-				zap.Any("collectionID", q.collection.id),
-				zap.Any("msgID", searchMsg.ID()),
-				zap.Any("vChannels", q.collection.getVChannels()),
-				zap.Any("sealedSegmentSearched", sealedSegmentSearched),
-			)
-			err = q.publishQueryResult(searchResultMsg, searchMsg.CollectionID)
-			if err != nil {
-				return err
-			}
-			tr.Record("publish empty search result done")
-			tr.Elapse("all done")
-			return nil
-		}
-	}
-
-	numSegment := int64(len(searchResults))
-	var marshaledHits *MarshaledHits = nil
-	err = reduceSearchResultsAndFillData(plan, searchResults, numSegment)
-	sp.LogFields(oplog.String("statistical time", "reduceSearchResults end"))
-	if err != nil {
-		return err
-	}
-	marshaledHits, err = reorganizeSearchResults(searchResults, numSegment)
-	sp.LogFields(oplog.String("statistical time", "reorganizeSearchResults end"))
-	if err != nil {
-		return err
-	}
-
-	hitsBlob, err := marshaledHits.getHitsBlob()
-	sp.LogFields(oplog.String("statistical time", "getHitsBlob end"))
-	if err != nil {
-		return err
-	}
-	tr.Record("reduce result done")
-
-	var offset int64 = 0
-	for index := range searchRequests {
-		hitBlobSizePeerQuery, err := marshaledHits.hitBlobSizeInGroup(int64(index))
-		if err != nil {
-			return err
-		}
-		hits := make([][]byte, len(hitBlobSizePeerQuery))
-		for i, len := range hitBlobSizePeerQuery {
-			hits[i] = hitsBlob[offset : offset+len]
-			//test code to checkout marshaled hits
-			//marshaledHit := hitsBlob[offset:offset+len]
-			//unMarshaledHit := milvuspb.Hits{}
-			//err = proto.Unmarshal(marshaledHit, &unMarshaledHit)
-			//if err != nil {
-			//	return err
-			//}
-			//log.Debug("hits msg  = ", unMarshaledHit)
-			offset += len
-		}
-
-		// TODO: remove inefficient code in cgo and use SearchResultData directly
-		// TODO: Currently add a translate layer from hits to SearchResultData
-		// TODO: hits marshal and unmarshal is likely bottleneck
-
-		transformed, err := translateHits(schema, searchMsg.OutputFieldsId, hits)
-		if err != nil {
-			return err
-		}
-		byteBlobs, err := proto.Marshal(transformed)
-		if err != nil {
-			return err
-		}
-
-		resultChannelInt := 0
-		searchResultMsg := &msgstream.SearchResultMsg{
-			BaseMsg: msgstream.BaseMsg{Ctx: searchMsg.Ctx, HashValues: []uint32{uint32(resultChannelInt)}},
-			SearchResults: internalpb.SearchResults{
-				Base: &commonpb.MsgBase{
-					MsgType:   commonpb.MsgType_SearchResult,
-					MsgID:     searchMsg.Base.MsgID,
-					Timestamp: searchTimestamp,
-					SourceID:  searchMsg.Base.SourceID,
-				},
-				Status:                   &commonpb.Status{ErrorCode: commonpb.ErrorCode_Success},
-				ResultChannelID:          searchMsg.ResultChannelID,
-				Hits:                     hits,
-				SlicedBlob:               byteBlobs,
-				SlicedOffset:             1,
-				SlicedNumCount:           1,
-				MetricType:               plan.getMetricType(),
-				SealedSegmentIDsSearched: sealedSegmentSearched,
-				ChannelIDsSearched:       q.collection.getVChannels(),
-				GlobalSealedSegmentIDs:   globalSealedSegments,
-			},
-		}
-		log.Debug("QueryNode SearchResultMsg",
-			zap.Any("collectionID", q.collection.id),
-			zap.Any("msgID", searchMsg.ID()),
-			zap.Any("vChannels", q.collection.getVChannels()),
-			zap.Any("sealedSegmentSearched", sealedSegmentSearched),
-		)
-
-		// For debugging, please don't delete.
-		//fmt.Println("==================== search result ======================")
-		//for i := 0; i < len(hits); i++ {
-		//	testHits := milvuspb.Hits{}
-		//	err := proto.Unmarshal(hits[i], &testHits)
-		//	if err != nil {
-		//		panic(err)
-		//	}
-		//	fmt.Println(testHits.IDs)
-		//	fmt.Println(testHits.Scores)
-		//}
-		err = q.publishQueryResult(searchResultMsg, searchMsg.CollectionID)
-		if err != nil {
-			return err
-		}
-		tr.Record("publish search result")
-	}
-
-	sp.LogFields(oplog.String("statistical time", "before free c++ memory"))
-	deleteSearchResults(searchResults)
-	deleteMarshaledHits(marshaledHits)
-	sp.LogFields(oplog.String("statistical time", "stats done"))
-	plan.delete()
-	searchReq.delete()
-	tr.Elapse("all done")
-	return nil
->>>>>>> 8cc24e09
 }
 
 func (s *searchResult) ChannelNum() int {
