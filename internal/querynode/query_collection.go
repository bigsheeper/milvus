--- conflicted
+++ resolved
@@ -13,6 +13,8 @@
 
 import (
 	"context"
+	"encoding/binary"
+	"fmt"
 	"sync"
 
 	"go.uber.org/zap"
@@ -20,13 +22,6 @@
 	"github.com/milvus-io/milvus/internal/log"
 	"github.com/milvus-io/milvus/internal/msgstream"
 	"github.com/milvus-io/milvus/internal/proto/commonpb"
-<<<<<<< HEAD
-=======
-	"github.com/milvus-io/milvus/internal/proto/etcdpb"
-	"github.com/milvus-io/milvus/internal/proto/internalpb"
-	"github.com/milvus-io/milvus/internal/proto/milvuspb"
-	"github.com/milvus-io/milvus/internal/proto/schemapb"
->>>>>>> 5fe96b9e
 	"github.com/milvus-io/milvus/internal/proto/segcorepb"
 	"github.com/milvus-io/milvus/internal/storage"
 )
@@ -87,8 +82,10 @@
 	queryMsgStream       msgstream.MsgStream
 	queryResultMsgStream msgstream.MsgStream
 
-<<<<<<< HEAD
-	vcm storage.ChunkManager
+	localChunkManager  storage.ChunkManager
+	remoteChunkManager storage.ChunkManager
+	vectorChunkManager storage.ChunkManager
+	localCacheEnabled  bool
 
 	inputStage      *inputStage
 	reqStage        *requestHandlerStage
@@ -98,12 +95,6 @@
 
 	vChannelChan sync.Map
 	resChan      chan queryResult
-=======
-	localChunkManager  storage.ChunkManager
-	remoteChunkManager storage.ChunkManager
-	vectorChunkManager storage.ChunkManager
-	localCacheEnabled  bool
->>>>>>> 5fe96b9e
 }
 
 type ResultEntityIds []UniqueID
@@ -114,16 +105,9 @@
 	historical *historical,
 	streaming *streaming,
 	factory msgstream.Factory,
-<<<<<<< HEAD
-	vcm storage.ChunkManager) (*queryCollection, error) {
-=======
 	localChunkManager storage.ChunkManager,
 	remoteChunkManager storage.ChunkManager,
-	localCacheEnabled bool,
-) *queryCollection {
-
-	unsolvedMsg := make([]queryMsg, 0)
->>>>>>> 5fe96b9e
+	localCacheEnabled bool) (*queryCollection, error) {
 
 	queryStream, _ := factory.NewQueryMsgStream(releaseCtx)
 	queryResultStream, _ := factory.NewQueryMsgStream(releaseCtx)
@@ -181,7 +165,9 @@
 		hisChan,
 		qc.resChan,
 		qc.historical,
-		qc.vcm)
+		qc.localChunkManager,
+		qc.remoteChunkManager,
+		qc.localCacheEnabled)
 	qc.historicalStage = hisStage
 
 	qc.vChannelStages = make(map[Channel]*vChannelStage)
@@ -230,117 +216,9 @@
 	go q.vChannelStages[channel].start()
 }
 
-<<<<<<< HEAD
 func (q *queryCollection) addVChannelStage(channel Channel) {
 	if _, ok := q.vChannelStages[channel]; ok {
 		log.Warn("vChannelStage has been existed",
-=======
-func (q *queryCollection) loadBalance(msg *msgstream.LoadBalanceSegmentsMsg) {
-	//TODO:: get loadBalance info from etcd
-	//log.Debug("consume load balance message",
-	//	zap.Int64("msgID", msg.ID()))
-	//nodeID := Params.QueryNodeID
-	//for _, info := range msg.Infos {
-	//	segmentID := info.SegmentID
-	//	if nodeID == info.SourceNodeID {
-	//		err := s.historical.replica.removeSegment(segmentID)
-	//		if err != nil {
-	//			log.Warn("loadBalance failed when remove segment",
-	//				zap.Error(err),
-	//				zap.Any("segmentID", segmentID))
-	//		}
-	//	}
-	//	if nodeID == info.DstNodeID {
-	//		segment, err := s.historical.replica.getSegmentByID(segmentID)
-	//		if err != nil {
-	//			log.Warn("loadBalance failed when making segment on service",
-	//				zap.Error(err),
-	//				zap.Any("segmentID", segmentID))
-	//			continue // not return, try to load balance all segment
-	//		}
-	//		segment.setOnService(true)
-	//	}
-	//}
-	//log.Debug("load balance done",
-	//	zap.Int64("msgID", msg.ID()),
-	//	zap.Int("num of segment", len(msg.Infos)))
-}
-
-func (q *queryCollection) receiveQueryMsg(msg queryMsg) error {
-	msgType := msg.Type()
-	var collectionID UniqueID
-	var msgTypeStr string
-
-	switch msgType {
-	case commonpb.MsgType_Retrieve:
-		collectionID = msg.(*msgstream.RetrieveMsg).CollectionID
-		msgTypeStr = "retrieve"
-		//log.Debug("consume retrieve message",
-		//	zap.Any("collectionID", collectionID),
-		//	zap.Int64("msgID", msg.ID()),
-		//)
-	case commonpb.MsgType_Search:
-		collectionID = msg.(*msgstream.SearchMsg).CollectionID
-		msgTypeStr = "search"
-		//log.Debug("consume search message",
-		//	zap.Any("collectionID", collectionID),
-		//	zap.Int64("msgID", msg.ID()),
-		//)
-	default:
-		err := fmt.Errorf("receive invalid msgType = %d", msgType)
-		return err
-	}
-	if collectionID != q.collectionID {
-		//log.Warn("not target collection query request",
-		//	zap.Any("collectionID", q.collectionID),
-		//	zap.Int64("target collectionID", collectionID),
-		//	zap.Int64("msgID", msg.ID()),
-		//)
-		//err := fmt.Errorf("not target collection query request, collectionID = %d, targetCollectionID = %d, msgID = %d", q.collectionID, collectionID, msg.ID())
-		return nil
-	}
-
-	sp, ctx := trace.StartSpanFromContext(msg.TraceCtx())
-	msg.SetTraceCtx(ctx)
-	tr := timerecord.NewTimeRecorder(fmt.Sprintf("receiveQueryMsg %d", msg.ID()))
-
-	// check if collection has been released
-	collection, err := q.historical.replica.getCollectionByID(collectionID)
-	if err != nil {
-		publishErr := q.publishFailedQueryResult(msg, err.Error())
-		if publishErr != nil {
-			finalErr := fmt.Errorf("first err = %s, second err = %s", err, publishErr)
-			return finalErr
-		}
-		log.Debug("do query failed in receiveQueryMsg, publish failed query result",
-			zap.Int64("collectionID", collectionID),
-			zap.Int64("msgID", msg.ID()),
-			zap.String("msgType", msgTypeStr),
-		)
-		return err
-	}
-	guaranteeTs := msg.GuaranteeTs()
-	if guaranteeTs >= collection.getReleaseTime() {
-		err = fmt.Errorf("retrieve failed, collection has been released, msgID = %d, collectionID = %d", msg.ID(), collectionID)
-		publishErr := q.publishFailedQueryResult(msg, err.Error())
-		if publishErr != nil {
-			finalErr := fmt.Errorf("first err = %s, second err = %s", err, publishErr)
-			return finalErr
-		}
-		log.Debug("do query failed in receiveQueryMsg, publish failed query result",
-			zap.Int64("collectionID", collectionID),
-			zap.Int64("msgID", msg.ID()),
-			zap.String("msgType", msgTypeStr),
-		)
-		return err
-	}
-
-	serviceTime := q.getServiceableTime()
-	if guaranteeTs > serviceTime && len(collection.getVChannels()) > 0 {
-		gt, _ := tsoutil.ParseTS(guaranteeTs)
-		st, _ := tsoutil.ParseTS(serviceTime)
-		log.Debug("query node::receiveQueryMsg: add to unsolvedMsg",
->>>>>>> 5fe96b9e
 			zap.Any("collectionID", q.collectionID),
 			zap.Any("vChannel", channel),
 		)
@@ -370,7 +248,6 @@
 	return commonpb.MsgType_Search
 }
 
-<<<<<<< HEAD
 func (s *searchResult) ID() UniqueID {
 	return s.msg.ID()
 }
@@ -381,357 +258,14 @@
 
 func (r *retrieveResult) Type() msgstream.MsgType {
 	return commonpb.MsgType_Retrieve
-=======
-// TODO:: cache map[dsl]plan
-// TODO: reBatched search requests
-func (q *queryCollection) search(msg queryMsg) error {
-	searchMsg := msg.(*msgstream.SearchMsg)
-	sp, ctx := trace.StartSpanFromContext(searchMsg.TraceCtx())
-	defer sp.Finish()
-	searchMsg.SetTraceCtx(ctx)
-	searchTimestamp := searchMsg.BeginTs()
-	travelTimestamp := searchMsg.TravelTimestamp
-
-	schema, err := typeutil.CreateSchemaHelper(q.collection.schema)
-	if err != nil {
-		return err
-	}
-
-	var plan *SearchPlan
-	if searchMsg.GetDslType() == commonpb.DslType_BoolExprV1 {
-		expr := searchMsg.SerializedExprPlan
-		plan, err = createSearchPlanByExpr(q.collection, expr)
-		if err != nil {
-			return err
-		}
-	} else {
-		dsl := searchMsg.Dsl
-		plan, err = createSearchPlan(q.collection, dsl)
-		if err != nil {
-			return err
-		}
-	}
-	topK := plan.getTopK()
-	if topK == 0 {
-		return fmt.Errorf("limit must be greater than 0")
-	}
-	if topK >= 16385 {
-		return fmt.Errorf("limit %d is too large", topK)
-	}
-	searchRequestBlob := searchMsg.PlaceholderGroup
-	searchReq, err := parseSearchRequest(plan, searchRequestBlob)
-	if err != nil {
-		return err
-	}
-	queryNum := searchReq.getNumOfQuery()
-	searchRequests := make([]*searchRequest, 0)
-	searchRequests = append(searchRequests, searchReq)
-
-	if searchMsg.GetDslType() == commonpb.DslType_BoolExprV1 {
-		sp.LogFields(oplog.String("statistical time", "stats start"),
-			oplog.Object("nq", queryNum),
-			oplog.Object("expr", searchMsg.SerializedExprPlan))
-	} else {
-		sp.LogFields(oplog.String("statistical time", "stats start"),
-			oplog.Object("nq", queryNum),
-			oplog.Object("dsl", searchMsg.Dsl))
-	}
-
-	tr := timerecord.NewTimeRecorder(fmt.Sprintf("search %d(nq=%d, k=%d)", searchMsg.CollectionID, queryNum, topK))
-
-	// get global sealed segments
-	var globalSealedSegments []UniqueID
-	if len(searchMsg.PartitionIDs) > 0 {
-		globalSealedSegments = q.historical.getGlobalSegmentIDsByPartitionIds(searchMsg.PartitionIDs)
-	} else {
-		globalSealedSegments = q.historical.getGlobalSegmentIDsByCollectionID(q.collection.id)
-	}
-
-	searchResults := make([]*SearchResult, 0)
-
-	// historical search
-	hisSearchResults, sealedSegmentSearched, err1 := q.historical.search(searchRequests, q.collection.id, searchMsg.PartitionIDs, plan, travelTimestamp)
-	if err1 != nil {
-		log.Warn(err1.Error())
-		return err1
-	}
-	searchResults = append(searchResults, hisSearchResults...)
-	tr.Record("historical search done")
-
-	// streaming search
-	var err2 error
-	for _, channel := range q.collection.getVChannels() {
-		var strSearchResults []*SearchResult
-		strSearchResults, err2 = q.streaming.search(searchRequests, q.collection.id, searchMsg.PartitionIDs, channel, plan, travelTimestamp)
-		if err2 != nil {
-			log.Warn(err2.Error())
-			return err2
-		}
-		searchResults = append(searchResults, strSearchResults...)
-	}
-	tr.Record("streaming search done")
-
-	sp.LogFields(oplog.String("statistical time", "segment search end"))
-	if len(searchResults) <= 0 {
-		for range searchRequests {
-			resultChannelInt := 0
-			searchResultMsg := &msgstream.SearchResultMsg{
-				BaseMsg: msgstream.BaseMsg{Ctx: searchMsg.Ctx, HashValues: []uint32{uint32(resultChannelInt)}},
-				SearchResults: internalpb.SearchResults{
-					Base: &commonpb.MsgBase{
-						MsgType:   commonpb.MsgType_SearchResult,
-						MsgID:     searchMsg.Base.MsgID,
-						Timestamp: searchTimestamp,
-						SourceID:  searchMsg.Base.SourceID,
-					},
-					Status:                   &commonpb.Status{ErrorCode: commonpb.ErrorCode_Success},
-					ResultChannelID:          searchMsg.ResultChannelID,
-					MetricType:               plan.getMetricType(),
-					NumQueries:               queryNum,
-					TopK:                     topK,
-					SlicedBlob:               nil,
-					SlicedOffset:             1,
-					SlicedNumCount:           1,
-					SealedSegmentIDsSearched: sealedSegmentSearched,
-					ChannelIDsSearched:       q.collection.getVChannels(),
-					GlobalSealedSegmentIDs:   globalSealedSegments,
-				},
-			}
-			log.Debug("QueryNode Empty SearchResultMsg",
-				zap.Any("collectionID", q.collection.id),
-				zap.Any("msgID", searchMsg.ID()),
-				zap.Any("vChannels", q.collection.getVChannels()),
-				zap.Any("sealedSegmentSearched", sealedSegmentSearched),
-			)
-			err = q.publishQueryResult(searchResultMsg, searchMsg.CollectionID)
-			if err != nil {
-				return err
-			}
-			tr.Record("publish empty search result done")
-			tr.Elapse("all done")
-			return nil
-		}
-	}
-
-	numSegment := int64(len(searchResults))
-	var marshaledHits *MarshaledHits = nil
-	err = reduceSearchResultsAndFillData(plan, searchResults, numSegment)
-	sp.LogFields(oplog.String("statistical time", "reduceSearchResults end"))
-	if err != nil {
-		return err
-	}
-	marshaledHits, err = reorganizeSearchResults(searchResults, numSegment)
-	sp.LogFields(oplog.String("statistical time", "reorganizeSearchResults end"))
-	if err != nil {
-		return err
-	}
-
-	hitsBlob, err := marshaledHits.getHitsBlob()
-	sp.LogFields(oplog.String("statistical time", "getHitsBlob end"))
-	if err != nil {
-		return err
-	}
-	tr.Record("reduce result done")
-
-	var offset int64 = 0
-	for index := range searchRequests {
-		hitBlobSizePeerQuery, err := marshaledHits.hitBlobSizeInGroup(int64(index))
-		if err != nil {
-			return err
-		}
-		hits := make([][]byte, len(hitBlobSizePeerQuery))
-		for i, len := range hitBlobSizePeerQuery {
-			hits[i] = hitsBlob[offset : offset+len]
-			//test code to checkout marshaled hits
-			//marshaledHit := hitsBlob[offset:offset+len]
-			//unMarshaledHit := milvuspb.Hits{}
-			//err = proto.Unmarshal(marshaledHit, &unMarshaledHit)
-			//if err != nil {
-			//	return err
-			//}
-			//log.Debug("hits msg  = ", unMarshaledHit)
-			offset += len
-		}
-
-		// TODO: remove inefficient code in cgo and use SearchResultData directly
-		// TODO: Currently add a translate layer from hits to SearchResultData
-		// TODO: hits marshal and unmarshal is likely bottleneck
-
-		transformed, err := translateHits(schema, searchMsg.OutputFieldsId, hits)
-		if err != nil {
-			return err
-		}
-		byteBlobs, err := proto.Marshal(transformed)
-		if err != nil {
-			return err
-		}
-
-		resultChannelInt := 0
-		searchResultMsg := &msgstream.SearchResultMsg{
-			BaseMsg: msgstream.BaseMsg{Ctx: searchMsg.Ctx, HashValues: []uint32{uint32(resultChannelInt)}},
-			SearchResults: internalpb.SearchResults{
-				Base: &commonpb.MsgBase{
-					MsgType:   commonpb.MsgType_SearchResult,
-					MsgID:     searchMsg.Base.MsgID,
-					Timestamp: searchTimestamp,
-					SourceID:  searchMsg.Base.SourceID,
-				},
-				Status:                   &commonpb.Status{ErrorCode: commonpb.ErrorCode_Success},
-				ResultChannelID:          searchMsg.ResultChannelID,
-				MetricType:               plan.getMetricType(),
-				NumQueries:               queryNum,
-				TopK:                     topK,
-				SlicedBlob:               byteBlobs,
-				SlicedOffset:             1,
-				SlicedNumCount:           1,
-				SealedSegmentIDsSearched: sealedSegmentSearched,
-				ChannelIDsSearched:       q.collection.getVChannels(),
-				GlobalSealedSegmentIDs:   globalSealedSegments,
-			},
-		}
-		log.Debug("QueryNode SearchResultMsg",
-			zap.Any("collectionID", q.collection.id),
-			zap.Any("msgID", searchMsg.ID()),
-			zap.Any("vChannels", q.collection.getVChannels()),
-			zap.Any("sealedSegmentSearched", sealedSegmentSearched),
-		)
-
-		// For debugging, please don't delete.
-		//fmt.Println("==================== search result ======================")
-		//for i := 0; i < len(hits); i++ {
-		//	testHits := milvuspb.Hits{}
-		//	err := proto.Unmarshal(hits[i], &testHits)
-		//	if err != nil {
-		//		panic(err)
-		//	}
-		//	fmt.Println(testHits.IDs)
-		//	fmt.Println(testHits.Scores)
-		//}
-		err = q.publishQueryResult(searchResultMsg, searchMsg.CollectionID)
-		if err != nil {
-			return err
-		}
-		tr.Record("publish search result")
-	}
-
-	sp.LogFields(oplog.String("statistical time", "before free c++ memory"))
-	deleteSearchResults(searchResults)
-	deleteMarshaledHits(marshaledHits)
-	sp.LogFields(oplog.String("statistical time", "stats done"))
-	plan.delete()
-	searchReq.delete()
-	tr.Elapse("all done")
-	return nil
-}
-
-func (q *queryCollection) retrieve(msg queryMsg) error {
-	// TODO(yukun)
-	// step 1: get retrieve object and defer destruction
-	// step 2: for each segment, call retrieve to get ids proto buffer
-	// step 3: merge all proto in go
-	// step 4: publish results
-	// retrieveProtoBlob, err := proto.Marshal(&retrieveMsg.RetrieveRequest)
-	retrieveMsg := msg.(*msgstream.RetrieveMsg)
-	sp, ctx := trace.StartSpanFromContext(retrieveMsg.TraceCtx())
-	defer sp.Finish()
-	retrieveMsg.SetTraceCtx(ctx)
-	timestamp := retrieveMsg.RetrieveRequest.TravelTimestamp
-
-	collectionID := retrieveMsg.CollectionID
-	collection, err := q.streaming.replica.getCollectionByID(collectionID)
-	if err != nil {
-		return err
-	}
-
-	req := &segcorepb.RetrieveRequest{
-		Ids:            retrieveMsg.Ids,
-		OutputFieldsId: retrieveMsg.OutputFieldsId,
-	}
-
-	plan, err := createRetrievePlan(collection, req, timestamp)
-	if err != nil {
-		return err
-	}
-	defer plan.delete()
-
-	tr := timerecord.NewTimeRecorder(fmt.Sprintf("retrieve %d", retrieveMsg.CollectionID))
-
-	var globalSealedSegments []UniqueID
-	if len(retrieveMsg.PartitionIDs) > 0 {
-		globalSealedSegments = q.historical.getGlobalSegmentIDsByPartitionIds(retrieveMsg.PartitionIDs)
-	} else {
-		globalSealedSegments = q.historical.getGlobalSegmentIDsByCollectionID(collectionID)
-	}
-
-	var mergeList []*segcorepb.RetrieveResults
-
-	if q.vectorChunkManager == nil {
-		if q.localChunkManager == nil {
-			return fmt.Errorf("can not create vector chunk manager for local chunk manager is nil")
-		}
-		if q.remoteChunkManager == nil {
-			return fmt.Errorf("can not create vector chunk manager for remote chunk manager is nil")
-		}
-		q.vectorChunkManager = storage.NewVectorChunkManager(q.localChunkManager, q.remoteChunkManager,
-			&etcdpb.CollectionMeta{
-				ID:     collection.id,
-				Schema: collection.schema,
-			}, q.localCacheEnabled)
-	}
-	// historical retrieve
-	hisRetrieveResults, sealedSegmentRetrieved, err1 := q.historical.retrieve(collectionID, retrieveMsg.PartitionIDs, q.vectorChunkManager, plan)
-	if err1 != nil {
-		log.Warn(err1.Error())
-		return err1
-	}
-	mergeList = append(mergeList, hisRetrieveResults...)
-	tr.Record("historical retrieve done")
-
-	// streaming retrieve
-	strRetrieveResults, _, err2 := q.streaming.retrieve(collectionID, retrieveMsg.PartitionIDs, plan)
-	if err2 != nil {
-		log.Warn(err2.Error())
-		return err2
-	}
-	mergeList = append(mergeList, strRetrieveResults...)
-	tr.Record("streaming retrieve done")
-
-	result, err := mergeRetrieveResults(mergeList)
-	if err != nil {
-		return err
-	}
-	tr.Record("merge result done")
-
-	resultChannelInt := 0
-	retrieveResultMsg := &msgstream.RetrieveResultMsg{
-		BaseMsg: msgstream.BaseMsg{Ctx: retrieveMsg.Ctx, HashValues: []uint32{uint32(resultChannelInt)}},
-		RetrieveResults: internalpb.RetrieveResults{
-			Base: &commonpb.MsgBase{
-				MsgType:  commonpb.MsgType_RetrieveResult,
-				MsgID:    retrieveMsg.Base.MsgID,
-				SourceID: retrieveMsg.Base.SourceID,
-			},
-			Status:                    &commonpb.Status{ErrorCode: commonpb.ErrorCode_Success},
-			Ids:                       result.Ids,
-			FieldsData:                result.FieldsData,
-			ResultChannelID:           retrieveMsg.ResultChannelID,
-			SealedSegmentIDsRetrieved: sealedSegmentRetrieved,
-			ChannelIDsRetrieved:       collection.getVChannels(),
-			GlobalSealedSegmentIDs:    globalSealedSegments,
-		},
-	}
-
-	err = q.publishQueryResult(retrieveResultMsg, retrieveMsg.CollectionID)
-	if err != nil {
-		return err
-	}
-	log.Debug("QueryNode publish RetrieveResultMsg",
-		zap.Any("vChannels", collection.getVChannels()),
-		zap.Any("collectionID", collection.ID()),
-		zap.Any("sealedSegmentRetrieved", sealedSegmentRetrieved),
-	)
-	tr.Elapse("all done")
-	return nil
+}
+
+func (r *retrieveResult) ID() UniqueID {
+	return r.msg.ID()
+}
+
+func (r *retrieveResult) ChannelNum() int {
+	return r.msg.channelNum
 }
 
 func getSegmentsByPKs(pks []int64, segments []*Segment) (map[int64][]int64, error) {
@@ -753,47 +287,4 @@
 		}
 	}
 	return results, nil
-}
-
-func mergeRetrieveResults(dataArr []*segcorepb.RetrieveResults) (*segcorepb.RetrieveResults, error) {
-	var final *segcorepb.RetrieveResults
-	for _, data := range dataArr {
-		// skip empty result, it will break merge result
-		if data == nil || len(data.Offset) == 0 {
-			continue
-		}
-
-		if final == nil {
-			final = proto.Clone(data).(*segcorepb.RetrieveResults)
-			continue
-		}
-
-		proto.Merge(final.Ids, data.Ids)
-		if len(final.FieldsData) != len(data.FieldsData) {
-			return nil, fmt.Errorf("mismatch FieldData in RetrieveResults")
-		}
-
-		for i := range final.FieldsData {
-			proto.Merge(final.FieldsData[i], data.FieldsData[i])
-		}
-	}
-
-	// not found, return default values indicating not result found
-	if final == nil {
-		final = &segcorepb.RetrieveResults{
-			Ids:        nil,
-			FieldsData: []*schemapb.FieldData{},
-		}
-	}
-
-	return final, nil
->>>>>>> 5fe96b9e
-}
-
-func (r *retrieveResult) ID() UniqueID {
-	return r.msg.ID()
-}
-
-func (r *retrieveResult) ChannelNum() int {
-	return r.msg.channelNum
 }