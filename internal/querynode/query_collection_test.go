--- conflicted
+++ resolved
@@ -64,12 +64,8 @@
 	assert.Nil(t, err)
 
 	ctx, cancel := context.WithCancel(context.Background())
-<<<<<<< HEAD
-	queryCollection, err := newQueryCollection(ctx, cancel, 0, historical, streaming, factory, nil)
-	assert.NoError(t, err)
-=======
-	queryCollection := newQueryCollection(ctx, cancel, 0, historical, streaming, factory, nil, nil, false)
->>>>>>> 5fe96b9e
+	queryCollection, err := newQueryCollection(ctx, cancel, 0, historical, streaming, factory, nil, nil, false)
+	assert.NoError(t, err)
 
 	producerChannels := []string{"testResultChannel"}
 	queryCollection.queryResultMsgStream.AsProducer(producerChannels)
@@ -136,7 +132,6 @@
 	streaming.close()
 }
 
-<<<<<<< HEAD
 func TestQueryCollection_addVChannelStage_and_removeVChannelStage(t *testing.T) {
 	ctx, cancel := context.WithCancel(context.Background())
 	defer cancel()
@@ -159,7 +154,9 @@
 		historical,
 		streaming,
 		fac,
-		chunkManager)
+		chunkManager,
+		chunkManager,
+		false)
 	assert.NoError(t, err)
 
 	queryChannel := genQueryChannel()
@@ -179,7 +176,7 @@
 
 	res, err := consumeSimpleSearchResult(stream)
 	assert.NoError(t, err)
-	assert.Equal(t, defaultTopK, len(res.Hits))
+	assert.Equal(t, defaultTopK, res.TopK)
 	assert.Equal(t, 1, len(res.ChannelIDsSearched)) // defaultChannel
 	assert.Equal(t, 1, len(res.SealedSegmentIDsSearched))
 	assert.Equal(t, defaultSegmentID, res.SealedSegmentIDsSearched[0])
@@ -194,7 +191,7 @@
 
 	res, err = consumeSimpleSearchResult(stream)
 	assert.NoError(t, err)
-	assert.Equal(t, defaultTopK, len(res.Hits))
+	assert.Equal(t, defaultTopK, res.TopK)
 	assert.Equal(t, 2, len(res.ChannelIDsSearched)) // defaultChannel + newChan
 	assert.Equal(t, 1, len(res.SealedSegmentIDsSearched))
 	assert.Equal(t, defaultSegmentID, res.SealedSegmentIDsSearched[0])
@@ -207,11 +204,12 @@
 
 	res, err = consumeSimpleSearchResult(stream)
 	assert.NoError(t, err)
-	assert.Equal(t, defaultTopK, len(res.Hits))
+	assert.Equal(t, defaultTopK, res.TopK)
 	assert.Equal(t, 1, len(res.ChannelIDsSearched)) // defaultChannel
 	assert.Equal(t, 1, len(res.SealedSegmentIDsSearched))
 	assert.Equal(t, defaultSegmentID, res.SealedSegmentIDsSearched[0])
-=======
+}
+
 func TestGetSegmentsByPKs(t *testing.T) {
 	buf := make([]byte, 8)
 	filter1 := bloom.NewWithEstimates(1000000, 0.01)
@@ -260,5 +258,4 @@
 	assert.NotNil(t, err)
 	_, err = getSegmentsByPKs([]int64{0, 1, 2, 3, 4}, nil)
 	assert.NotNil(t, err)
->>>>>>> 5fe96b9e
 }