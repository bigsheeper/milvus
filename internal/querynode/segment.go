--- conflicted
+++ resolved
@@ -464,13 +464,7 @@
 		           int sizeof_per_row,
 		           signed long int count);
 	*/
-<<<<<<< HEAD
 	if s.segmentType != segmentTypeGrowing {
-=======
-	log.Debug("QueryNode::Segment::segmentInsert:", zap.Any("segmentType", s.segmentType))
-	log.Debug("QueryNode::Segment::segmentInsert:", zap.Any("enableLoadBinLog", s.enableLoadBinLog))
-	if s.segmentType != segmentTypeGrowing || s.enableLoadBinLog {
->>>>>>> 68f703f9
 		return nil
 	}
 	log.Debug("QueryNode::Segment::segmentInsert:", zap.Any("s.sgmentPtr", s.segmentPtr))
