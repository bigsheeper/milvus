--- conflicted
+++ resolved
@@ -231,10 +231,6 @@
 	segment.segmentPtr = nil
 
 	log.Info("delete segment from memory", zap.Int64("collectionID", segment.collectionID), zap.Int64("partitionID", segment.partitionID), zap.Int64("segmentID", segment.ID()))
-<<<<<<< HEAD
-	return nil
-=======
->>>>>>> 2d9a5220
 }
 
 func (s *Segment) getRowCount() int64 {
