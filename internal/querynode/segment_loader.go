// Copyright (C) 2019-2020 Zilliz. All rights reserved.
//
// Licensed under the Apache License, Version 2.0 (the "License"); you may not use this file except in compliance
// with the License. You may obtain a copy of the License at
//
// http://www.apache.org/licenses/LICENSE-2.0
//
// Unless required by applicable law or agreed to in writing, software distributed under the License
// is distributed on an "AS IS" BASIS, WITHOUT WARRANTIES OR CONDITIONS OF ANY KIND, either express
// or implied. See the License for the specific language governing permissions and limitations under the License.

package querynode

import (
	"context"
	"errors"
	"fmt"
	"path"
	"strconv"

	"github.com/golang/protobuf/proto"
	"go.uber.org/zap"

	"github.com/milvus-io/milvus/internal/common"
	"github.com/milvus-io/milvus/internal/kv"
	etcdkv "github.com/milvus-io/milvus/internal/kv/etcd"
	minioKV "github.com/milvus-io/milvus/internal/kv/minio"
	"github.com/milvus-io/milvus/internal/log"
	"github.com/milvus-io/milvus/internal/proto/datapb"
	"github.com/milvus-io/milvus/internal/proto/querypb"
	"github.com/milvus-io/milvus/internal/storage"
	"github.com/milvus-io/milvus/internal/types"
	"github.com/milvus-io/milvus/internal/util/funcutil"
)

const (
	queryCoordSegmentMetaPrefix = "queryCoord-segmentMeta"
	queryNodeSegmentMetaPrefix  = "queryNode-segmentMeta"
)

// segmentLoader is only responsible for loading the field data from binlog
type segmentLoader struct {
	historicalReplica ReplicaInterface

	dataCoord types.DataCoord

	minioKV kv.BaseKV // minio minioKV
	etcdKV  *etcdkv.EtcdKV

	indexLoader *indexLoader
}

func (loader *segmentLoader) loadSegmentOfConditionHandOff(req *querypb.LoadSegmentsRequest) error {
	return errors.New("TODO: implement hand off")
}

func (loader *segmentLoader) loadSegmentOfConditionLoadBalance(req *querypb.LoadSegmentsRequest) error {
	return loader.loadSegment(req, false)
}

func (loader *segmentLoader) loadSegmentOfConditionGRPC(req *querypb.LoadSegmentsRequest) error {
	return loader.loadSegment(req, true)
}

func (loader *segmentLoader) loadSegmentOfConditionNodeDown(req *querypb.LoadSegmentsRequest) error {
	return loader.loadSegment(req, true)
}

func (loader *segmentLoader) loadSegment(req *querypb.LoadSegmentsRequest, onService bool) error {
	// no segment needs to load, return
	if len(req.Infos) == 0 {
		return nil
	}

	newSegments := make([]*Segment, 0)
	segmentGC := func() {
		for _, s := range newSegments {
			deleteSegment(s)
		}
	}
	setSegments := func() error {
		for _, s := range newSegments {
			err := loader.historicalReplica.setSegment(s)
			if err != nil {
				segmentGC()
				return err
			}
		}
		return nil
	}

	// start to load
	for _, info := range req.Infos {
		segmentID := info.SegmentID
		partitionID := info.PartitionID
		collectionID := info.CollectionID

		collection, err := loader.historicalReplica.getCollectionByID(collectionID)
		if err != nil {
			log.Warn(err.Error())
			segmentGC()
			return err
		}
		segment := newSegment(collection, segmentID, partitionID, collectionID, "", segmentTypeSealed, onService)
		err = loader.loadSegmentInternal(segment, info)
		if err != nil {
			deleteSegment(segment)
			log.Warn(err.Error())
			segmentGC()
			return err
		}
		if onService {
			key := fmt.Sprintf("%s/%d", queryCoordSegmentMetaPrefix, segmentID)
			value, err := loader.etcdKV.Load(key)
			if err != nil {
				deleteSegment(segment)
				log.Warn("error when load segment info from etcd", zap.Any("error", err.Error()))
				segmentGC()
				return err
			}
			segmentInfo := &querypb.SegmentInfo{}
			err = proto.Unmarshal([]byte(value), segmentInfo)
			if err != nil {
				deleteSegment(segment)
				log.Warn("error when unmarshal segment info from etcd", zap.Any("error", err.Error()))
				segmentGC()
				return err
			}
			segmentInfo.SegmentState = querypb.SegmentState_sealed
			newKey := fmt.Sprintf("%s/%d", queryNodeSegmentMetaPrefix, segmentID)
			newValue, err := proto.Marshal(segmentInfo)
			if err != nil {
				deleteSegment(segment)
				log.Warn("error when marshal segment info", zap.Error(err))
				segmentGC()
				return err
			}
			err = loader.etcdKV.Save(newKey, string(newValue))
			if err != nil {
				deleteSegment(segment)
				log.Warn("error when update segment info to etcd", zap.Any("error", err.Error()))
				segmentGC()
				return err
			}
		}
		newSegments = append(newSegments, segment)
	}

	return setSegments()
}

func (loader *segmentLoader) loadSegmentInternal(segment *Segment, segmentLoadInfo *querypb.SegmentLoadInfo) error {
	loader.getFieldAndIndexInfo()

	log.Debug("loading insert...")
	err = loader.loadSegmentFieldsData(segment, fieldBinlogs)
	if err != nil {
		return err
	}
	for _, id := range indexedFieldIDs {
		log.Debug("loading index...")
		err = loader.indexLoader.loadIndex(segment, id)
		if err != nil {
			return err
		}
	}

	return nil
}

func (loader *segmentLoader) getFieldAndIndexInfo(segment *Segment,
	segmentLoadInfo *querypb.SegmentLoadInfo) ([]*datapb.FieldBinlog, []FieldID, error) {
	collectionID := segment.collectionID
	vectorFieldIDs, err := loader.historicalReplica.getVecFieldIDsByCollectionID(collectionID)
	if err != nil {
		return nil, nil, err
	}
	if len(vectorFieldIDs) <= 0 {
		return nil, nil, fmt.Errorf("no vector field in collection %d", collectionID)
	}

	// add VectorFieldInfo for vector fields
	for _, fieldBinlog := range segmentLoadInfo.BinlogPaths {
		if funcutil.SliceContain(vectorFieldIDs, fieldBinlog.FieldID) {
			vectorFieldInfo := newVectorFieldInfo(fieldBinlog)
			segment.setVectorFieldInfo(fieldBinlog.FieldID, vectorFieldInfo)
		}
	}

	indexedFieldIDs := make([]FieldID, 0)
	for _, vecFieldID := range vectorFieldIDs {
		err = loader.indexLoader.setIndexInfo(collectionID, segment, vecFieldID)
		if err != nil {
			log.Warn(err.Error())
			continue
		}
		indexedFieldIDs = append(indexedFieldIDs, vecFieldID)
	}

	// we don't need to load raw data for indexed vector field
	fieldBinlogs := loader.filterFieldBinlogs(segmentLoadInfo.BinlogPaths, indexedFieldIDs)
	return fieldBinlogs, indexedFieldIDs, nil
}

func (loader *segmentLoader) estimateSegmentSize(segment *Segment,
	fieldBinLogs []*datapb.FieldBinlog,
	indexFieldIDs []FieldID) (int64, error) {
	segmentSize := int64(0)
	// get fields data size, if len(indexFieldIDs) == 0, vector field would be involved in fieldBinLogs
	for _, fb := range fieldBinLogs {
		log.Debug("estimate segment fields size",
			zap.Any("collectionID", segment.collectionID),
			zap.Any("segmentID", segment.ID()),
			zap.Any("fieldID", fb.FieldID),
			zap.Any("paths", fb.Binlogs),
		)
		for _, path := range fb.Binlogs {
			logSize, err := storage.EstimateMemorySize(nil, path)
			if err != nil {
				return 0, err
			}
			segmentSize += logSize
		}
	}
<<<<<<< HEAD
	// get index size
	for _, fieldID := range indexFieldIDs {
		indexSize, err := loader.indexLoader.estimateIndexBinlogSize(segment, fieldID)
=======

	log.Debug("loading bloom filter...")
	err = loader.loadSegmentBloomFilter(segment)
	if err != nil {
		return err
	}
	for _, id := range indexedFieldIDs {
		log.Debug("loading index...")
		err = loader.indexLoader.loadIndex(segment, id)
>>>>>>> 8c676271
		if err != nil {
			return 0, err
		}
		segmentSize += indexSize
	}
	return segmentSize, nil
}

//func (loader *segmentLoader) GetSegmentStates(segmentID UniqueID) (*datapb.GetSegmentStatesResponse, error) {
//	ctx := context.TODO()
//	if loader.dataCoord == nil {
//		return nil, errors.New("null data service client")
//	}
//
//	segmentStatesRequest := &datapb.GetSegmentStatesRequest{
//		SegmentIDs: []int64{segmentID},
//	}
//	statesResponse, err := loader.dataCoord.GetSegmentStates(ctx, segmentStatesRequest)
//	if err != nil || statesResponse.Status.ErrorCode != commonpb.ErrorCode_Success {
//		return nil, err
//	}
//	if len(statesResponse.States) != 1 {
//		return nil, errors.New("segment states' len should be 1")
//	}
//
//	return statesResponse, nil
//}

func (loader *segmentLoader) filterFieldBinlogs(fieldBinlogs []*datapb.FieldBinlog, skipFieldIDs []int64) []*datapb.FieldBinlog {
	result := make([]*datapb.FieldBinlog, 0)
	for _, fieldBinlog := range fieldBinlogs {
		if !funcutil.SliceContain(skipFieldIDs, fieldBinlog.FieldID) {
			result = append(result, fieldBinlog)
		}
	}
	return result
}

func (loader *segmentLoader) loadSegmentFieldsData(segment *Segment, fieldBinlogs []*datapb.FieldBinlog) error {
	iCodec := storage.InsertCodec{}
	defer func() {
		err := iCodec.Close()
		if err != nil {
			log.Warn(err.Error())
		}
	}()
	blobs := make([]*storage.Blob, 0)
	for _, fb := range fieldBinlogs {
		log.Debug("load segment fields data",
			zap.Int64("segmentID", segment.segmentID),
			zap.Any("fieldID", fb.FieldID),
			zap.String("paths", fmt.Sprintln(fb.Binlogs)),
		)
		for _, path := range fb.Binlogs {
			p := path
			binLog, err := loader.minioKV.Load(path)
			if err != nil {
				// TODO: return or continue?
				return err
			}
			blob := &storage.Blob{
				Key:   p,
				Value: []byte(binLog),
			}
			blobs = append(blobs, blob)
		}
	}

	_, _, insertData, err := iCodec.Deserialize(blobs)
	if err != nil {
		log.Warn(err.Error())
		return err
	}

	for fieldID, value := range insertData.Data {
		var numRows []int64
		var data interface{}
		switch fieldData := value.(type) {
		case *storage.BoolFieldData:
			numRows = fieldData.NumRows
			data = fieldData.Data
		case *storage.Int8FieldData:
			numRows = fieldData.NumRows
			data = fieldData.Data
		case *storage.Int16FieldData:
			numRows = fieldData.NumRows
			data = fieldData.Data
		case *storage.Int32FieldData:
			numRows = fieldData.NumRows
			data = fieldData.Data
		case *storage.Int64FieldData:
			numRows = fieldData.NumRows
			data = fieldData.Data
		case *storage.FloatFieldData:
			numRows = fieldData.NumRows
			data = fieldData.Data
		case *storage.DoubleFieldData:
			numRows = fieldData.NumRows
			data = fieldData.Data
		case *storage.StringFieldData:
			numRows = fieldData.NumRows
			data = fieldData.Data
		case *storage.FloatVectorFieldData:
			numRows = fieldData.NumRows
			data = fieldData.Data
		case *storage.BinaryVectorFieldData:
			numRows = fieldData.NumRows
			data = fieldData.Data
		default:
			return errors.New("unexpected field data type")
		}
		if fieldID == common.TimeStampField {
			segment.setIDBinlogRowSizes(numRows)
		}
		totalNumRows := int64(0)
		for _, numRow := range numRows {
			totalNumRows += numRow
		}
		err = segment.segmentLoadFieldData(fieldID, int(totalNumRows), data)
		if err != nil {
			// TODO: return or continue?
			return err
		}
	}

	return nil
}
func (loader *segmentLoader) loadSegmentBloomFilter(segment *Segment) error {
	// Todo: get path from etcd
	collection, err := loader.historicalReplica.getCollectionByID(segment.collectionID)
	if err != nil {
		return err
	}
	pkField := int64(-1)
	for _, field := range collection.schema.Fields {
		if field.IsPrimaryKey {
			pkField = field.FieldID
			break
		}
	}

	p := path.Join("files/stats_log", JoinIDPath(segment.collectionID, segment.partitionID, segment.segmentID, pkField))
	keys, values, err := loader.minioKV.LoadWithPrefix(p + "/")
	if err != nil {
		return err
	}
	blobs := make([]*storage.Blob, 0)
	for i := 0; i < len(keys); i++ {
		blobs = append(blobs, &storage.Blob{Key: keys[i], Value: []byte(values[i])})
	}

	stats, err := storage.DeserializeStats(blobs)
	if err != nil {
		return err
	}
	for _, stat := range stats {
		if stat.BF == nil {
			log.Warn("stat log with nil bloom filter", zap.Int64("segmentID", segment.segmentID), zap.Any("stat", stat))
			continue
		}
		err = segment.pkFilter.Merge(stat.BF)
		if err != nil {
			return err
		}
	}
	return nil
}

// JoinIDPath joins ids to path format.
func JoinIDPath(ids ...UniqueID) string {
	idStr := make([]string, len(ids))
	for _, id := range ids {
		idStr = append(idStr, strconv.FormatInt(id, 10))
	}
	return path.Join(idStr...)
}

func newSegmentLoader(ctx context.Context, rootCoord types.RootCoord, indexCoord types.IndexCoord, replica ReplicaInterface, etcdKV *etcdkv.EtcdKV) *segmentLoader {
	option := &minioKV.Option{
		Address:           Params.MinioEndPoint,
		AccessKeyID:       Params.MinioAccessKeyID,
		SecretAccessKeyID: Params.MinioSecretAccessKey,
		UseSSL:            Params.MinioUseSSLStr,
		CreateBucket:      true,
		BucketName:        Params.MinioBucketName,
	}

	client, err := minioKV.NewMinIOKV(ctx, option)
	if err != nil {
		panic(err)
	}

	iLoader := newIndexLoader(ctx, rootCoord, indexCoord, replica)
	return &segmentLoader{
		historicalReplica: replica,

		minioKV: client,
		etcdKV:  etcdKV,

		indexLoader: iLoader,
	}
}<|MERGE_RESOLUTION|>--- conflicted
+++ resolved
@@ -222,21 +222,20 @@
 			segmentSize += logSize
 		}
 	}
-<<<<<<< HEAD
-	// get index size
-	for _, fieldID := range indexFieldIDs {
-		indexSize, err := loader.indexLoader.estimateIndexBinlogSize(segment, fieldID)
-=======
+
+	// // get index size
+	// for _, fieldID := range indexFieldIDs {
+	// 	indexSize, err := loader.indexLoader.estimateIndexBinlogSize(segment, fieldID)
+	// }
 
 	log.Debug("loading bloom filter...")
 	err = loader.loadSegmentBloomFilter(segment)
 	if err != nil {
-		return err
+		return 0, err
 	}
 	for _, id := range indexedFieldIDs {
 		log.Debug("loading index...")
 		err = loader.indexLoader.loadIndex(segment, id)
->>>>>>> 8c676271
 		if err != nil {
 			return 0, err
 		}
