// Licensed to the LF AI & Data foundation under one
// or more contributor license agreements. See the NOTICE file
// distributed with this work for additional information
// regarding copyright ownership. The ASF licenses this file
// to you under the Apache License, Version 2.0 (the
// "License"); you may not use this file except in compliance
// with the License. You may obtain a copy of the License at
//
//     http://www.apache.org/licenses/LICENSE-2.0
//
// Unless required by applicable law or agreed to in writing, software
// distributed under the License is distributed on an "AS IS" BASIS,
// WITHOUT WARRANTIES OR CONDITIONS OF ANY KIND, either express or implied.
// See the License for the specific language governing permissions and
// limitations under the License.

package querynode

import (
	"context"
	"fmt"
	"sync"

	"github.com/golang/protobuf/proto"

	"go.uber.org/atomic"
	"go.uber.org/zap"

	"github.com/milvus-io/milvus/internal/log"
	"github.com/milvus-io/milvus/internal/proto/commonpb"
	"github.com/milvus-io/milvus/internal/proto/internalpb"
	"github.com/milvus-io/milvus/internal/proto/querypb"
	"github.com/milvus-io/milvus/internal/util/errorutil"
)

type shardClusterState int32

const (
	available   shardClusterState = 1
	unavailable shardClusterState = 2
)

type nodeEventType int32

const (
	nodeAdd nodeEventType = 1
	nodeDel nodeEventType = 2
)

type segmentEventType int32

const (
	segmentAdd segmentEventType = 1
	segmentDel segmentEventType = 2
)

type segmentState int32

const (
	segmentStateNone    segmentState = 0
	segmentStateOffline segmentState = 1
	segmentStateLoading segmentState = 2
	segmentStateLoaded  segmentState = 3
)

type nodeEvent struct {
	eventType nodeEventType
	nodeID    int64
	nodeAddr  string
}

type segmentEvent struct {
	eventType   segmentEventType
	segmentID   int64
	partitionID int64
	nodeIDs     []int64 // nodes from events
	state       segmentState
}

type shardQueryNode interface {
	Search(context.Context, *querypb.SearchRequest) (*internalpb.SearchResults, error)
	Query(context.Context, *querypb.QueryRequest) (*internalpb.RetrieveResults, error)
	ReleaseSegments(ctx context.Context, in *querypb.ReleaseSegmentsRequest) (*commonpb.Status, error)
	Stop() error
}

type shardNode struct {
	nodeID   int64
	nodeAddr string
	client   shardQueryNode
}

type shardSegmentInfo struct {
	segmentID   int64
	partitionID int64
	nodeID      int64
	state       segmentState
	inUse       int32
}

// ShardNodeDetector provides method to detect node events
type ShardNodeDetector interface {
	watchNodes(collectionID int64, replicaID int64, vchannelName string) ([]nodeEvent, <-chan nodeEvent)
}

// ShardSegmentDetector provides method to detect segment events
type ShardSegmentDetector interface {
	watchSegments(collectionID int64, replicaID int64, vchannelName string) ([]segmentEvent, <-chan segmentEvent)
}

// ShardNodeBuilder function type to build types.QueryNode from addr and id
type ShardNodeBuilder func(nodeID int64, addr string) shardQueryNode

// ShardCluster maintains the ShardCluster information and perform shard level operations
type ShardCluster struct {
	state *atomic.Int32

	collectionID int64
	replicaID    int64
	vchannelName string

	nodeDetector    ShardNodeDetector
	segmentDetector ShardSegmentDetector
	nodeBuilder     ShardNodeBuilder

	mut            sync.RWMutex
	nodes          map[int64]*shardNode                 // online nodes
	segments       map[int64]*shardSegmentInfo          // shard segments
	legacySegments []shardSegmentInfo                   // legacySegments records, stores segment usage BEFORE load balance
	handoffs       map[int32]*querypb.SegmentChangeInfo // current pending handoff
	lastToken      *atomic.Int32                        // last token used for segment change info
	segmentCond    *sync.Cond                           // segment state change condition
	rcCond         *sync.Cond                           // segment rc change condition

	closeOnce sync.Once
	closeCh   chan struct{}
}

// NewShardCluster create a ShardCluster with provided information.
func NewShardCluster(collectionID int64, replicaID int64, vchannelName string,
	nodeDetector ShardNodeDetector, segmentDetector ShardSegmentDetector, nodeBuilder ShardNodeBuilder) *ShardCluster {
	sc := &ShardCluster{
		state: atomic.NewInt32(int32(unavailable)),

		collectionID: collectionID,
		replicaID:    replicaID,
		vchannelName: vchannelName,

		nodeDetector:    nodeDetector,
		segmentDetector: segmentDetector,
		nodeBuilder:     nodeBuilder,

		nodes:     make(map[int64]*shardNode),
		segments:  make(map[int64]*shardSegmentInfo),
		handoffs:  make(map[int32]*querypb.SegmentChangeInfo),
		lastToken: atomic.NewInt32(0),

		closeCh: make(chan struct{}),
	}

	m := sync.Mutex{}
	sc.segmentCond = sync.NewCond(&m)
	m2 := sync.Mutex{}
	sc.rcCond = sync.NewCond(&m2)

	sc.init()

	return sc
}

func (sc *ShardCluster) Close() {
	log.Info("Close shard cluster")
	sc.closeOnce.Do(func() {
		sc.state.Store(int32(unavailable))
		close(sc.closeCh)
	})
}

// addNode add a node into cluster
func (sc *ShardCluster) addNode(evt nodeEvent) {
	log.Info("ShardCluster add node", zap.Int64("nodeID", evt.nodeID))
	sc.mut.Lock()
	defer sc.mut.Unlock()

	oldNode, ok := sc.nodes[evt.nodeID]
	if ok {
		if oldNode.nodeAddr == evt.nodeAddr {
			log.Warn("ShardCluster add same node, skip", zap.Int64("nodeID", evt.nodeID), zap.String("addr", evt.nodeAddr))
			return
		}
		defer oldNode.client.Stop()
	}

	sc.nodes[evt.nodeID] = &shardNode{
		nodeID:   evt.nodeID,
		nodeAddr: evt.nodeAddr,
		client:   sc.nodeBuilder(evt.nodeID, evt.nodeAddr),
	}
}

// removeNode handles node offline and setup related segments
func (sc *ShardCluster) removeNode(evt nodeEvent) {
	log.Info("ShardCluster remove node", zap.Int64("nodeID", evt.nodeID))
	sc.mut.Lock()
	defer sc.mut.Unlock()

	old, ok := sc.nodes[evt.nodeID]
	if !ok {
		log.Warn("ShardCluster removeNode does not belong to it", zap.Int64("nodeID", evt.nodeID), zap.String("addr", evt.nodeAddr))
		return
	}

	defer old.client.Stop()
	delete(sc.nodes, evt.nodeID)

	for _, segment := range sc.segments {
		if segment.nodeID == evt.nodeID {
			segment.state = segmentStateOffline
			sc.state.Store(int32(unavailable))
		}
	}
}

// updateSegment apply segment change to shard cluster
func (sc *ShardCluster) updateSegment(evt shardSegmentInfo) {
	log.Info("ShardCluster update segment", zap.Int64("nodeID", evt.nodeID), zap.Int64("segmentID", evt.segmentID), zap.Int32("state", int32(evt.state)))
	// notify handoff wait online if any
	defer func() {
		sc.segmentCond.L.Lock()
		sc.segmentCond.Broadcast()
		sc.segmentCond.L.Unlock()
	}()

	sc.mut.Lock()
	defer sc.mut.Unlock()

	old, ok := sc.segments[evt.segmentID]
	if !ok { // newly add
		sc.segments[evt.segmentID] = &shardSegmentInfo{
			nodeID:      evt.nodeID,
			partitionID: evt.partitionID,
			segmentID:   evt.segmentID,
			state:       evt.state,
		}
		return
	}

	sc.transferSegment(old, evt)
}

// SyncSegments synchronize segment distribution in batch
func (sc *ShardCluster) SyncSegments(distribution []*querypb.ReplicaSegmentsInfo, state segmentState) {
	log.Info("ShardCluster sync segments", zap.Any("replica segments", distribution), zap.Int32("state", int32(state)))
	// notify handoff wait online if any
	defer func() {
		sc.segmentCond.L.Lock()
		sc.segmentCond.Broadcast()
		sc.segmentCond.L.Unlock()
	}()
	sc.mut.Lock()
	defer sc.mut.Unlock()

	for _, line := range distribution {
		for _, segmentID := range line.GetSegmentIds() {
			old, ok := sc.segments[segmentID]
			if !ok { // newly add
				sc.segments[segmentID] = &shardSegmentInfo{
					nodeID:      line.GetNodeId(),
					partitionID: line.GetPartitionId(),
					segmentID:   segmentID,
					state:       state,
				}
				continue
			}

			sc.transferSegment(old, shardSegmentInfo{
				nodeID:      line.GetNodeId(),
				partitionID: line.GetPartitionId(),
				segmentID:   segmentID,
				state:       state,
			})
		}
	}
}

// transferSegment apply segment state transition.
// old\new | Offline | Loading | Loaded
// Offline | OK		 | OK	   | OK
// Loading | OK		 | OK	   | NodeID check
// Loaded  | OK      | OK	   | legacy pending
func (sc *ShardCluster) transferSegment(old *shardSegmentInfo, evt shardSegmentInfo) {
	switch old.state {
	case segmentStateOffline: // safe to update nodeID and state
		old.nodeID = evt.nodeID
		old.state = evt.state
		if evt.state == segmentStateLoaded {
			sc.healthCheck()
		}
	case segmentStateLoading: // to Loaded only when nodeID equal
		if evt.state == segmentStateLoaded && evt.nodeID != old.nodeID {
			log.Warn("transferSegment to loaded failed, nodeID not match", zap.Int64("segmentID", evt.segmentID), zap.Int64("nodeID", old.nodeID), zap.Int64("evtNodeID", evt.nodeID))
			return
		}
		old.nodeID = evt.nodeID
		old.state = evt.state
		if evt.state == segmentStateLoaded {
			sc.healthCheck()
		}
	case segmentStateLoaded:
		// load balance
		if old.nodeID != evt.nodeID {
			sc.legacySegments = append(sc.legacySegments, shardSegmentInfo{
				nodeID:    old.nodeID,
				segmentID: old.segmentID,
				inUse:     old.inUse,
				state:     old.state,
			})
			// set `old` segment.inUse (actually the new online segment) to zero, since there is no allocation for new segment
			// original inUse is recorded in legacySegments
			old.inUse = 0
		}
		old.nodeID = evt.nodeID
		old.state = evt.state
		if evt.state != segmentStateLoaded {
			sc.healthCheck()
		}
	}
}

// removeSegment removes segment from cluster
// should only applied in hand-off or load balance procedure
func (sc *ShardCluster) removeSegment(evt shardSegmentInfo) {
	log.Info("ShardCluster remove segment", zap.Int64("nodeID", evt.nodeID), zap.Int64("segmentID", evt.segmentID), zap.Int32("state", int32(evt.state)))

	sc.mut.Lock()
	defer sc.mut.Unlock()

	old, ok := sc.segments[evt.segmentID]
	if !ok {
		log.Warn("ShardCluster removeSegment does not belong to it", zap.Int64("nodeID", evt.nodeID), zap.Int64("segmentID", evt.segmentID))
		return
	}

	if old.nodeID != evt.nodeID {
		log.Warn("ShardCluster removeSegment found node not match", zap.Int64("segmentID", evt.segmentID), zap.Int64("nodeID", old.nodeID), zap.Int64("evtNodeID", evt.nodeID))
		return
	}

	delete(sc.segments, evt.segmentID)
}

// init list all nodes and semgent states ant start watching
func (sc *ShardCluster) init() {
	// list nodes
	nodes, nodeEvtCh := sc.nodeDetector.watchNodes(sc.collectionID, sc.replicaID, sc.vchannelName)
	for _, node := range nodes {
		sc.addNode(node)
	}
	go sc.watchNodes(nodeEvtCh)

	// list segments
	segments, segmentEvtCh := sc.segmentDetector.watchSegments(sc.collectionID, sc.replicaID, sc.vchannelName)
	for _, segment := range segments {
		info, ok := sc.pickNode(segment)
		if ok {
			sc.updateSegment(info)
		}
	}
	go sc.watchSegments(segmentEvtCh)

	sc.healthCheck()
}

// pickNode selects node id in cluster
func (sc *ShardCluster) pickNode(evt segmentEvent) (shardSegmentInfo, bool) {
	for _, nodeID := range evt.nodeIDs {
		_, has := sc.getNode(nodeID)
		if has { // assume one segment shall exist once in one replica
			return shardSegmentInfo{
				segmentID:   evt.segmentID,
				partitionID: evt.partitionID,
				nodeID:      nodeID,
				state:       evt.state,
			}, true
		}
	}
	return shardSegmentInfo{}, false
}

// healthCheck iterate all segments to to check cluster could provide service.
func (sc *ShardCluster) healthCheck() {
	for _, segment := range sc.segments {
		if segment.state != segmentStateLoaded { // TODO check hand-off or load balance
			sc.state.Store(int32(unavailable))
			return
		}
	}
	sc.state.Store(int32(available))
}

// watchNodes handles node events.
func (sc *ShardCluster) watchNodes(evtCh <-chan nodeEvent) {
	for {
		select {
		case evt, ok := <-evtCh:
			if !ok {
				log.Warn("ShardCluster node channel closed", zap.Int64("collectionID", sc.collectionID), zap.Int64("replicaID", sc.replicaID))
				return
			}
			switch evt.eventType {
			case nodeAdd:
				sc.addNode(evt)
			case nodeDel:
				sc.removeNode(evt)
			}
		case <-sc.closeCh:
			log.Info("ShardCluster watchNode quit", zap.Int64("collectionID", sc.collectionID), zap.Int64("replicaID", sc.replicaID), zap.String("vchannelName", sc.vchannelName))
			return
		}
	}
}

// watchSegments handles segment events.
func (sc *ShardCluster) watchSegments(evtCh <-chan segmentEvent) {
	for {
		select {
		case evt, ok := <-evtCh:
			if !ok {
				log.Warn("ShardCluster segment channel closed", zap.Int64("collectionID", sc.collectionID), zap.Int64("replicaID", sc.replicaID))
				return
			}
			info, ok := sc.pickNode(evt)
			if !ok {
				continue
			}
			switch evt.eventType {
			case segmentAdd:
				sc.updateSegment(info)
			case segmentDel:
				sc.removeSegment(info)
			}
		case <-sc.closeCh:
			log.Info("ShardCluster watchSegments quit", zap.Int64("collectionID", sc.collectionID), zap.Int64("replicaID", sc.replicaID), zap.String("vchannelName", sc.vchannelName))
			return
		}
	}
}

// getNode returns shallow copy of shardNode
func (sc *ShardCluster) getNode(nodeID int64) (*shardNode, bool) {
	sc.mut.RLock()
	defer sc.mut.RUnlock()
	node, ok := sc.nodes[nodeID]
	if !ok {
		return nil, false
	}
	return &shardNode{
		nodeID:   node.nodeID,
		nodeAddr: node.nodeAddr,
		client:   node.client, // shallow copy
	}, true
}

// getSegment returns copy of shardSegmentInfo
func (sc *ShardCluster) getSegment(segmentID int64) (*shardSegmentInfo, bool) {
	sc.mut.RLock()
	defer sc.mut.RUnlock()
	segment, ok := sc.segments[segmentID]
	if !ok {
		return nil, false
	}
	return &shardSegmentInfo{
		segmentID:   segment.segmentID,
		nodeID:      segment.nodeID,
		partitionID: segment.partitionID,
		state:       segment.state,
	}, true
}

// segmentAllocations returns node to segments mappings.
// calling this function also increases the reference count of related segments.
func (sc *ShardCluster) segmentAllocations(partitionIDs []int64) map[int64][]int64 {
	result := make(map[int64][]int64) // nodeID => segmentIDs
	sc.mut.Lock()
	defer sc.mut.Unlock()

	for _, segment := range sc.segments {
		if len(partitionIDs) > 0 && !inList(partitionIDs, segment.partitionID) {
			continue
		}
		if sc.inHandoffOffline(segment.segmentID) {
			log.Debug("segment ignore in pending offline list", zap.Int64("collectionID", sc.collectionID), zap.Int64("replicaID", sc.replicaID), zap.Int64("segmentID", segment.segmentID))
			continue
		}
		// reference count ++
		segment.inUse++
		result[segment.nodeID] = append(result[segment.nodeID], segment.segmentID)
	}
	return result
}

// inHandoffOffline checks whether segment is pending handoff offline list
// Note that sc.mut Lock is assumed to be hold outside of this function!
// legacySegments will no be checked as same segment is in another node with loaded state
func (sc *ShardCluster) inHandoffOffline(segmentID int64) bool {
	for _, handoff := range sc.handoffs {
		for _, offlineSegment := range handoff.OfflineSegments {
			if segmentID == offlineSegment.GetSegmentID() {
				return true
			}
		}
	}
	return false
}

// finishUsage decreases the inUse count of provided segments
func (sc *ShardCluster) finishUsage(allocs map[int64][]int64) {
	defer func() {
		sc.rcCond.L.Lock()
		sc.rcCond.Broadcast()
		sc.rcCond.L.Unlock()
	}()
	sc.mut.Lock()
	defer sc.mut.Unlock()
	for nodeID, segments := range allocs {
		for _, segmentID := range segments {
			// checking online segments
			segment, ok := sc.segments[segmentID]
			if !ok || segment == nil {
				// this shall not happen, since removing segment without decreasing rc to zero is illegal
				log.Error("finishUsage with non-existing segment", zap.Int64("collectionID", sc.collectionID), zap.Int64("replicaID", sc.replicaID), zap.String("vchannel", sc.vchannelName), zap.Int64("segmentID", segmentID))
				continue
			}
			if segment.nodeID == nodeID {
				// decrease the reference count
				segment.inUse--
			}

			// checking legacy segments
			for idx, segment := range sc.legacySegments {
				if segment.segmentID == segmentID && segment.nodeID == nodeID {
					sc.legacySegments[idx].inUse--
					// rc is zero, remove from legacy list
					if sc.legacySegments[idx].inUse == 0 {
						sc.legacySegments[idx] = sc.legacySegments[len(sc.legacySegments)-1]
						sc.legacySegments = sc.legacySegments[:len(sc.legacySegments)-1]
					}
				}
			}
		}
	}
}

// HandoffSegments processes the handoff/load balance segments update procedure.
func (sc *ShardCluster) HandoffSegments(info *querypb.SegmentChangeInfo) error {
	// wait for all OnlineSegment is loaded
	onlineSegments := make([]shardSegmentInfo, 0, len(info.OnlineSegments))
	for _, seg := range info.OnlineSegments {
		// filter out segments not maintained in this cluster
		if seg.GetCollectionID() != sc.collectionID || seg.GetDmChannel() != sc.vchannelName {
			continue
		}
		onlineSegments = append(onlineSegments, shardSegmentInfo{
			nodeID:    seg.GetNodeID(),
			segmentID: seg.GetSegmentID(),
		})
	}
	sc.waitSegmentsOnline(onlineSegments)

	// add segmentChangeInfo to pending list
	token := sc.appendHandoff(info)

	// wait for all OfflineSegments is not in use
	offlineSegments := make([]shardSegmentInfo, 0, len(info.OfflineSegments))
	for _, seg := range info.OfflineSegments {
		offlineSegments = append(offlineSegments, shardSegmentInfo{
			nodeID:    seg.GetNodeID(),
			segmentID: seg.GetSegmentID(),
		})
	}
	sc.waitSegmentsNotInUse(offlineSegments)

	removes := make(map[int64][]int64) // nodeID => []segmentIDs
	// remove offline segments record
	for _, seg := range info.OfflineSegments {
		// filter out segments not maintained in this cluster
		if seg.GetCollectionID() != sc.collectionID || seg.GetDmChannel() != sc.vchannelName {
			continue
		}
		sc.removeSegment(shardSegmentInfo{segmentID: seg.GetSegmentID(), nodeID: seg.GetNodeID()})

		removes[seg.GetNodeID()] = append(removes[seg.GetNodeID()], seg.SegmentID)
	}

	var errs errorutil.ErrorList

	// notify querynode(s) to release segments
	for nodeID, segmentIDs := range removes {
		node, ok := sc.getNode(nodeID)
		if !ok {
			log.Warn("node not in cluster", zap.Int64("nodeID", nodeID), zap.Int64("collectionID", sc.collectionID), zap.String("vchannel", sc.vchannelName))
			errs = append(errs, fmt.Errorf("node not in cluster nodeID %d", nodeID))
			continue
		}
		state, err := node.client.ReleaseSegments(context.Background(), &querypb.ReleaseSegmentsRequest{
			CollectionID: sc.collectionID,
			SegmentIDs:   segmentIDs,
		})
		if err != nil {
			errs = append(errs, err)
			continue
		}
		if state.GetErrorCode() != commonpb.ErrorCode_Success {
			errs = append(errs, fmt.Errorf("Release segments failed with reason: %s", state.GetReason()))
		}
	}

	// finish handoff and remove it from pending list
	sc.finishHandoff(token)

	if len(errs) > 0 {
		return errs
	}
	return nil
}

// appendHandoff adds the change info into pending list and returns the token.
func (sc *ShardCluster) appendHandoff(info *querypb.SegmentChangeInfo) int32 {
	sc.mut.Lock()
	defer sc.mut.Unlock()

	token := sc.lastToken.Add(1)
	sc.handoffs[token] = info
	return token
}

// finishHandoff removes the handoff related to the token.
func (sc *ShardCluster) finishHandoff(token int32) {
	sc.mut.Lock()
	defer sc.mut.Unlock()

	delete(sc.handoffs, token)
}

// waitSegmentsOnline waits until all provided segments is loaded.
func (sc *ShardCluster) waitSegmentsOnline(segments []shardSegmentInfo) {
	sc.segmentCond.L.Lock()
	for !sc.segmentsOnline(segments) {
		sc.segmentCond.Wait()
	}
	sc.segmentCond.L.Unlock()
}

// waitSegmentsNotInUse waits until all provided segments is not in use.
func (sc *ShardCluster) waitSegmentsNotInUse(segments []shardSegmentInfo) {
	sc.rcCond.L.Lock()
	for sc.segmentsInUse(segments) {
		sc.rcCond.Wait()
	}
	sc.rcCond.L.Unlock()
}

// checkOnline checks whether all segment info provided in online state.
func (sc *ShardCluster) segmentsOnline(segments []shardSegmentInfo) bool {
	sc.mut.RLock()
	defer sc.mut.RUnlock()
	for _, segInfo := range segments {
		segment, ok := sc.segments[segInfo.segmentID]
		// check segment online on #specified Node#
		if !ok || segment.state != segmentStateLoaded || segment.nodeID != segInfo.nodeID {
			return false
		}
	}
	return true
}

// segmentsInUse checks whether all segment ids provided still in use.
func (sc *ShardCluster) segmentsInUse(segments []shardSegmentInfo) bool {
	sc.mut.RLock()
	defer sc.mut.RUnlock()
	for _, segInfo := range segments {
		// check online segments
		segment, ok := sc.segments[segInfo.segmentID]
		if ok && segment.inUse > 0 && segment.nodeID == segInfo.nodeID {
			return true
		}

		// check legacy segments
		for _, segment := range sc.legacySegments {
			if segment.nodeID == segInfo.nodeID && segment.segmentID == segInfo.segmentID {
				return true
			}
		}
	}
	return false
}

// Search preforms search operation on shard cluster.
func (sc *ShardCluster) Search(ctx context.Context, req *querypb.SearchRequest) ([]*internalpb.SearchResults, error) {
	if sc.state.Load() != int32(available) {
		return nil, fmt.Errorf("ShardCluster for %s replicaID %d is no available", sc.vchannelName, sc.replicaID)
	}

	if sc.vchannelName != req.GetDmlChannel() {
		return nil, fmt.Errorf("ShardCluster for %s does not match to request channel :%s", sc.vchannelName, req.GetDmlChannel())
	}

	// get node allocation and maintains the inUse reference count
	segAllocs := sc.segmentAllocations(req.GetReq().GetPartitionIDs())
	defer sc.finishUsage(segAllocs)

	log.Debug("cluster segment distribution", zap.Int("len", len(segAllocs)))
	for nodeID, segmentIDs := range segAllocs {
		log.Debug("segments distribution", zap.Int64("nodeID", nodeID), zap.Int64s("segments", segmentIDs))
	}

	// concurrent visiting nodes
	var wg sync.WaitGroup
	reqCtx, cancel := context.WithCancel(ctx)
	defer cancel()

	var err error
	var resultMut sync.Mutex
	results := make([]*internalpb.SearchResults, 0, len(segAllocs)+1) // count(nodes) + 1(growing)

	for nodeID, segments := range segAllocs {
		nodeReq := proto.Clone(req).(*querypb.SearchRequest)
		nodeReq.FromShardLeader = true
<<<<<<< HEAD
=======
		nodeReq.Scope = querypb.DataScope_Historical
>>>>>>> 5a4eb55a
		nodeReq.SegmentIDs = segments
		node, ok := sc.getNode(nodeID)
		if !ok { // meta dismatch, report error
			return nil, fmt.Errorf("ShardCluster for %s replicaID %d is no available", sc.vchannelName, sc.replicaID)
		}
		wg.Add(1)
		go func() {
			defer wg.Done()
			partialResult, nodeErr := node.client.Search(reqCtx, nodeReq)
			resultMut.Lock()
			defer resultMut.Unlock()
			if nodeErr != nil || partialResult.GetStatus().GetErrorCode() != commonpb.ErrorCode_Success {
				cancel()
				err = fmt.Errorf("Search %d failed, reason %s err %w", node.nodeID, partialResult.GetStatus().GetReason(), nodeErr)
				return
			}
			results = append(results, partialResult)
		}()
	}

	wg.Wait()
	if err != nil {
		log.Error(err.Error())
		return nil, err
	}

	return results, nil
}

// Query performs query operation on shard cluster.
func (sc *ShardCluster) Query(ctx context.Context, req *querypb.QueryRequest) ([]*internalpb.RetrieveResults, error) {
	if sc.state.Load() != int32(available) {
		return nil, fmt.Errorf("ShardCluster for %s replicaID %d is no available", sc.vchannelName, sc.replicaID)
	}

	// handles only the dml channel part, segment ids is dispatch by cluster itself
	if sc.vchannelName != req.GetDmlChannel() {
		return nil, fmt.Errorf("ShardCluster for %s does not match to request channel :%s", sc.vchannelName, req.GetDmlChannel())
	}

	// get node allocation and maintains the inUse reference count
	segAllocs := sc.segmentAllocations(req.GetReq().GetPartitionIDs())
	defer sc.finishUsage(segAllocs)

	// concurrent visiting nodes
	var wg sync.WaitGroup
	reqCtx, cancel := context.WithCancel(ctx)
	defer cancel()

	var err error
	var resultMut sync.Mutex
	results := make([]*internalpb.RetrieveResults, 0, len(segAllocs)+1) // count(nodes) + 1(growing)

	for nodeID, segments := range segAllocs {
		nodeReq := proto.Clone(req).(*querypb.QueryRequest)
		nodeReq.FromShardLeader = true
		nodeReq.SegmentIDs = segments
		node, ok := sc.getNode(nodeID)
		if !ok { // meta dismatch, report error
			return nil, fmt.Errorf("SharcCluster for %s replicaID %d is no available", sc.vchannelName, sc.replicaID)
		}
		wg.Add(1)
		go func() {
			defer wg.Done()
			partialResult, nodeErr := node.client.Query(reqCtx, nodeReq)
			resultMut.Lock()
			defer resultMut.Unlock()
			if nodeErr != nil || partialResult.GetStatus().GetErrorCode() != commonpb.ErrorCode_Success {
				cancel()
				err = fmt.Errorf("Query %d failed, reason %s err %w", node.nodeID, partialResult.GetStatus().GetReason(), nodeErr)
				return
			}
			results = append(results, partialResult)
		}()
	}

	wg.Wait()
	if err != nil {
		log.Error(err.Error())
		return nil, err
	}

	return results, nil
}<|MERGE_RESOLUTION|>--- conflicted
+++ resolved
@@ -726,10 +726,7 @@
 	for nodeID, segments := range segAllocs {
 		nodeReq := proto.Clone(req).(*querypb.SearchRequest)
 		nodeReq.FromShardLeader = true
-<<<<<<< HEAD
-=======
 		nodeReq.Scope = querypb.DataScope_Historical
->>>>>>> 5a4eb55a
 		nodeReq.SegmentIDs = segments
 		node, ok := sc.getNode(nodeID)
 		if !ok { // meta dismatch, report error
