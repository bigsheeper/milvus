// Licensed to the LF AI & Data foundation under one
// or more contributor license agreements. See the NOTICE file
// distributed with this work for additional information
// regarding copyright ownership. The ASF licenses this file
// to you under the Apache License, Version 2.0 (the
// "License"); you may not use this file except in compliance
// with the License. You may obtain a copy of the License at
//
//     http://www.apache.org/licenses/LICENSE-2.0
//
// Unless required by applicable law or agreed to in writing, software
// distributed under the License is distributed on an "AS IS" BASIS,
// WITHOUT WARRANTIES OR CONDITIONS OF ANY KIND, either express or implied.
// See the License for the specific language governing permissions and
// limitations under the License.

package querynode

import (
<<<<<<< HEAD
=======
	"errors"
	"fmt"
>>>>>>> 69e8924b
	"sync"

	"github.com/milvus-io/milvus/internal/util/typeutil"
)

type tSafeWatcher struct {
	notifyChan chan bool
	closeCh    chan struct{}
}

func newTSafeWatcher() *tSafeWatcher {
	return &tSafeWatcher{
		notifyChan: make(chan bool, 1),
		closeCh:    make(chan struct{}, 1),
	}
}

func (watcher *tSafeWatcher) notify() {
	if len(watcher.notifyChan) == 0 {
		watcher.notifyChan <- true
	}
}

func (watcher *tSafeWatcher) watcherChan() <-chan bool {
	return watcher.notifyChan
}

func (watcher *tSafeWatcher) close() {
	watcher.closeCh <- struct{}{}
}

type tSafe struct {
<<<<<<< HEAD
	channel     Channel
	tSafeMu     sync.Mutex // guards all fields
	tSafe       Timestamp
	watcherList []*tSafeWatcher
=======
	channel Channel
	tSafeMu sync.Mutex // guards all fields
	tSafe   Timestamp
	watcher *tSafeWatcher
>>>>>>> 69e8924b
}

func newTSafe(channel Channel) *tSafe {
	return &tSafe{
<<<<<<< HEAD
		channel:     channel,
		watcherList: make([]*tSafeWatcher, 0),
		tSafe:       typeutil.ZeroTimestamp,
=======
		channel: channel,
		tSafe:   typeutil.ZeroTimestamp,
>>>>>>> 69e8924b
	}
}

func (ts *tSafe) registerTSafeWatcher(t *tSafeWatcher) {
	ts.tSafeMu.Lock()
	defer ts.tSafeMu.Unlock()
<<<<<<< HEAD
	ts.watcherList = append(ts.watcherList, t)
=======
	if ts.watcher != nil {
		return errors.New(fmt.Sprintln("tSafeWatcher has been existed, channel = ", ts.channel))
	}
	ts.watcher = t
	return nil
>>>>>>> 69e8924b
}

func (ts *tSafe) get() Timestamp {
	ts.tSafeMu.Lock()
	defer ts.tSafeMu.Unlock()
	return ts.tSafe
}

func (ts *tSafe) set(t Timestamp) {
	ts.tSafeMu.Lock()
	defer ts.tSafeMu.Unlock()
	ts.tSafe = t
<<<<<<< HEAD
	for _, watcher := range ts.watcherList {
		watcher.notify()
=======
	if ts.watcher != nil {
		ts.watcher.notify()
>>>>>>> 69e8924b
	}
	//log.Debug("set tSafe done",
	//	zap.Any("channel", ts.channel),
	//	zap.Any("t", m.t))
}<|MERGE_RESOLUTION|>--- conflicted
+++ resolved
@@ -17,11 +17,7 @@
 package querynode
 
 import (
-<<<<<<< HEAD
-=======
-	"errors"
 	"fmt"
->>>>>>> 69e8924b
 	"sync"
 
 	"github.com/milvus-io/milvus/internal/util/typeutil"
@@ -54,44 +50,27 @@
 }
 
 type tSafe struct {
-<<<<<<< HEAD
-	channel     Channel
-	tSafeMu     sync.Mutex // guards all fields
-	tSafe       Timestamp
-	watcherList []*tSafeWatcher
-=======
 	channel Channel
 	tSafeMu sync.Mutex // guards all fields
 	tSafe   Timestamp
 	watcher *tSafeWatcher
->>>>>>> 69e8924b
 }
 
 func newTSafe(channel Channel) *tSafe {
 	return &tSafe{
-<<<<<<< HEAD
-		channel:     channel,
-		watcherList: make([]*tSafeWatcher, 0),
-		tSafe:       typeutil.ZeroTimestamp,
-=======
 		channel: channel,
 		tSafe:   typeutil.ZeroTimestamp,
->>>>>>> 69e8924b
 	}
 }
 
-func (ts *tSafe) registerTSafeWatcher(t *tSafeWatcher) {
+func (ts *tSafe) registerTSafeWatcher(t *tSafeWatcher) error {
 	ts.tSafeMu.Lock()
 	defer ts.tSafeMu.Unlock()
-<<<<<<< HEAD
-	ts.watcherList = append(ts.watcherList, t)
-=======
 	if ts.watcher != nil {
-		return errors.New(fmt.Sprintln("tSafeWatcher has been existed, channel = ", ts.channel))
+		return fmt.Errorf("tSafeWatcher has been existed, channel = %s", ts.channel)
 	}
 	ts.watcher = t
 	return nil
->>>>>>> 69e8924b
 }
 
 func (ts *tSafe) get() Timestamp {
@@ -104,13 +83,8 @@
 	ts.tSafeMu.Lock()
 	defer ts.tSafeMu.Unlock()
 	ts.tSafe = t
-<<<<<<< HEAD
-	for _, watcher := range ts.watcherList {
-		watcher.notify()
-=======
 	if ts.watcher != nil {
 		ts.watcher.notify()
->>>>>>> 69e8924b
 	}
 	//log.Debug("set tSafe done",
 	//	zap.Any("channel", ts.channel),
