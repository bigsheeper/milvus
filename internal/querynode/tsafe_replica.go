--- conflicted
+++ resolved
@@ -106,12 +106,7 @@
 	if err != nil {
 		return err
 	}
-<<<<<<< HEAD
-	ts.registerTSafeWatcher(watcher)
-	return nil
-=======
 	return ts.registerTSafeWatcher(watcher)
->>>>>>> 69e8924b
 }
 
 func newTSafeReplica() TSafeReplicaInterface {
