--- conflicted
+++ resolved
@@ -903,8 +903,7 @@
 		return errors.New(errMsg)
 	}
 
-<<<<<<< HEAD
-	err = s.LoadIndexInfo(ctx, indexInfo, loadIndexInfo)
+	err = s.UpdateIndexInfo(ctx, indexInfo, loadIndexInfo)
 	if err != nil {
 		return err
 	}
@@ -914,9 +913,6 @@
 	}
 	s.WarmupChunkCache(ctx, indexInfo.GetFieldID())
 	return nil
-=======
-	return s.UpdateIndexInfo(ctx, indexInfo, loadIndexInfo)
->>>>>>> d182a516
 }
 
 func (s *LocalSegment) UpdateIndexInfo(ctx context.Context, indexInfo *querypb.FieldIndexInfo, info *LoadIndexInfo) error {
