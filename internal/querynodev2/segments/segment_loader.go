--- conflicted
+++ resolved
@@ -176,11 +176,8 @@
 		cm:                        cm,
 		loadingSegments:           typeutil.NewConcurrentMap[int64, *loadResult](),
 		committedResourceNotifier: syncutil.NewVersionedNotifier(),
-<<<<<<< HEAD
 		duf:                       duf,
-=======
 		warmupDispatcher:          warmupDispatcher,
->>>>>>> e6bf141e
 	}
 
 	return loader
@@ -223,11 +220,8 @@
 	committedResource         LoadResource
 	committedResourceNotifier *syncutil.VersionedNotifier
 
-<<<<<<< HEAD
-	duf *diskUsageFetcher
-=======
+	duf              *diskUsageFetcher
 	warmupDispatcher *AsyncWarmupDispatcher
->>>>>>> e6bf141e
 }
 
 var _ Loader = (*segmentLoader)(nil)
@@ -691,10 +685,10 @@
 }
 
 func separateLoadInfoV2(loadInfo *querypb.SegmentLoadInfo, schema *schemapb.CollectionSchema) (
-	map[int64]*IndexedFieldInfo, // indexed info
-	[]*datapb.FieldBinlog, // fields info
+	map[int64]*IndexedFieldInfo,      // indexed info
+	[]*datapb.FieldBinlog,            // fields info
 	map[int64]*datapb.TextIndexStats, // text indexed info
-	map[int64]struct{}, // unindexed text fields
+	map[int64]struct{},               // unindexed text fields
 ) {
 	fieldID2IndexInfo := make(map[int64]*querypb.FieldIndexInfo)
 	for _, indexInfo := range loadInfo.IndexInfos {
