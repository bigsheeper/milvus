--- conflicted
+++ resolved
@@ -92,11 +92,7 @@
 	})
 
 	// properties needs to be refreshed in the cache
-<<<<<<< HEAD
 	collectionNames := []string{}
-=======
-	aliases := a.core.meta.ListAliasesByID(ctx, oldColl.CollectionID)
->>>>>>> 8187fb7d
 	redoTask.AddSyncStep(&expireCacheStep{
 		baseStep:        baseStep{core: a.core},
 		dbName:          a.Req.GetDbName(),
