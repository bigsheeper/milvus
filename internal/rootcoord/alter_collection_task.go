// Licensed to the LF AI & Data foundation under one
// or more contributor license agreements. See the NOTICE file
// distributed with this work for additional information
// regarding copyright ownership. The ASF licenses this file
// to you under the Apache License, Version 2.0 (the
// "License"); you may not use this file except in compliance
// with the License. You may obtain a copy of the License at
//
//     http://www.apache.org/licenses/LICENSE-2.0
//
// Unless required by applicable law or agreed to in writing, software
// distributed under the License is distributed on an "AS IS" BASIS,
// WITHOUT WARRANTIES OR CONDITIONS OF ANY KIND, either express or implied.
// See the License for the specific language governing permissions and
// limitations under the License.

package rootcoord

import (
	"context"
	"fmt"

	"github.com/cockroachdb/errors"
	"github.com/samber/lo"
	"go.uber.org/zap"

	"github.com/milvus-io/milvus-proto/go-api/v2/commonpb"
	"github.com/milvus-io/milvus-proto/go-api/v2/milvuspb"
	"github.com/milvus-io/milvus/internal/metastore/model"
	"github.com/milvus-io/milvus/internal/proto/querypb"
	"github.com/milvus-io/milvus/internal/util/proxyutil"
	"github.com/milvus-io/milvus/pkg/common"
	"github.com/milvus-io/milvus/pkg/log"
	"github.com/milvus-io/milvus/pkg/util/merr"
)

type alterCollectionTask struct {
	baseTask
	Req *milvuspb.AlterCollectionRequest
}

func (a *alterCollectionTask) Prepare(ctx context.Context) error {
	if a.Req.GetCollectionName() == "" {
		return fmt.Errorf("alter collection failed, collection name does not exists")
	}

	return nil
}

func (a *alterCollectionTask) Execute(ctx context.Context) error {
	// Now we only support alter properties of collection
	if a.Req.GetProperties() == nil && a.Req.GetDeleteKeys() == nil {
		return errors.New("only support alter collection properties, but collection properties or deletekeys is empty")
	}

	if len(a.Req.GetProperties()) > 0 && len(a.Req.GetDeleteKeys()) > 0 {
		return errors.New("can not provide properties and deletekeys at the same time")
	}

	oldColl, err := a.core.meta.GetCollectionByName(ctx, a.Req.GetDbName(), a.Req.GetCollectionName(), a.ts)
	if err != nil {
		log.Warn("get collection failed during changing collection state",
			zap.String("collectionName", a.Req.GetCollectionName()), zap.Uint64("ts", a.ts))
		return err
	}

	newColl := oldColl.Clone()
	if len(a.Req.Properties) > 0 {
		if ContainsKeyPairArray(a.Req.GetProperties(), oldColl.Properties) {
			log.Info("skip to alter collection due to no changes were detected in the properties", zap.Int64("collectionID", oldColl.CollectionID))
			return nil
		}
		newColl.Properties = MergeProperties(oldColl.Properties, a.Req.GetProperties())
	} else if len(a.Req.DeleteKeys) > 0 {
		newColl.Properties = DeleteProperties(oldColl.Properties, a.Req.GetDeleteKeys())
	}

	ts := a.GetTs()
	redoTask := newBaseRedoTask(a.core.stepExecutor)
	redoTask.AddSyncStep(&AlterCollectionStep{
		baseStep: baseStep{core: a.core},
		oldColl:  oldColl,
		newColl:  newColl,
		ts:       ts,
	})

	a.Req.CollectionID = oldColl.CollectionID
	redoTask.AddSyncStep(&BroadcastAlteredCollectionStep{
		baseStep: baseStep{core: a.core},
		req:      a.Req,
		core:     a.core,
	})

	// properties needs to be refreshed in the cache
	aliases := a.core.meta.ListAliasesByID(oldColl.CollectionID)
	redoTask.AddSyncStep(&expireCacheStep{
		baseStep:        baseStep{core: a.core},
		dbName:          a.Req.GetDbName(),
		collectionNames: append(aliases, a.Req.GetCollectionName()),
		collectionID:    oldColl.CollectionID,
		opts:            []proxyutil.ExpireCacheOpt{proxyutil.SetMsgType(commonpb.MsgType_AlterCollection)},
	})

	oldReplicaNumber, _ := common.DatabaseLevelReplicaNumber(oldColl.Properties)
	oldResourceGroups, _ := common.DatabaseLevelResourceGroups(oldColl.Properties)
	newReplicaNumber, _ := common.DatabaseLevelReplicaNumber(newColl.Properties)
	newResourceGroups, _ := common.DatabaseLevelResourceGroups(newColl.Properties)
	left, right := lo.Difference(oldResourceGroups, newResourceGroups)
	rgChanged := len(left) > 0 || len(right) > 0
	replicaChanged := oldReplicaNumber != newReplicaNumber
	if rgChanged || replicaChanged {
		log.Ctx(ctx).Warn("alter collection trigger update load config",
			zap.Int64("collectionID", oldColl.CollectionID),
			zap.Int64("oldReplicaNumber", oldReplicaNumber),
			zap.Int64("newReplicaNumber", newReplicaNumber),
			zap.Strings("oldResourceGroups", oldResourceGroups),
			zap.Strings("newResourceGroups", newResourceGroups),
		)
		redoTask.AddAsyncStep(NewSimpleStep("", func(ctx context.Context) ([]nestedStep, error) {
			resp, err := a.core.queryCoord.UpdateLoadConfig(ctx, &querypb.UpdateLoadConfigRequest{
				CollectionIDs:  []int64{oldColl.CollectionID},
				ReplicaNumber:  int32(newReplicaNumber),
				ResourceGroups: newResourceGroups,
			})
			if err := merr.CheckRPCCall(resp, err); err != nil {
				log.Warn("failed to trigger update load config for collection", zap.Int64("collectionID", newColl.CollectionID), zap.Error(err))
				return nil, err
			}
			return nil, nil
		}))
	}

	return redoTask.Execute(ctx)
}

<<<<<<< HEAD
func DeleteProperties(oldProps []*commonpb.KeyValuePair, deleteKeys []string) []*commonpb.KeyValuePair {
	propsMap := make(map[string]string)
	for _, prop := range oldProps {
		propsMap[prop.Key] = prop.Value
	}
	for _, key := range deleteKeys {
		delete(propsMap, key)
	}
	propKV := make([]*commonpb.KeyValuePair, 0, len(propsMap))
	for key, value := range propsMap {
		propKV = append(propKV, &commonpb.KeyValuePair{Key: key, Value: value})
	}
	log.Info("Alter Collection Drop Properties", zap.Any("newProperties", propKV))
	return propKV
}

type alterCollectionFieldTask struct {
	baseTask
	Req *milvuspb.AlterCollectionFieldRequest
}

func (a *alterCollectionFieldTask) Prepare(ctx context.Context) error {
	if a.Req.GetCollectionName() == "" {
		return fmt.Errorf("alter collection field failed, collection name does not exists")
	}

	if a.Req.GetFieldName() == "" {
		return fmt.Errorf("alter collection field failed, filed name does not exists")
	}

	err := IsValidateUpdatedFieldProps(a.Req.GetProperties())
	if err != nil {
		return err
	}

	return nil
}

func (a *alterCollectionFieldTask) Execute(ctx context.Context) error {
	if a.Req.GetProperties() == nil {
		return errors.New("only support alter collection properties, but collection field properties is empty")
	}

	oldColl, err := a.core.meta.GetCollectionByName(ctx, a.Req.GetDbName(), a.Req.GetCollectionName(), a.ts)
	if err != nil {
		log.Warn("get collection failed during changing collection state",
			zap.String("collectionName", a.Req.GetCollectionName()),
			zap.String("fieldName", a.Req.GetFieldName()),
			zap.Uint64("ts", a.ts))
		return err
	}

	newColl := oldColl.Clone()
	err = UpdateFieldProperties(newColl, a.Req.GetFieldName(), a.Req.GetProperties())
	if err != nil {
		return err
	}
	ts := a.GetTs()
	redoTask := newBaseRedoTask(a.core.stepExecutor)
	redoTask.AddSyncStep(&AlterCollectionStep{
		baseStep: baseStep{core: a.core},
		oldColl:  oldColl,
		newColl:  newColl,
		ts:       ts,
	})

	redoTask.AddSyncStep(&BroadcastAlteredCollectionStep{
		baseStep: baseStep{core: a.core},
		req: &milvuspb.AlterCollectionRequest{
			Base:           a.Req.Base,
			DbName:         a.Req.DbName,
			CollectionName: a.Req.CollectionName,
			CollectionID:   oldColl.CollectionID,
		},
		core: a.core,
	})

	// properties needs to be refreshed in the cache
	aliases := a.core.meta.ListAliasesByID(oldColl.CollectionID)
	redoTask.AddSyncStep(&expireCacheStep{
		baseStep:        baseStep{core: a.core},
		dbName:          a.Req.GetDbName(),
		collectionNames: append(aliases, a.Req.GetCollectionName()),
		collectionID:    oldColl.CollectionID,
		opts:            []proxyutil.ExpireCacheOpt{proxyutil.SetMsgType(commonpb.MsgType_AlterCollection)},
	})

	oldReplicaNumber, _ := common.DatabaseLevelReplicaNumber(oldColl.Properties)
	oldResourceGroups, _ := common.DatabaseLevelResourceGroups(oldColl.Properties)
	newReplicaNumber, _ := common.DatabaseLevelReplicaNumber(newColl.Properties)
	newResourceGroups, _ := common.DatabaseLevelResourceGroups(newColl.Properties)
	left, right := lo.Difference(oldResourceGroups, newResourceGroups)
	rgChanged := len(left) > 0 || len(right) > 0
	replicaChanged := oldReplicaNumber != newReplicaNumber
	if rgChanged || replicaChanged {
		log.Ctx(ctx).Warn("alter collection trigger update load config",
			zap.Int64("collectionID", oldColl.CollectionID),
			zap.Int64("oldReplicaNumber", oldReplicaNumber),
			zap.Int64("newReplicaNumber", newReplicaNumber),
			zap.Strings("oldResourceGroups", oldResourceGroups),
			zap.Strings("newResourceGroups", newResourceGroups),
		)
		redoTask.AddAsyncStep(NewSimpleStep("", func(ctx context.Context) ([]nestedStep, error) {
			resp, err := a.core.queryCoord.UpdateLoadConfig(ctx, &querypb.UpdateLoadConfigRequest{
				CollectionIDs:  []int64{oldColl.CollectionID},
				ReplicaNumber:  int32(newReplicaNumber),
				ResourceGroups: newResourceGroups,
			})
			if err := merr.CheckRPCCall(resp, err); err != nil {
				log.Warn("failed to trigger update load config for collection", zap.Int64("collectionID", newColl.CollectionID), zap.Error(err))
				return nil, err
			}
			return nil, nil
		}))
	}

	return redoTask.Execute(ctx)
}

var allowedProps = []string{
	common.MaxLengthKey,
}

func IsKeyAllowed(key string) bool {
	for _, allowedKey := range allowedProps {
		if key == allowedKey {
			return true
		}
	}
	return false
}

func IsValidateUpdatedFieldProps(updatedProps []*commonpb.KeyValuePair) error {
	for _, prop := range updatedProps {
		if !IsKeyAllowed(prop.Key) {
			return merr.WrapErrParameterInvalidMsg("%s does not allow update in collection field param", prop.Key)
		}
	}
	return nil
}

func UpdateFieldProperties(coll *model.Collection, fieldName string, updatedProps []*commonpb.KeyValuePair) error {
	for i, field := range coll.Fields {
		if field.Name == fieldName {
			coll.Fields[i].TypeParams = UpdateFieldPropertyParams(field.TypeParams, updatedProps)
			return nil
		}
	}
	return merr.WrapErrParameterInvalidMsg("%s does not exist in collection", fieldName)
}

func UpdateFieldPropertyParams(oldProps, updatedProps []*commonpb.KeyValuePair) []*commonpb.KeyValuePair {
	props := make(map[string]string)
	for _, prop := range oldProps {
		props[prop.Key] = prop.Value
	}
	log.Info("UpdateFieldPropertyParams", zap.Any("oldprops", props), zap.Any("newprops", updatedProps))
	for _, prop := range updatedProps {
		props[prop.Key] = prop.Value
	}
	log.Info("UpdateFieldPropertyParams", zap.Any("newprops", props))
	propKV := make([]*commonpb.KeyValuePair, 0)
	for key, value := range props {
		propKV = append(propKV, &commonpb.KeyValuePair{
			Key:   key,
			Value: value,
		})
	}

	return propKV
=======
func (a *alterCollectionTask) GetLockerKey() LockerKey {
	collectionName := a.core.getRealCollectionName(a.ctx, a.Req.GetDbName(), a.Req.GetCollectionName())
	return NewLockerKeyChain(
		NewClusterLockerKey(false),
		NewDatabaseLockerKey(a.Req.GetDbName(), false),
		NewCollectionLockerKey(collectionName, true),
	)
>>>>>>> bc9562fe
}<|MERGE_RESOLUTION|>--- conflicted
+++ resolved
@@ -133,7 +133,6 @@
 	return redoTask.Execute(ctx)
 }
 
-<<<<<<< HEAD
 func DeleteProperties(oldProps []*commonpb.KeyValuePair, deleteKeys []string) []*commonpb.KeyValuePair {
 	propsMap := make(map[string]string)
 	for _, prop := range oldProps {
@@ -304,7 +303,7 @@
 	}
 
 	return propKV
-=======
+}
 func (a *alterCollectionTask) GetLockerKey() LockerKey {
 	collectionName := a.core.getRealCollectionName(a.ctx, a.Req.GetDbName(), a.Req.GetCollectionName())
 	return NewLockerKeyChain(
@@ -312,5 +311,4 @@
 		NewDatabaseLockerKey(a.Req.GetDbName(), false),
 		NewCollectionLockerKey(collectionName, true),
 	)
->>>>>>> bc9562fe
 }