// Licensed to the LF AI & Data foundation under one
// or more contributor license agreements. See the NOTICE file
// distributed with this work for additional information
// regarding copyright ownership. The ASF licenses this file
// to you under the Apache License, Version 2.0 (the
// "License"); you may not use this file except in compliance
// with the License. You may obtain a copy of the License at
//
//     http://www.apache.org/licenses/LICENSE-2.0
//
// Unless required by applicable law or agreed to in writing, software
// distributed under the License is distributed on an "AS IS" BASIS,
// WITHOUT WARRANTIES OR CONDITIONS OF ANY KIND, either express or implied.
// See the License for the specific language governing permissions and
// limitations under the License.

package rootcoord

import (
	"context"
	"fmt"
	"math"
	"strconv"

	"github.com/cockroachdb/errors"
	"go.uber.org/zap"
	"google.golang.org/protobuf/proto"

	"github.com/milvus-io/milvus-proto/go-api/v2/commonpb"
	"github.com/milvus-io/milvus-proto/go-api/v2/milvuspb"
	"github.com/milvus-io/milvus-proto/go-api/v2/msgpb"
	"github.com/milvus-io/milvus-proto/go-api/v2/schemapb"
	"github.com/milvus-io/milvus/internal/distributed/streaming"
	"github.com/milvus-io/milvus/internal/metastore/model"
	pb "github.com/milvus-io/milvus/internal/proto/etcdpb"
	"github.com/milvus-io/milvus/internal/util/proxyutil"
	"github.com/milvus-io/milvus/internal/util/streamingutil"
	"github.com/milvus-io/milvus/pkg/common"
	"github.com/milvus-io/milvus/pkg/log"
	ms "github.com/milvus-io/milvus/pkg/mq/msgstream"
	"github.com/milvus-io/milvus/pkg/streaming/util/message"
	"github.com/milvus-io/milvus/pkg/streaming/util/message/adaptor"
	"github.com/milvus-io/milvus/pkg/util/commonpbutil"
	"github.com/milvus-io/milvus/pkg/util/funcutil"
	"github.com/milvus-io/milvus/pkg/util/merr"
	"github.com/milvus-io/milvus/pkg/util/parameterutil"
	"github.com/milvus-io/milvus/pkg/util/typeutil"
)

type collectionChannels struct {
	virtualChannels  []string
	physicalChannels []string
}

type createCollectionTask struct {
	baseTask
	Req            *milvuspb.CreateCollectionRequest
	schema         *schemapb.CollectionSchema
	collID         UniqueID
	partIDs        []UniqueID
	channels       collectionChannels
	dbID           UniqueID
	partitionNames []string
}

func (t *createCollectionTask) validate() error {
	if t.Req == nil {
		return errors.New("empty requests")
	}

	if err := CheckMsgType(t.Req.GetBase().GetMsgType(), commonpb.MsgType_CreateCollection); err != nil {
		return err
	}

	// 1. check shard number
	shardsNum := t.Req.GetShardsNum()
	cfgMaxShardNum := Params.RootCoordCfg.DmlChannelNum.GetAsInt32()
	if shardsNum > cfgMaxShardNum {
		return fmt.Errorf("shard num (%d) exceeds max configuration (%d)", shardsNum, cfgMaxShardNum)
	}

	cfgShardLimit := Params.ProxyCfg.MaxShardNum.GetAsInt32()
	if shardsNum > cfgShardLimit {
		return fmt.Errorf("shard num (%d) exceeds system limit (%d)", shardsNum, cfgShardLimit)
	}

	// 2. check db-collection capacity
	db2CollIDs := t.core.meta.ListAllAvailCollections(t.ctx)
	if err := t.checkMaxCollectionsPerDB(db2CollIDs); err != nil {
		return err
	}

	// 3. check total collection number
	totalCollections := 0
	for _, collIDs := range db2CollIDs {
		totalCollections += len(collIDs)
	}

	maxCollectionNum := Params.QuotaConfig.MaxCollectionNum.GetAsInt()
	if totalCollections >= maxCollectionNum {
		log.Warn("unable to create collection because the number of collection has reached the limit", zap.Int("max_collection_num", maxCollectionNum))
		return merr.WrapErrCollectionNumLimitExceeded(t.Req.GetDbName(), maxCollectionNum)
	}

	// 4. check collection * shard * partition
	var newPartNum int64 = 1
	if t.Req.GetNumPartitions() > 0 {
		newPartNum = t.Req.GetNumPartitions()
	}
	return checkGeneralCapacity(t.ctx, 1, newPartNum, t.Req.GetShardsNum(), t.core, t.ts)
}

// checkMaxCollectionsPerDB DB properties take precedence over quota configurations for max collections.
func (t *createCollectionTask) checkMaxCollectionsPerDB(db2CollIDs map[int64][]int64) error {
	collIDs, ok := db2CollIDs[t.dbID]
	if !ok {
		log.Warn("can not found DB ID", zap.String("collection", t.Req.GetCollectionName()), zap.String("dbName", t.Req.GetDbName()))
		return merr.WrapErrDatabaseNotFound(t.Req.GetDbName(), "failed to create collection")
	}

	db, err := t.core.meta.GetDatabaseByName(t.ctx, t.Req.GetDbName(), typeutil.MaxTimestamp)
	if err != nil {
		log.Warn("can not found DB ID", zap.String("collection", t.Req.GetCollectionName()), zap.String("dbName", t.Req.GetDbName()))
		return merr.WrapErrDatabaseNotFound(t.Req.GetDbName(), "failed to create collection")
	}

	check := func(maxColNumPerDB int) error {
		if len(collIDs) >= maxColNumPerDB {
			log.Warn("unable to create collection because the number of collection has reached the limit in DB", zap.Int("maxCollectionNumPerDB", maxColNumPerDB))
			return merr.WrapErrCollectionNumLimitExceeded(t.Req.GetDbName(), maxColNumPerDB)
		}
		return nil
	}

	maxColNumPerDBStr := db.GetProperty(common.DatabaseMaxCollectionsKey)
	if maxColNumPerDBStr != "" {
		maxColNumPerDB, err := strconv.Atoi(maxColNumPerDBStr)
		if err != nil {
			log.Warn("parse value of property fail", zap.String("key", common.DatabaseMaxCollectionsKey),
				zap.String("value", maxColNumPerDBStr), zap.Error(err))
			return fmt.Errorf(fmt.Sprintf("parse value of property fail, key:%s, value:%s", common.DatabaseMaxCollectionsKey, maxColNumPerDBStr))
		}
		return check(maxColNumPerDB)
	}

	maxColNumPerDB := Params.QuotaConfig.MaxCollectionNumPerDB.GetAsInt()
	return check(maxColNumPerDB)
}

func checkDefaultValue(schema *schemapb.CollectionSchema) error {
	for _, fieldSchema := range schema.Fields {
		if fieldSchema.GetDefaultValue() != nil {
			switch fieldSchema.GetDefaultValue().Data.(type) {
			case *schemapb.ValueField_BoolData:
				if fieldSchema.GetDataType() != schemapb.DataType_Bool {
					return merr.WrapErrParameterInvalid("DataType_Bool", "not match", "default value type mismatches field schema type")
				}
			case *schemapb.ValueField_IntData:
				if fieldSchema.GetDataType() != schemapb.DataType_Int32 &&
					fieldSchema.GetDataType() != schemapb.DataType_Int16 &&
					fieldSchema.GetDataType() != schemapb.DataType_Int8 {
					return merr.WrapErrParameterInvalid("DataType_Int", "not match", "default value type mismatches field schema type")
				}
				defaultValue := fieldSchema.GetDefaultValue().GetIntData()
				if fieldSchema.GetDataType() == schemapb.DataType_Int16 {
					if defaultValue > math.MaxInt16 || defaultValue < math.MinInt16 {
						return merr.WrapErrParameterInvalidRange(math.MinInt16, math.MaxInt16, defaultValue, "default value out of range")
					}
				}
				if fieldSchema.GetDataType() == schemapb.DataType_Int8 {
					if defaultValue > math.MaxInt8 || defaultValue < math.MinInt8 {
						return merr.WrapErrParameterInvalidRange(math.MinInt8, math.MaxInt8, defaultValue, "default value out of range")
					}
				}
			case *schemapb.ValueField_LongData:
				if fieldSchema.GetDataType() != schemapb.DataType_Int64 {
					return merr.WrapErrParameterInvalid("DataType_Int64", "not match", "default value type mismatches field schema type")
				}
			case *schemapb.ValueField_FloatData:
				if fieldSchema.GetDataType() != schemapb.DataType_Float {
					return merr.WrapErrParameterInvalid("DataType_Float", "not match", "default value type mismatches field schema type")
				}
			case *schemapb.ValueField_DoubleData:
				if fieldSchema.GetDataType() != schemapb.DataType_Double {
					return merr.WrapErrParameterInvalid("DataType_Double", "not match", "default value type mismatches field schema type")
				}
			case *schemapb.ValueField_StringData:
				if fieldSchema.GetDataType() != schemapb.DataType_VarChar {
					return merr.WrapErrParameterInvalid("DataType_VarChar", "not match", "default value type mismatches field schema type")
				}
				maxLength, err := parameterutil.GetMaxLength(fieldSchema)
				if err != nil {
					return err
				}
				defaultValueLength := len(fieldSchema.GetDefaultValue().GetStringData())
				if int64(defaultValueLength) > maxLength {
					msg := fmt.Sprintf("the length (%d) of string exceeds max length (%d)", defaultValueLength, maxLength)
					return merr.WrapErrParameterInvalid("valid length string", "string length exceeds max length", msg)
				}
			default:
				panic("default value unsupport data type")
			}
		}
	}

	return nil
}

func hasSystemFields(schema *schemapb.CollectionSchema, systemFields []string) bool {
	for _, f := range schema.GetFields() {
		if funcutil.SliceContain(systemFields, f.GetName()) {
			return true
		}
	}
	return false
}

func validateFieldDataType(schema *schemapb.CollectionSchema) error {
	for _, field := range schema.GetFields() {
		if _, ok := schemapb.DataType_name[int32(field.GetDataType())]; !ok || field.GetDataType() == schemapb.DataType_None {
			return merr.WrapErrParameterInvalid("valid field", fmt.Sprintf("field data type: %s is not supported", field.GetDataType()))
		}
	}
	return nil
}

func (t *createCollectionTask) validateSchema(schema *schemapb.CollectionSchema) error {
	log.With(zap.String("CollectionName", t.Req.CollectionName))
	if t.Req.GetCollectionName() != schema.GetName() {
		log.Error("collection name not matches schema name", zap.String("SchemaName", schema.Name))
		msg := fmt.Sprintf("collection name = %s, schema.Name=%s", t.Req.GetCollectionName(), schema.Name)
		return merr.WrapErrParameterInvalid("collection name matches schema name", "don't match", msg)
	}

	err := checkDefaultValue(schema)
	if err != nil {
		log.Error("has invalid default value")
		return err
	}

	if hasSystemFields(schema, []string{RowIDFieldName, TimeStampFieldName, MetaFieldName}) {
		log.Error("schema contains system field",
			zap.String("RowIDFieldName", RowIDFieldName),
			zap.String("TimeStampFieldName", TimeStampFieldName),
			zap.String("MetaFieldName", MetaFieldName))
		msg := fmt.Sprintf("schema contains system field: %s, %s, %s", RowIDFieldName, TimeStampFieldName, MetaFieldName)
		return merr.WrapErrParameterInvalid("schema don't contains system field", "contains", msg)
	}
	return validateFieldDataType(schema)
}

func (t *createCollectionTask) assignFieldID(schema *schemapb.CollectionSchema) {
	for idx := range schema.GetFields() {
		schema.Fields[idx].FieldID = int64(idx + StartOfUserFieldID)
	}
}

func (t *createCollectionTask) appendDynamicField(schema *schemapb.CollectionSchema) {
	if schema.EnableDynamicField {
		schema.Fields = append(schema.Fields, &schemapb.FieldSchema{
			Name:        MetaFieldName,
			Description: "dynamic schema",
			DataType:    schemapb.DataType_JSON,
			IsDynamic:   true,
		})
		log.Info("append dynamic field", zap.String("collection", schema.Name))
	}
}

func (t *createCollectionTask) appendSysFields(schema *schemapb.CollectionSchema) {
	schema.Fields = append(schema.Fields, &schemapb.FieldSchema{
		FieldID:      int64(RowIDField),
		Name:         RowIDFieldName,
		IsPrimaryKey: false,
		Description:  "row id",
		DataType:     schemapb.DataType_Int64,
	})
	schema.Fields = append(schema.Fields, &schemapb.FieldSchema{
		FieldID:      int64(TimeStampField),
		Name:         TimeStampFieldName,
		IsPrimaryKey: false,
		Description:  "time stamp",
		DataType:     schemapb.DataType_Int64,
	})
}

func (t *createCollectionTask) prepareSchema() error {
	var schema schemapb.CollectionSchema
	if err := proto.Unmarshal(t.Req.GetSchema(), &schema); err != nil {
		return err
	}
	if err := t.validateSchema(&schema); err != nil {
		return err
	}
	t.appendDynamicField(&schema)
	t.assignFieldID(&schema)
	t.appendSysFields(&schema)
	t.schema = &schema
	return nil
}

func (t *createCollectionTask) assignShardsNum() {
	if t.Req.GetShardsNum() <= 0 {
		t.Req.ShardsNum = common.DefaultShardsNum
	}
}

func (t *createCollectionTask) assignCollectionID() error {
	var err error
	t.collID, err = t.core.idAllocator.AllocOne()
	return err
}

func (t *createCollectionTask) assignPartitionIDs() error {
	t.partitionNames = make([]string, 0)
	defaultPartitionName := Params.CommonCfg.DefaultPartitionName.GetValue()

	_, err := typeutil.GetPartitionKeyFieldSchema(t.schema)
	if err == nil {
		partitionNums := t.Req.GetNumPartitions()
		// double check, default num of physical partitions should be greater than 0
		if partitionNums <= 0 {
			return errors.New("the specified partitions should be greater than 0 if partition key is used")
		}

		cfgMaxPartitionNum := Params.RootCoordCfg.MaxPartitionNum.GetAsInt64()
		if partitionNums > cfgMaxPartitionNum {
			return fmt.Errorf("partition number (%d) exceeds max configuration (%d), collection: %s",
				partitionNums, cfgMaxPartitionNum, t.Req.CollectionName)
		}

		for i := int64(0); i < partitionNums; i++ {
			t.partitionNames = append(t.partitionNames, fmt.Sprintf("%s_%d", defaultPartitionName, i))
		}
	} else {
		// compatible with old versions <= 2.2.8
		t.partitionNames = append(t.partitionNames, defaultPartitionName)
	}

	t.partIDs = make([]UniqueID, len(t.partitionNames))
	start, end, err := t.core.idAllocator.Alloc(uint32(len(t.partitionNames)))
	if err != nil {
		return err
	}

	for i := start; i < end; i++ {
		t.partIDs[i-start] = i
	}
	log.Info("assign partitions when create collection",
		zap.String("collectionName", t.Req.GetCollectionName()),
		zap.Strings("partitionNames", t.partitionNames))

	return nil
}

func (t *createCollectionTask) assignChannels() error {
	vchanNames := make([]string, t.Req.GetShardsNum())
	// physical channel names
	chanNames := t.core.chanTimeTick.getDmlChannelNames(int(t.Req.GetShardsNum()))

	if int32(len(chanNames)) < t.Req.GetShardsNum() {
		return fmt.Errorf("no enough channels, want: %d, got: %d", t.Req.GetShardsNum(), len(chanNames))
	}

	shardNum := int(t.Req.GetShardsNum())
	for i := 0; i < shardNum; i++ {
		vchanNames[i] = funcutil.GetVirtualChannel(chanNames[i], t.collID, i)
	}
	t.channels = collectionChannels{
		virtualChannels:  vchanNames,
		physicalChannels: chanNames,
	}
	return nil
}

func (t *createCollectionTask) Prepare(ctx context.Context) error {
	db, err := t.core.meta.GetDatabaseByName(ctx, t.Req.GetDbName(), typeutil.MaxTimestamp)
	if err != nil {
		return err
	}
	t.dbID = db.ID

	if err := t.validate(); err != nil {
		return err
	}

	if err := t.prepareSchema(); err != nil {
		return err
	}

	t.assignShardsNum()

	if err := t.assignCollectionID(); err != nil {
		return err
	}

	if err := t.assignPartitionIDs(); err != nil {
		return err
	}

	return t.assignChannels()
}

func (t *createCollectionTask) genCreateCollectionMsg(ctx context.Context, ts uint64) *ms.MsgPack {
	msgPack := ms.MsgPack{}
	msg := &ms.CreateCollectionMsg{
		BaseMsg: ms.BaseMsg{
			Ctx:            ctx,
			BeginTimestamp: ts,
			EndTimestamp:   ts,
			HashValues:     []uint32{0},
		},
<<<<<<< HEAD
		CreateCollectionRequest: &msgpb.CreateCollectionRequest{
			Base: commonpbutil.NewMsgBase(
				commonpbutil.WithMsgType(commonpb.MsgType_CreateCollection),
				commonpbutil.WithTimeStamp(ts),
			),
			CollectionID:         collectionID,
			PartitionIDs:         partitionIDs,
			Schema:               marshaledSchema,
			VirtualChannelNames:  vChannels,
			PhysicalChannelNames: pChannels,
		},
=======
		CreateCollectionRequest: *t.genCreateCollectionRequest(),
>>>>>>> 894a7156
	}
	msgPack.Msgs = append(msgPack.Msgs, msg)
	return &msgPack
}

func (t *createCollectionTask) genCreateCollectionRequest() *msgpb.CreateCollectionRequest {
	collectionID := t.collID
	partitionIDs := t.partIDs
	// error won't happen here.
	marshaledSchema, _ := proto.Marshal(t.schema)
	pChannels := t.channels.physicalChannels
	vChannels := t.channels.virtualChannels
	return &msgpb.CreateCollectionRequest{
		Base: commonpbutil.NewMsgBase(
			commonpbutil.WithMsgType(commonpb.MsgType_CreateCollection),
			commonpbutil.WithTimeStamp(t.ts),
		),
		CollectionID:         collectionID,
		PartitionIDs:         partitionIDs,
		Schema:               marshaledSchema,
		VirtualChannelNames:  vChannels,
		PhysicalChannelNames: pChannels,
	}
}

func (t *createCollectionTask) addChannelsAndGetStartPositions(ctx context.Context, ts uint64) (map[string][]byte, error) {
	t.core.chanTimeTick.addDmlChannels(t.channels.physicalChannels...)
	if streamingutil.IsStreamingServiceEnabled() {
		return t.broadcastCreateCollectionMsgIntoStreamingService(ctx)
	}
	msg := t.genCreateCollectionMsg(ctx, ts)
	return t.core.chanTimeTick.broadcastMarkDmlChannels(t.channels.physicalChannels, msg)
}

func (t *createCollectionTask) broadcastCreateCollectionMsgIntoStreamingService(ctx context.Context) (map[string][]byte, error) {
	req := t.genCreateCollectionRequest()
	// dispatch the createCollectionMsg into all vchannel.
	msgs := make([]message.MutableMessage, 0, len(req.VirtualChannelNames))
	for _, vchannel := range req.VirtualChannelNames {
		msg, err := message.NewCreateCollectionMessageBuilderV1().
			WithVChannel(vchannel).
			WithHeader(&message.CreateCollectionMessageHeader{
				CollectionId: req.CollectionID,
				PartitionIds: req.GetPartitionIDs(),
			}).
			WithBody(req).
			BuildMutable()
		if err != nil {
			return nil, err
		}
		msgs = append(msgs, msg)
	}
	// send the createCollectionMsg into streaming service.
	resps := streaming.WAL().Append(ctx, msgs...)
	if err := resps.UnwrapFirstError(); err != nil {
		return nil, err
	}
	// make the old message stream serialized id.
	startPositions := make(map[string][]byte)
	for idx, resp := range resps.Responses {
		// The key is pchannel here
		startPositions[req.PhysicalChannelNames[idx]] = adaptor.MustGetMQWrapperIDFromMessage(resp.AppendResult.MessageID).Serialize()
	}
	return startPositions, nil
}

func (t *createCollectionTask) getCreateTs() (uint64, error) {
	replicateInfo := t.Req.GetBase().GetReplicateInfo()
	if !replicateInfo.GetIsReplicate() {
		return t.GetTs(), nil
	}
	if replicateInfo.GetMsgTimestamp() == 0 {
		log.Warn("the cdc timestamp is not set in the request for the backup instance")
		return 0, merr.WrapErrParameterInvalidMsg("the cdc timestamp is not set in the request for the backup instance")
	}
	return replicateInfo.GetMsgTimestamp(), nil
}

func (t *createCollectionTask) Execute(ctx context.Context) error {
	collID := t.collID
	partIDs := t.partIDs
	ts, err := t.getCreateTs()
	if err != nil {
		return err
	}

	vchanNames := t.channels.virtualChannels
	chanNames := t.channels.physicalChannels

	startPositions, err := t.addChannelsAndGetStartPositions(ctx, ts)
	if err != nil {
		// ugly here, since we must get start positions first.
		t.core.chanTimeTick.removeDmlChannels(t.channels.physicalChannels...)
		return err
	}

	partitions := make([]*model.Partition, len(partIDs))
	for i, partID := range partIDs {
		partitions[i] = &model.Partition{
			PartitionID:               partID,
			PartitionName:             t.partitionNames[i],
			PartitionCreatedTimestamp: ts,
			CollectionID:              collID,
			State:                     pb.PartitionState_PartitionCreated,
		}
	}

	collInfo := model.Collection{
		CollectionID:         collID,
		DBID:                 t.dbID,
		Name:                 t.schema.Name,
		Description:          t.schema.Description,
		AutoID:               t.schema.AutoID,
		Fields:               model.UnmarshalFieldModels(t.schema.Fields),
		VirtualChannelNames:  vchanNames,
		PhysicalChannelNames: chanNames,
		ShardsNum:            t.Req.ShardsNum,
		ConsistencyLevel:     t.Req.ConsistencyLevel,
		StartPositions:       toKeyDataPairs(startPositions),
		CreateTime:           ts,
		State:                pb.CollectionState_CollectionCreating,
		Partitions:           partitions,
		Properties:           t.Req.Properties,
		EnableDynamicField:   t.schema.EnableDynamicField,
	}

	// We cannot check the idempotency inside meta table when adding collection, since we'll execute duplicate steps
	// if add collection successfully due to idempotency check. Some steps may be risky to be duplicate executed if they
	// are not promised idempotent.
	clone := collInfo.Clone()
	// need double check in meta table if we can't promise the sequence execution.
	existedCollInfo, err := t.core.meta.GetCollectionByName(ctx, t.Req.GetDbName(), t.Req.GetCollectionName(), typeutil.MaxTimestamp)
	if err == nil {
		equal := existedCollInfo.Equal(*clone)
		if !equal {
			return fmt.Errorf("create duplicate collection with different parameters, collection: %s", t.Req.GetCollectionName())
		}
		// make creating collection idempotent.
		log.Warn("add duplicate collection", zap.String("collection", t.Req.GetCollectionName()), zap.Uint64("ts", ts))
		return nil
	}

	undoTask := newBaseUndoTask(t.core.stepExecutor)
	undoTask.AddStep(&expireCacheStep{
		baseStep:        baseStep{core: t.core},
		dbName:          t.Req.GetDbName(),
		collectionNames: []string{t.Req.GetCollectionName()},
		collectionID:    InvalidCollectionID,
		ts:              ts,
		opts:            []proxyutil.ExpireCacheOpt{proxyutil.SetMsgType(commonpb.MsgType_DropCollection)},
	}, &nullStep{})
	undoTask.AddStep(&nullStep{}, &removeDmlChannelsStep{
		baseStep:  baseStep{core: t.core},
		pChannels: chanNames,
	}) // remove dml channels if any error occurs.
	undoTask.AddStep(&addCollectionMetaStep{
		baseStep: baseStep{core: t.core},
		coll:     &collInfo,
	}, &deleteCollectionMetaStep{
		baseStep:     baseStep{core: t.core},
		collectionID: collID,
		// When we undo createCollectionTask, this ts may be less than the ts when unwatch channels.
		ts: ts,
	})
	// serve for this case: watching channels succeed in datacoord but failed due to network failure.
	undoTask.AddStep(&nullStep{}, &unwatchChannelsStep{
		baseStep:     baseStep{core: t.core},
		collectionID: collID,
		channels:     t.channels,
		isSkip:       !Params.CommonCfg.TTMsgEnabled.GetAsBool(),
	})
	undoTask.AddStep(&watchChannelsStep{
		baseStep: baseStep{core: t.core},
		info: &watchInfo{
			ts:             ts,
			collectionID:   collID,
			vChannels:      t.channels.virtualChannels,
			startPositions: toKeyDataPairs(startPositions),
			schema: &schemapb.CollectionSchema{
				Name:        collInfo.Name,
				Description: collInfo.Description,
				AutoID:      collInfo.AutoID,
				Fields:      model.MarshalFieldModels(collInfo.Fields),
			},
		},
	}, &nullStep{})
	undoTask.AddStep(&changeCollectionStateStep{
		baseStep:     baseStep{core: t.core},
		collectionID: collID,
		state:        pb.CollectionState_CollectionCreated,
		ts:           ts,
	}, &nullStep{}) // We'll remove the whole collection anyway.

	return undoTask.Execute(ctx)
}<|MERGE_RESOLUTION|>--- conflicted
+++ resolved
@@ -410,21 +410,7 @@
 			EndTimestamp:   ts,
 			HashValues:     []uint32{0},
 		},
-<<<<<<< HEAD
-		CreateCollectionRequest: &msgpb.CreateCollectionRequest{
-			Base: commonpbutil.NewMsgBase(
-				commonpbutil.WithMsgType(commonpb.MsgType_CreateCollection),
-				commonpbutil.WithTimeStamp(ts),
-			),
-			CollectionID:         collectionID,
-			PartitionIDs:         partitionIDs,
-			Schema:               marshaledSchema,
-			VirtualChannelNames:  vChannels,
-			PhysicalChannelNames: pChannels,
-		},
-=======
 		CreateCollectionRequest: *t.genCreateCollectionRequest(),
->>>>>>> 894a7156
 	}
 	msgPack.Msgs = append(msgPack.Msgs, msg)
 	return &msgPack
