// Licensed to the LF AI & Data foundation under one
// or more contributor license agreements. See the NOTICE file
// distributed with this work for additional information
// regarding copyright ownership. The ASF licenses this file
// to you under the Apache License, Version 2.0 (the
// "License"); you may not use this file except in compliance
// with the License. You may obtain a copy of the License at
//
//     http://www.apache.org/licenses/LICENSE-2.0
//
// Unless required by applicable law or agreed to in writing, software
// distributed under the License is distributed on an "AS IS" BASIS,
// WITHOUT WARRANTIES OR CONDITIONS OF ANY KIND, either express or implied.
// See the License for the specific language governing permissions and
// limitations under the License.

package rootcoord

import (
	"context"

	"github.com/milvus-io/milvus-proto/go-api/v2/commonpb"
	"github.com/milvus-io/milvus-proto/go-api/v2/msgpb"
	"github.com/milvus-io/milvus/internal/distributed/streaming"
	"github.com/milvus-io/milvus/internal/metastore/model"
	"github.com/milvus-io/milvus/internal/util/streamingutil"
	ms "github.com/milvus-io/milvus/pkg/mq/msgstream"
	"github.com/milvus-io/milvus/pkg/streaming/util/message"
	"github.com/milvus-io/milvus/pkg/util/commonpbutil"
)

//go:generate mockery --name=GarbageCollector --outpkg=mockrootcoord --filename=garbage_collector.go --with-expecter --testonly
type GarbageCollector interface {
	ReDropCollection(collMeta *model.Collection, ts Timestamp)
	RemoveCreatingCollection(collMeta *model.Collection)
	ReDropPartition(dbID int64, pChannels []string, partition *model.Partition, ts Timestamp)
	RemoveCreatingPartition(dbID int64, partition *model.Partition, ts Timestamp)
	GcCollectionData(ctx context.Context, coll *model.Collection) (ddlTs Timestamp, err error)
	GcPartitionData(ctx context.Context, pChannels []string, partition *model.Partition) (ddlTs Timestamp, err error)
}

type bgGarbageCollector struct {
	s *Core
}

func newBgGarbageCollector(s *Core) *bgGarbageCollector {
	return &bgGarbageCollector{s: s}
}

func (c *bgGarbageCollector) ReDropCollection(collMeta *model.Collection, ts Timestamp) {
	// TODO: remove this after data gc can be notified by rpc.
	c.s.chanTimeTick.addDmlChannels(collMeta.PhysicalChannelNames...)

	redo := newBaseRedoTask(c.s.stepExecutor)
	redo.AddAsyncStep(&releaseCollectionStep{
		baseStep:     baseStep{core: c.s},
		collectionID: collMeta.CollectionID,
	})
	redo.AddAsyncStep(&dropIndexStep{
		baseStep: baseStep{core: c.s},
		collID:   collMeta.CollectionID,
		partIDs:  nil,
	})
	redo.AddAsyncStep(&deleteCollectionDataStep{
		baseStep: baseStep{core: c.s},
		coll:     collMeta,
		isSkip:   !Params.CommonCfg.TTMsgEnabled.GetAsBool(),
	})
	redo.AddAsyncStep(&removeDmlChannelsStep{
		baseStep:  baseStep{core: c.s},
		pChannels: collMeta.PhysicalChannelNames,
	})
	redo.AddAsyncStep(newConfirmGCStep(c.s, collMeta.CollectionID, allPartition))
	redo.AddAsyncStep(&deleteCollectionMetaStep{
		baseStep:     baseStep{core: c.s},
		collectionID: collMeta.CollectionID,
		// This ts is less than the ts when we notify data nodes to drop collection, but it's OK since we have already
		// marked this collection as deleted. If we want to make this ts greater than the notification's ts, we should
		// wrap a step who will have these three children and connect them with ts.
		ts: ts,
	})

	// err is ignored since no sync steps will be executed.
	_ = redo.Execute(context.Background())
}

func (c *bgGarbageCollector) RemoveCreatingCollection(collMeta *model.Collection) {
	// TODO: remove this after data gc can be notified by rpc.
	c.s.chanTimeTick.addDmlChannels(collMeta.PhysicalChannelNames...)

	redo := newBaseRedoTask(c.s.stepExecutor)

	redo.AddAsyncStep(&unwatchChannelsStep{
		baseStep:     baseStep{core: c.s},
		collectionID: collMeta.CollectionID,
		channels: collectionChannels{
			virtualChannels:  collMeta.VirtualChannelNames,
			physicalChannels: collMeta.PhysicalChannelNames,
		},
		isSkip: !Params.CommonCfg.TTMsgEnabled.GetAsBool(),
	})
	redo.AddAsyncStep(&removeDmlChannelsStep{
		baseStep:  baseStep{core: c.s},
		pChannels: collMeta.PhysicalChannelNames,
	})
	redo.AddAsyncStep(&deleteCollectionMetaStep{
		baseStep:     baseStep{core: c.s},
		collectionID: collMeta.CollectionID,
		// When we undo createCollectionTask, this ts may be less than the ts when unwatch channels.
		ts: collMeta.CreateTime,
	})
	// err is ignored since no sync steps will be executed.
	_ = redo.Execute(context.Background())
}

func (c *bgGarbageCollector) ReDropPartition(dbID int64, pChannels []string, partition *model.Partition, ts Timestamp) {
	// TODO: remove this after data gc can be notified by rpc.
	c.s.chanTimeTick.addDmlChannels(pChannels...)

	redo := newBaseRedoTask(c.s.stepExecutor)
	redo.AddAsyncStep(&deletePartitionDataStep{
		baseStep:  baseStep{core: c.s},
		pchans:    pChannels,
		partition: partition,
		isSkip:    !Params.CommonCfg.TTMsgEnabled.GetAsBool(),
	})
	redo.AddAsyncStep(&removeDmlChannelsStep{
		baseStep:  baseStep{core: c.s},
		pChannels: pChannels,
	})
	redo.AddAsyncStep(newConfirmGCStep(c.s, partition.CollectionID, partition.PartitionID))
	redo.AddAsyncStep(&removePartitionMetaStep{
		baseStep:     baseStep{core: c.s},
		dbID:         dbID,
		collectionID: partition.CollectionID,
		partitionID:  partition.PartitionID,
		// This ts is less than the ts when we notify data nodes to drop partition, but it's OK since we have already
		// marked this partition as deleted. If we want to make this ts greater than the notification's ts, we should
		// wrap a step who will have these children and connect them with ts.
		ts: ts,
	})

	// err is ignored since no sync steps will be executed.
	_ = redo.Execute(context.Background())
}

func (c *bgGarbageCollector) RemoveCreatingPartition(dbID int64, partition *model.Partition, ts Timestamp) {
	redoTask := newBaseRedoTask(c.s.stepExecutor)

	redoTask.AddAsyncStep(&releasePartitionsStep{
		baseStep:     baseStep{core: c.s},
		collectionID: partition.CollectionID,
		partitionIDs: []int64{partition.PartitionID},
	})

	redoTask.AddAsyncStep(&removePartitionMetaStep{
		baseStep:     baseStep{core: c.s},
		dbID:         dbID,
		collectionID: partition.CollectionID,
		partitionID:  partition.PartitionID,
		ts:           ts,
	})

	// err is ignored since no sync steps will be executed.
	_ = redoTask.Execute(context.Background())
}

func (c *bgGarbageCollector) notifyCollectionGc(ctx context.Context, coll *model.Collection) (ddlTs Timestamp, err error) {
	if streamingutil.IsStreamingServiceEnabled() {
		return c.notifyCollectionGcByStreamingService(ctx, coll)
	}

	ts, err := c.s.tsoAllocator.GenerateTSO(1)
	if err != nil {
		return 0, err
	}

	msgPack := ms.MsgPack{}
	msg := &ms.DropCollectionMsg{
		BaseMsg: ms.BaseMsg{
			Ctx:            ctx,
			BeginTimestamp: ts,
			EndTimestamp:   ts,
			HashValues:     []uint32{0},
		},
<<<<<<< HEAD
		DropCollectionRequest: &msgpb.DropCollectionRequest{
			Base: commonpbutil.NewMsgBase(
				commonpbutil.WithMsgType(commonpb.MsgType_DropCollection),
				commonpbutil.WithTimeStamp(ts),
				commonpbutil.WithSourceID(c.s.session.ServerID),
			),
			CollectionName: coll.Name,
			CollectionID:   coll.CollectionID,
		},
=======
		DropCollectionRequest: *c.generateDropRequest(coll, ts),
>>>>>>> 894a7156
	}
	msgPack.Msgs = append(msgPack.Msgs, msg)
	if err := c.s.chanTimeTick.broadcastDmlChannels(coll.PhysicalChannelNames, &msgPack); err != nil {
		return 0, err
	}

	return ts, nil
}

func (c *bgGarbageCollector) generateDropRequest(coll *model.Collection, ts uint64) *msgpb.DropCollectionRequest {
	return &msgpb.DropCollectionRequest{
		Base: commonpbutil.NewMsgBase(
			commonpbutil.WithMsgType(commonpb.MsgType_DropCollection),
			commonpbutil.WithTimeStamp(ts),
			commonpbutil.WithSourceID(c.s.session.ServerID),
		),
		CollectionName: coll.Name,
		CollectionID:   coll.CollectionID,
	}
}

func (c *bgGarbageCollector) notifyCollectionGcByStreamingService(ctx context.Context, coll *model.Collection) (uint64, error) {
	req := c.generateDropRequest(coll, 0) // ts is given by streamingnode.

	msgs := make([]message.MutableMessage, 0, len(coll.VirtualChannelNames))
	for _, vchannel := range coll.VirtualChannelNames {
		msg, err := message.NewDropCollectionMessageBuilderV1().
			WithVChannel(vchannel).
			WithHeader(&message.DropCollectionMessageHeader{
				CollectionId: coll.CollectionID,
			}).
			WithBody(req).
			BuildMutable()
		if err != nil {
			return 0, err
		}
		msgs = append(msgs, msg)
	}
	resp := streaming.WAL().Append(ctx, msgs...)
	if err := resp.UnwrapFirstError(); err != nil {
		return 0, err
	}
	return resp.MaxTimeTick(), nil
}

func (c *bgGarbageCollector) notifyPartitionGc(ctx context.Context, pChannels []string, partition *model.Partition) (ddlTs Timestamp, err error) {
	ts, err := c.s.tsoAllocator.GenerateTSO(1)
	if err != nil {
		return 0, err
	}

	msgPack := ms.MsgPack{}
	msg := &ms.DropPartitionMsg{
		BaseMsg: ms.BaseMsg{
			Ctx:            ctx,
			BeginTimestamp: ts,
			EndTimestamp:   ts,
			HashValues:     []uint32{0},
		},
		DropPartitionRequest: &msgpb.DropPartitionRequest{
			Base: commonpbutil.NewMsgBase(
				commonpbutil.WithMsgType(commonpb.MsgType_DropPartition),
				commonpbutil.WithTimeStamp(ts),
				commonpbutil.WithSourceID(c.s.session.ServerID),
			),
			PartitionName: partition.PartitionName,
			CollectionID:  partition.CollectionID,
			PartitionID:   partition.PartitionID,
		},
	}
	msgPack.Msgs = append(msgPack.Msgs, msg)
	if err := c.s.chanTimeTick.broadcastDmlChannels(pChannels, &msgPack); err != nil {
		return 0, err
	}

	return ts, nil
}

func (c *bgGarbageCollector) GcCollectionData(ctx context.Context, coll *model.Collection) (ddlTs Timestamp, err error) {
	c.s.ddlTsLockManager.Lock()
	c.s.ddlTsLockManager.AddRefCnt(1)
	defer c.s.ddlTsLockManager.AddRefCnt(-1)
	defer c.s.ddlTsLockManager.Unlock()

	ddlTs, err = c.notifyCollectionGc(ctx, coll)
	if err != nil {
		return 0, err
	}
	c.s.ddlTsLockManager.UpdateLastTs(ddlTs)
	return ddlTs, nil
}

func (c *bgGarbageCollector) GcPartitionData(ctx context.Context, pChannels []string, partition *model.Partition) (ddlTs Timestamp, err error) {
	c.s.ddlTsLockManager.Lock()
	c.s.ddlTsLockManager.AddRefCnt(1)
	defer c.s.ddlTsLockManager.AddRefCnt(-1)
	defer c.s.ddlTsLockManager.Unlock()

	ddlTs, err = c.notifyPartitionGc(ctx, pChannels, partition)
	if err != nil {
		return 0, err
	}
	c.s.ddlTsLockManager.UpdateLastTs(ddlTs)
	return ddlTs, nil
}<|MERGE_RESOLUTION|>--- conflicted
+++ resolved
@@ -183,19 +183,7 @@
 			EndTimestamp:   ts,
 			HashValues:     []uint32{0},
 		},
-<<<<<<< HEAD
-		DropCollectionRequest: &msgpb.DropCollectionRequest{
-			Base: commonpbutil.NewMsgBase(
-				commonpbutil.WithMsgType(commonpb.MsgType_DropCollection),
-				commonpbutil.WithTimeStamp(ts),
-				commonpbutil.WithSourceID(c.s.session.ServerID),
-			),
-			CollectionName: coll.Name,
-			CollectionID:   coll.CollectionID,
-		},
-=======
 		DropCollectionRequest: *c.generateDropRequest(coll, ts),
->>>>>>> 894a7156
 	}
 	msgPack.Msgs = append(msgPack.Msgs, msg)
 	if err := c.s.chanTimeTick.broadcastDmlChannels(coll.PhysicalChannelNames, &msgPack); err != nil {
