--- conflicted
+++ resolved
@@ -5,14 +5,11 @@
 
 	clientv3 "go.etcd.io/etcd/client/v3"
 
-<<<<<<< HEAD
 	"github.com/milvus-io/milvus/internal/flushcommon/syncmgr"
 	"github.com/milvus-io/milvus/internal/flushcommon/writebuffer"
 	"github.com/milvus-io/milvus/internal/storage"
 	"github.com/milvus-io/milvus/internal/streamingnode/server/flusher"
-=======
 	"github.com/milvus-io/milvus/internal/metastore"
->>>>>>> 894a7156
 	"github.com/milvus-io/milvus/internal/streamingnode/server/resource/idalloc"
 	sinspector "github.com/milvus-io/milvus/internal/streamingnode/server/wal/interceptors/segment/inspector"
 	"github.com/milvus-io/milvus/internal/streamingnode/server/wal/interceptors/segment/stats"
@@ -111,28 +108,19 @@
 // resourceImpl is a basic resource dependency for streamingnode server.
 // All utility on it is concurrent-safe and singleton.
 type resourceImpl struct {
-<<<<<<< HEAD
 	flusher flusher.Flusher
 	syncMgr syncmgr.SyncManager
 	wbMgr   writebuffer.BufferManager
-
 	timestampAllocator idalloc.Allocator
 	idAllocator        idalloc.Allocator
 	etcdClient         *clientv3.Client
 	chunkManager       storage.ChunkManager
 	rootCoordClient    types.RootCoordClient
 	dataCoordClient    types.DataCoordClient
-=======
-	timestampAllocator        idalloc.Allocator
-	idAllocator               idalloc.Allocator
-	etcdClient                *clientv3.Client
-	rootCoordClient           types.RootCoordClient
-	dataCoordClient           types.DataCoordClient
 	streamingNodeCatalog      metastore.StreamingNodeCataLog
 	segmentAssignStatsManager *stats.StatsManager
 	segmentSealedInspector    sinspector.SealOperationInspector
 	timeTickInspector         tinspector.TimeTickSyncInspector
->>>>>>> 894a7156
 }
 
 // Flusher returns the flusher.
