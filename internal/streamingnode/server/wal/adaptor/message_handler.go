--- conflicted
+++ resolved
@@ -14,17 +14,10 @@
 
 type defaultMessageHandler chan message.ImmutableMessage
 
-<<<<<<< HEAD
-func (d defaultMessageHandler) Handle(ctx context.Context, upstream <-chan message.ImmutableMessage, msg message.ImmutableMessage) (incoming message.ImmutableMessage, ok bool, err error) {
-	var sendingCh chan message.ImmutableMessage
-	if msg != nil {
-		sendingCh = d
-=======
 func (h defaultMessageHandler) Handle(param wal.HandleParam) wal.HandleResult {
 	var sendingCh chan message.ImmutableMessage
 	if param.Message != nil {
 		sendingCh = h
->>>>>>> 894a7156
 	}
 	select {
 	case <-param.Ctx.Done():
