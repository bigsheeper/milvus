// Licensed to the LF AI & Data foundation under one
// or more contributor license agreements. See the NOTICE file
// distributed with this work for additional information
// regarding copyright ownership. The ASF licenses this file
// to you under the Apache License, Version 2.0 (the
// "License"); you may not use this file except in compliance
// with the License. You may obtain a copy of the License at
//
//     http://www.apache.org/licenses/LICENSE-2.0
//
// Unless required by applicable law or agreed to in writing, software
// distributed under the License is distributed on an "AS IS" BASIS,
// WITHOUT WARRANTIES OR CONDITIONS OF ANY KIND, either express or implied.
// See the License for the specific language governing permissions and
// limitations under the License.

package importutilv2

import (
	"context"

	"github.com/milvus-io/milvus-proto/go-api/v2/schemapb"
	"github.com/milvus-io/milvus/internal/storage"
	"github.com/milvus-io/milvus/internal/util/importutilv2/binlog"
	"github.com/milvus-io/milvus/internal/util/importutilv2/csv"
	"github.com/milvus-io/milvus/internal/util/importutilv2/json"
	"github.com/milvus-io/milvus/internal/util/importutilv2/numpy"
	"github.com/milvus-io/milvus/internal/util/importutilv2/parquet"
	"github.com/milvus-io/milvus/pkg/v2/proto/indexpb"
	"github.com/milvus-io/milvus/pkg/v2/proto/internalpb"
	"github.com/milvus-io/milvus/pkg/v2/util/merr"
)

//go:generate mockery --name=Reader --structname=MockReader --output=./  --filename=mock_reader.go --with-expecter --inpackage
type Reader interface {
	// Size returns the size of the underlying file/files in bytes.
	// It returns an error if the size cannot be determined.
	Size() (int64, error)

	// Read reads data from the underlying file/files.
	// It returns the storage.InsertData and an error, if any.
	Read() (*storage.InsertData, error)

	// Close closes the underlying file reader.
	Close()
}

func NewReader(ctx context.Context,
	cm storage.ChunkManager,
	schema *schemapb.CollectionSchema,
	importFile *internalpb.ImportFile,
	options Options,
	bufferSize int,
	storageConfig *indexpb.StorageConfig,
) (Reader, error) {
	if IsBackup(options) {
		tsStart, tsEnd, err := ParseTimeRange(options)
		if err != nil {
			return nil, err
		}
		paths := importFile.GetPaths()
<<<<<<< HEAD
		storageVersion, err := GetStorageVersion(options)
		if err != nil {
			return nil, err
		}
		return binlog.NewReader(ctx, cm, schema, storageVersion, paths, tsStart, tsEnd)
=======
		return binlog.NewReader(ctx, cm, schema, paths, tsStart, tsEnd, storageConfig)
>>>>>>> 15a66311
	}

	fileType, err := GetFileType(importFile)
	if err != nil {
		return nil, err
	}
	switch fileType {
	case JSON:
		return json.NewReader(ctx, cm, schema, importFile.GetPaths()[0], bufferSize)
	case Numpy:
		return numpy.NewReader(ctx, cm, schema, importFile.GetPaths(), bufferSize)
	case Parquet:
		return parquet.NewReader(ctx, cm, schema, importFile.GetPaths()[0], bufferSize)
	case CSV:
		sep, err := GetCSVSep(options)
		if err != nil {
			return nil, err
		}
		nullkey, err := GetCSVNullKey(options)
		if err != nil {
			return nil, err
		}
		return csv.NewReader(ctx, cm, schema, importFile.GetPaths()[0], bufferSize, sep, nullkey)
	}
	return nil, merr.WrapErrImportFailed("unexpected import file")
}<|MERGE_RESOLUTION|>--- conflicted
+++ resolved
@@ -59,15 +59,11 @@
 			return nil, err
 		}
 		paths := importFile.GetPaths()
-<<<<<<< HEAD
 		storageVersion, err := GetStorageVersion(options)
 		if err != nil {
 			return nil, err
 		}
-		return binlog.NewReader(ctx, cm, schema, storageVersion, paths, tsStart, tsEnd)
-=======
-		return binlog.NewReader(ctx, cm, schema, paths, tsStart, tsEnd, storageConfig)
->>>>>>> 15a66311
+		return binlog.NewReader(ctx, cm, schema, storageConfig, storageVersion, paths, tsStart, tsEnd)
 	}
 
 	fileType, err := GetFileType(importFile)
