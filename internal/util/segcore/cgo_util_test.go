package segcore

import (
<<<<<<< HEAD
=======
	"context"
	"runtime"
>>>>>>> fd84ed81
	"testing"

	"github.com/stretchr/testify/assert"
	"google.golang.org/protobuf/proto"

	"github.com/milvus-io/milvus/pkg/proto/cgopb"
)

func TestConsumeCStatusIntoError(t *testing.T) {
	err := ConsumeCStatusIntoError(nil)
	assert.NoError(t, err)
}

func TestGetLocalUsedSize(t *testing.T) {
	size, err := GetLocalUsedSize("")
	assert.NoError(t, err)
	assert.NotNil(t, size)
}

func TestProtoLayout(t *testing.T) {
	layout := CreateProtoLayout()
	testProto := cgopb.IndexStats{
		MemSize: 1024,
		SerializedIndexInfos: []*cgopb.SerializedIndexFileInfo{
			{
				FileName: "test",
				FileSize: 768,
			},
		},
	}
	msg, err := proto.Marshal(&testProto)
	defer runtime.KeepAlive(msg)
	assert.NoError(t, err)
	SetProtoLayout(layout, msg)

	resultProto := cgopb.IndexStats{}
	UnmarshalProtoLayout(layout, &resultProto)

	assert.True(t, proto.Equal(&testProto, &resultProto))
	layout.blob = nil
	layout.size = 0
	ReleaseProtoLayout(layout)
}<|MERGE_RESOLUTION|>--- conflicted
+++ resolved
@@ -1,11 +1,7 @@
 package segcore
 
 import (
-<<<<<<< HEAD
-=======
-	"context"
 	"runtime"
->>>>>>> fd84ed81
 	"testing"
 
 	"github.com/stretchr/testify/assert"
