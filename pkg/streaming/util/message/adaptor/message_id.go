--- conflicted
+++ resolved
@@ -35,24 +35,6 @@
 	return nil
 }
 
-<<<<<<< HEAD
-// DeserializeToMQWrapperID deserializes messageID bytes to common.MessageID
-// TODO: should be removed in future after common.MessageID is removed
-func DeserializeToMQWrapperID(msgID []byte, walName string) (common.MessageID, error) {
-	switch walName {
-	case "pulsar":
-		pulsarID, err := mqpulsar.DeserializePulsarMsgID(msgID)
-		if err != nil {
-			return nil, err
-		}
-		return mqpulsar.NewPulsarID(pulsarID), nil
-	case "rocksmq":
-		rID := server.DeserializeRmqID(msgID)
-		return &server.RmqID{MessageID: rID}, nil
-	default:
-		return nil, fmt.Errorf("unsupported mq type %s", walName)
-	}
-=======
 func MustGetMessageIDFromMQWrapperIDBytes(walName string, msgIDBytes []byte) message.MessageID {
 	var commonMsgID common.MessageID
 	switch walName {
@@ -69,5 +51,4 @@
 		panic("unsupported now")
 	}
 	return MustGetMessageIDFromMQWrapperID(commonMsgID)
->>>>>>> 894a7156
 }