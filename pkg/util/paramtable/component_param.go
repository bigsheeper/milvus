// Copyright (C) 2019-2020 Zilliz. All rights reserved.
//
// Licensed under the Apache License, Version 2.0 (the "License"); you may not use this file except in compliance
// with the License. You may obtain a copy of the License at
//
// http://www.apache.org/licenses/LICENSE-2.0
//
// Unless required by applicable law or agreed to in writing, software distributed under the License
// is distributed on an "AS IS" BASIS, WITHOUT WARRANTIES OR CONDITIONS OF ANY KIND, either express
// or implied. See the License for the specific language governing permissions and limitations under the License.

package paramtable

import (
	"fmt"
	"os"
	"strconv"
	"strings"
	"sync"
	"time"

	"github.com/shirou/gopsutil/v3/disk"
	"go.uber.org/zap"

	"github.com/milvus-io/milvus/pkg/config"
	"github.com/milvus-io/milvus/pkg/log"
	"github.com/milvus-io/milvus/pkg/util/hardware"
	"github.com/milvus-io/milvus/pkg/util/metricsinfo"
)

const (
	// DefaultIndexSliceSize defines the default slice size of index file when serializing.
	DefaultIndexSliceSize                      = 16
	DefaultGracefulTime                        = 5000 // ms
	DefaultGracefulStopTimeout                 = 1800 // s, for node
	DefaultProxyGracefulStopTimeout            = 30   // s，for proxy
	DefaultCoordGracefulStopTimeout            = 5    // s，for coord
	DefaultHighPriorityThreadCoreCoefficient   = 10
	DefaultMiddlePriorityThreadCoreCoefficient = 5
	DefaultLowPriorityThreadCoreCoefficient    = 1

	DefaultSessionTTL        = 30 // s
	DefaultSessionRetryTimes = 30

	DefaultMaxDegree                = 56
	DefaultSearchListSize           = 100
	DefaultPQCodeBudgetGBRatio      = 0.125
	DefaultBuildNumThreadsRatio     = 1.0
	DefaultSearchCacheBudgetGBRatio = 0.10
	DefaultLoadNumThreadRatio       = 8.0
	DefaultBeamWidthRatio           = 4.0
)

// ComponentParam is used to quickly and easily access all components' configurations.
type ComponentParam struct {
	ServiceParam
	once      sync.Once
	baseTable *BaseTable

	CommonCfg       commonConfig
	QuotaConfig     quotaConfig
	AutoIndexConfig autoIndexConfig
	GpuConfig       gpuConfig
	TraceCfg        traceConfig

	RootCoordCfg  rootCoordConfig
	ProxyCfg      proxyConfig
	QueryCoordCfg queryCoordConfig
	QueryNodeCfg  queryNodeConfig
	DataCoordCfg  dataCoordConfig
	DataNodeCfg   dataNodeConfig
	IndexNodeCfg  indexNodeConfig
	HTTPCfg       httpConfig
	LogCfg        logConfig
	RoleCfg       roleConfig

	RootCoordGrpcServerCfg  GrpcServerConfig
	ProxyGrpcServerCfg      GrpcServerConfig
	QueryCoordGrpcServerCfg GrpcServerConfig
	QueryNodeGrpcServerCfg  GrpcServerConfig
	DataCoordGrpcServerCfg  GrpcServerConfig
	DataNodeGrpcServerCfg   GrpcServerConfig
	IndexNodeGrpcServerCfg  GrpcServerConfig

	RootCoordGrpcClientCfg  GrpcClientConfig
	ProxyGrpcClientCfg      GrpcClientConfig
	QueryCoordGrpcClientCfg GrpcClientConfig
	QueryNodeGrpcClientCfg  GrpcClientConfig
	DataCoordGrpcClientCfg  GrpcClientConfig
	DataNodeGrpcClientCfg   GrpcClientConfig
	IndexNodeGrpcClientCfg  GrpcClientConfig

	IntegrationTestCfg integrationTestConfig
}

// Init initialize once
func (p *ComponentParam) Init(bt *BaseTable) {
	p.once.Do(func() {
		p.init(bt)
	})
}

// init initialize the global param table

func (p *ComponentParam) init(bt *BaseTable) {
	p.baseTable = bt
	p.ServiceParam.init(bt)

	p.CommonCfg.init(bt)
	p.QuotaConfig.init(bt)
	p.AutoIndexConfig.init(bt)
	p.TraceCfg.init(bt)

	p.RootCoordCfg.init(bt)
	p.ProxyCfg.init(bt)
	p.QueryCoordCfg.init(bt)
	p.QueryNodeCfg.init(bt)
	p.DataCoordCfg.init(bt)
	p.DataNodeCfg.init(bt)
	p.IndexNodeCfg.init(bt)
	p.HTTPCfg.init(bt)
	p.LogCfg.init(bt)
	p.RoleCfg.init(bt)
	p.GpuConfig.init(bt)

	p.RootCoordGrpcServerCfg.Init("rootCoord", bt)
	p.ProxyGrpcServerCfg.Init("proxy", bt)
	p.ProxyGrpcServerCfg.InternalPort.Export = true
	p.QueryCoordGrpcServerCfg.Init("queryCoord", bt)
	p.QueryNodeGrpcServerCfg.Init("queryNode", bt)
	p.DataCoordGrpcServerCfg.Init("dataCoord", bt)
	p.DataNodeGrpcServerCfg.Init("dataNode", bt)
	p.IndexNodeGrpcServerCfg.Init("indexNode", bt)

	p.RootCoordGrpcClientCfg.Init("rootCoord", bt)
	p.ProxyGrpcClientCfg.Init("proxy", bt)
	p.QueryCoordGrpcClientCfg.Init("queryCoord", bt)
	p.QueryNodeGrpcClientCfg.Init("queryNode", bt)
	p.DataCoordGrpcClientCfg.Init("dataCoord", bt)
	p.DataNodeGrpcClientCfg.Init("dataNode", bt)
	p.IndexNodeGrpcClientCfg.Init("indexNode", bt)

	p.IntegrationTestCfg.init(bt)
}

func (p *ComponentParam) GetComponentConfigurations(componentName string, sub string) map[string]string {
	allownPrefixs := append(globalConfigPrefixs(), componentName+".")
	return p.baseTable.mgr.GetBy(config.WithSubstr(sub), config.WithOneOfPrefixs(allownPrefixs...))
}

func (p *ComponentParam) GetAll() map[string]string {
	return p.baseTable.mgr.GetConfigs()
}

func (p *ComponentParam) Watch(key string, watcher config.EventHandler) {
	p.baseTable.mgr.Dispatcher.Register(key, watcher)
}

func (p *ComponentParam) WatchKeyPrefix(keyPrefix string, watcher config.EventHandler) {
	p.baseTable.mgr.Dispatcher.RegisterForKeyPrefix(keyPrefix, watcher)
}

func (p *ComponentParam) Unwatch(key string, watcher config.EventHandler) {
	p.baseTable.mgr.Dispatcher.Unregister(key, watcher)
}

// FOR TEST

// clean all config event in dispatcher
func (p *ComponentParam) CleanEvent() {
	p.baseTable.mgr.Dispatcher.Clean()
}

// /////////////////////////////////////////////////////////////////////////////
// --- common ---
type commonConfig struct {
	ClusterPrefix ParamItem `refreshable:"false"`

	RootCoordTimeTick   ParamItem `refreshable:"true"`
	RootCoordStatistics ParamItem `refreshable:"true"`
	RootCoordDml        ParamItem `refreshable:"false"`
	ReplicateMsgChannel ParamItem `refreshable:"false"`

	QueryCoordTimeTick ParamItem `refreshable:"true"`

	// Deprecated
	DataCoordTimeTick     ParamItem `refreshable:"false"`
	DataCoordSegmentInfo  ParamItem `refreshable:"true"`
	DataCoordSubName      ParamItem `refreshable:"false"`
	DataCoordWatchSubPath ParamItem `refreshable:"false"`
	DataCoordTicklePath   ParamItem `refreshable:"false"`
	DataNodeSubName       ParamItem `refreshable:"false"`

	DefaultPartitionName ParamItem `refreshable:"false"`
	DefaultIndexName     ParamItem `refreshable:"true"`
	EntityExpirationTTL  ParamItem `refreshable:"true"`

	IndexSliceSize                      ParamItem `refreshable:"false"`
	HighPriorityThreadCoreCoefficient   ParamItem `refreshable:"false"`
	MiddlePriorityThreadCoreCoefficient ParamItem `refreshable:"false"`
	LowPriorityThreadCoreCoefficient    ParamItem `refreshable:"false"`
	EnableNodeFilteringOnPartitionKey   ParamItem `refreshable:"false"`
	BuildIndexThreadPoolRatio           ParamItem `refreshable:"false"`
	MaxDegree                           ParamItem `refreshable:"true"`
	SearchListSize                      ParamItem `refreshable:"true"`
	PQCodeBudgetGBRatio                 ParamItem `refreshable:"true"`
	BuildNumThreadsRatio                ParamItem `refreshable:"true"`
	SearchCacheBudgetGBRatio            ParamItem `refreshable:"true"`
	LoadNumThreadRatio                  ParamItem `refreshable:"true"`
	BeamWidthRatio                      ParamItem `refreshable:"true"`
	GracefulTime                        ParamItem `refreshable:"true"`
	GracefulStopTimeout                 ParamItem `refreshable:"true"`

	StorageType ParamItem `refreshable:"false"`
	SimdType    ParamItem `refreshable:"false"`

	AuthorizationEnabled ParamItem `refreshable:"false"`
	SuperUsers           ParamItem `refreshable:"true"`

	ClusterName ParamItem `refreshable:"false"`

	SessionTTL        ParamItem `refreshable:"false"`
	SessionRetryTimes ParamItem `refreshable:"false"`

	PreCreatedTopicEnabled ParamItem `refreshable:"true"`
	TopicNames             ParamItem `refreshable:"true"`
	TimeTicker             ParamItem `refreshable:"true"`

	JSONMaxLength ParamItem `refreshable:"false"`

	ImportMaxFileSize ParamItem `refreshable:"true"`

	MetricsPort ParamItem `refreshable:"false"`

	// lock related params
	EnableLockMetrics        ParamItem `refreshable:"false"`
	LockSlowLogInfoThreshold ParamItem `refreshable:"true"`
	LockSlowLogWarnThreshold ParamItem `refreshable:"true"`

	StorageScheme         ParamItem `refreshable:"false"`
	EnableStorageV2       ParamItem `refreshable:"false"`
	StoragePathPrefix     ParamItem `refreshable:"false"`
	TTMsgEnabled          ParamItem `refreshable:"true"`
	TraceLogMode          ParamItem `refreshable:"true"`
	BloomFilterSize       ParamItem `refreshable:"true"`
	MaxBloomFalsePositive ParamItem `refreshable:"true"`
}

func (p *commonConfig) init(base *BaseTable) {
	// must init cluster prefix first
	p.ClusterPrefix = ParamItem{
		Key:          "msgChannel.chanNamePrefix.cluster",
		Version:      "2.1.0",
		FallbackKeys: []string{"common.chanNamePrefix.cluster"},
		DefaultValue: "by-dev",
		PanicIfEmpty: true,
		Forbidden:    true,
		Export:       true,
	}
	p.ClusterPrefix.Init(base.mgr)

	pulsarPartitionKeyword := "-partition-"
	chanNamePrefix := func(prefix string) string {
		str := strings.Join([]string{p.ClusterPrefix.GetValue(), prefix}, "-")
		if strings.Contains(str, pulsarPartitionKeyword) {
			// there is a bug in pulsar client go, please refer to https://github.com/milvus-io/milvus/issues/28675
			panic("channel name can not contains '-partition-'")
		}
		return str
	}

	// --- rootcoord ---
	p.RootCoordTimeTick = ParamItem{
		Key:          "msgChannel.chanNamePrefix.rootCoordTimeTick",
		Version:      "2.1.0",
		FallbackKeys: []string{"common.chanNamePrefix.rootCoordTimeTick"},
		PanicIfEmpty: true,
		Formatter:    chanNamePrefix,
		Export:       true,
	}
	p.RootCoordTimeTick.Init(base.mgr)

	p.RootCoordStatistics = ParamItem{
		Key:          "msgChannel.chanNamePrefix.rootCoordStatistics",
		Version:      "2.1.0",
		FallbackKeys: []string{"common.chanNamePrefix.rootCoordStatistics"},
		PanicIfEmpty: true,
		Formatter:    chanNamePrefix,
		Export:       true,
	}
	p.RootCoordStatistics.Init(base.mgr)

	p.RootCoordDml = ParamItem{
		Key:          "msgChannel.chanNamePrefix.rootCoordDml",
		Version:      "2.1.0",
		FallbackKeys: []string{"common.chanNamePrefix.rootCoordDml"},
		PanicIfEmpty: true,
		Formatter:    chanNamePrefix,
		Export:       true,
	}
	p.RootCoordDml.Init(base.mgr)

	p.ReplicateMsgChannel = ParamItem{
		Key:          "msgChannel.chanNamePrefix.replicateMsg",
		Version:      "2.3.2",
		FallbackKeys: []string{"common.chanNamePrefix.replicateMsg"},
		PanicIfEmpty: true,
		Formatter:    chanNamePrefix,
		Export:       true,
	}
	p.ReplicateMsgChannel.Init(base.mgr)

	p.QueryCoordTimeTick = ParamItem{
		Key:          "msgChannel.chanNamePrefix.queryTimeTick",
		Version:      "2.1.0",
		FallbackKeys: []string{"common.chanNamePrefix.queryTimeTick"},
		PanicIfEmpty: true,
		Formatter:    chanNamePrefix,
		Export:       true,
	}
	p.QueryCoordTimeTick.Init(base.mgr)

	p.DataCoordTimeTick = ParamItem{
		Key:          "msgChannel.chanNamePrefix.dataCoordTimeTick",
		Version:      "2.1.0",
		FallbackKeys: []string{"common.chanNamePrefix.dataCoordTimeTick"},
		PanicIfEmpty: true,
		Formatter:    chanNamePrefix,
		Export:       true,
	}
	p.DataCoordTimeTick.Init(base.mgr)

	p.DataCoordSegmentInfo = ParamItem{
		Key:          "msgChannel.chanNamePrefix.dataCoordSegmentInfo",
		Version:      "2.1.0",
		FallbackKeys: []string{"common.chanNamePrefix.dataCoordSegmentInfo"},
		PanicIfEmpty: true,
		Formatter:    chanNamePrefix,
		Export:       true,
	}
	p.DataCoordSegmentInfo.Init(base.mgr)

	p.DataCoordSubName = ParamItem{
		Key:          "msgChannel.subNamePrefix.dataCoordSubNamePrefix",
		Version:      "2.1.0",
		FallbackKeys: []string{"common.subNamePrefix.dataCoordSubNamePrefix"},
		PanicIfEmpty: true,
		Formatter:    chanNamePrefix,
		Export:       true,
	}
	p.DataCoordSubName.Init(base.mgr)

	p.DataCoordWatchSubPath = ParamItem{
		Key:          "msgChannel.subNamePrefix.dataCoordWatchSubPath",
		Version:      "2.1.0",
		DefaultValue: "channelwatch",
		PanicIfEmpty: true,
	}
	p.DataCoordWatchSubPath.Init(base.mgr)

	p.DataCoordTicklePath = ParamItem{
		Key:          "msgChannel.subNamePrefix.dataCoordWatchSubPath",
		Version:      "2.2.3",
		DefaultValue: "tickle",
		PanicIfEmpty: true,
	}
	p.DataCoordTicklePath.Init(base.mgr)

	p.DataNodeSubName = ParamItem{
		Key:          "msgChannel.subNamePrefix.dataNodeSubNamePrefix",
		Version:      "2.1.0",
		FallbackKeys: []string{"common.subNamePrefix.dataNodeSubNamePrefix"},
		PanicIfEmpty: true,
		Formatter:    chanNamePrefix,
		Export:       true,
	}
	p.DataNodeSubName.Init(base.mgr)

	p.DefaultPartitionName = ParamItem{
		Key:          "common.defaultPartitionName",
		Version:      "2.0.0",
		DefaultValue: "_default",
		Forbidden:    true,
		Doc:          "default partition name for a collection",
		Export:       true,
	}
	p.DefaultPartitionName.Init(base.mgr)

	p.DefaultIndexName = ParamItem{
		Key:          "common.defaultIndexName",
		Version:      "2.0.0",
		DefaultValue: "_default_idx",
		Doc:          "default index name",
		Export:       true,
	}
	p.DefaultIndexName.Init(base.mgr)

	p.EntityExpirationTTL = ParamItem{
		Key:          "common.entityExpiration",
		Version:      "2.1.0",
		DefaultValue: "-1",
		Formatter: func(value string) string {
			ttl := getAsInt(value)
			if ttl < 0 {
				return "-1"
			}

			return strconv.Itoa(ttl)
		},
		Doc:    "Entity expiration in seconds, CAUTION -1 means never expire",
		Export: true,
	}
	p.EntityExpirationTTL.Init(base.mgr)

	p.SimdType = ParamItem{
		Key:          "common.simdType",
		Version:      "2.1.0",
		DefaultValue: "auto",
		FallbackKeys: []string{"knowhere.simdType"},
		Doc: `Default value: auto
Valid values: [auto, avx512, avx2, avx, sse4_2]
This configuration is only used by querynode and indexnode, it selects CPU instruction set for Searching and Index-building.`,
		Export: true,
	}
	p.SimdType.Init(base.mgr)

	p.IndexSliceSize = ParamItem{
		Key:          "common.indexSliceSize",
		Version:      "2.0.0",
		DefaultValue: strconv.Itoa(DefaultIndexSliceSize),
		Doc:          "MB",
		Export:       true,
	}
	p.IndexSliceSize.Init(base.mgr)

	p.EnableNodeFilteringOnPartitionKey = ParamItem{
		Key:          "common.nodeFiltering.enableOnPartitionKey",
		Version:      "2.5.0",
		DefaultValue: "false",
	}
	p.EnableNodeFilteringOnPartitionKey.Init(base.mgr)

	p.MaxDegree = ParamItem{
		Key:          "common.DiskIndex.MaxDegree",
		Version:      "2.0.0",
		DefaultValue: strconv.Itoa(DefaultMaxDegree),
		Export:       true,
	}
	p.MaxDegree.Init(base.mgr)

	p.SearchListSize = ParamItem{
		Key:          "common.DiskIndex.SearchListSize",
		Version:      "2.0.0",
		DefaultValue: strconv.Itoa(DefaultSearchListSize),
		Export:       true,
	}
	p.SearchListSize.Init(base.mgr)

	p.PQCodeBudgetGBRatio = ParamItem{
		Key:          "common.DiskIndex.PQCodeBudgetGBRatio",
		Version:      "2.0.0",
		DefaultValue: fmt.Sprintf("%f", DefaultPQCodeBudgetGBRatio),
		Export:       true,
	}
	p.PQCodeBudgetGBRatio.Init(base.mgr)

	p.BuildNumThreadsRatio = ParamItem{
		Key:          "common.DiskIndex.BuildNumThreadsRatio",
		Version:      "2.0.0",
		DefaultValue: strconv.Itoa(DefaultBuildNumThreadsRatio),
		Export:       true,
	}
	p.BuildNumThreadsRatio.Init(base.mgr)

	p.SearchCacheBudgetGBRatio = ParamItem{
		Key:          "common.DiskIndex.SearchCacheBudgetGBRatio",
		Version:      "2.0.0",
		DefaultValue: fmt.Sprintf("%f", DefaultSearchCacheBudgetGBRatio),
		Export:       true,
	}
	p.SearchCacheBudgetGBRatio.Init(base.mgr)

	p.LoadNumThreadRatio = ParamItem{
		Key:          "common.DiskIndex.LoadNumThreadRatio",
		Version:      "2.0.0",
		DefaultValue: strconv.Itoa(DefaultLoadNumThreadRatio),
		Export:       true,
	}
	p.LoadNumThreadRatio.Init(base.mgr)

	p.BeamWidthRatio = ParamItem{
		Key:          "common.DiskIndex.BeamWidthRatio",
		Version:      "2.0.0",
		DefaultValue: strconv.Itoa(DefaultBeamWidthRatio),
		Doc:          "",
		Export:       true,
	}
	p.BeamWidthRatio.Init(base.mgr)

	p.GracefulTime = ParamItem{
		Key:          "common.gracefulTime",
		Version:      "2.0.0",
		DefaultValue: strconv.Itoa(DefaultGracefulTime),
		Doc:          "milliseconds. it represents the interval (in ms) by which the request arrival time needs to be subtracted in the case of Bounded Consistency.",
		Export:       true,
	}
	p.GracefulTime.Init(base.mgr)

	p.GracefulStopTimeout = ParamItem{
		Key:          "common.gracefulStopTimeout",
		Version:      "2.2.1",
		DefaultValue: strconv.Itoa(DefaultGracefulStopTimeout),
		Doc:          "seconds. it will force quit the server if the graceful stop process is not completed during this time.",
		Export:       true,
	}
	p.GracefulStopTimeout.Init(base.mgr)

	p.StorageType = ParamItem{
		Key:          "common.storageType",
		Version:      "2.0.0",
		DefaultValue: "remote",
		Doc:          "please adjust in embedded Milvus: local, available values are [local, remote, opendal], value minio is deprecated, use remote instead",
		Export:       true,
	}
	p.StorageType.Init(base.mgr)

	p.HighPriorityThreadCoreCoefficient = ParamItem{
		Key:          "common.threadCoreCoefficient.highPriority",
		Version:      "2.0.0",
		DefaultValue: strconv.Itoa(DefaultHighPriorityThreadCoreCoefficient),
		Doc: "This parameter specify how many times the number of threads " +
			"is the number of cores in high priority pool",
		Export: true,
	}
	p.HighPriorityThreadCoreCoefficient.Init(base.mgr)

	p.MiddlePriorityThreadCoreCoefficient = ParamItem{
		Key:          "common.threadCoreCoefficient.middlePriority",
		Version:      "2.0.0",
		DefaultValue: strconv.Itoa(DefaultMiddlePriorityThreadCoreCoefficient),
		Doc: "This parameter specify how many times the number of threads " +
			"is the number of cores in middle priority pool",
		Export: true,
	}
	p.MiddlePriorityThreadCoreCoefficient.Init(base.mgr)

	p.LowPriorityThreadCoreCoefficient = ParamItem{
		Key:          "common.threadCoreCoefficient.lowPriority",
		Version:      "2.0.0",
		DefaultValue: strconv.Itoa(DefaultLowPriorityThreadCoreCoefficient),
		Doc: "This parameter specify how many times the number of threads " +
			"is the number of cores in low priority pool",
		Export: true,
	}
	p.LowPriorityThreadCoreCoefficient.Init(base.mgr)

	p.BuildIndexThreadPoolRatio = ParamItem{
		Key:          "common.buildIndexThreadPoolRatio",
		Version:      "2.4.0",
		DefaultValue: strconv.FormatFloat(DefaultKnowhereThreadPoolNumRatioInBuildOfStandalone, 'f', 2, 64),
		Export:       true,
	}
	p.BuildIndexThreadPoolRatio.Init(base.mgr)

	p.AuthorizationEnabled = ParamItem{
		Key:          "common.security.authorizationEnabled",
		Version:      "2.0.0",
		DefaultValue: "false",
		Export:       true,
	}
	p.AuthorizationEnabled.Init(base.mgr)

	p.SuperUsers = ParamItem{
		Key:     "common.security.superUsers",
		Version: "2.2.1",
		Doc: `The superusers will ignore some system check processes,
like the old password verification when updating the credential`,
		DefaultValue: "",
		Export:       true,
	}
	p.SuperUsers.Init(base.mgr)

	p.ClusterName = ParamItem{
		Key:          "common.cluster.name",
		Version:      "2.0.0",
		DefaultValue: "",
	}
	p.ClusterName.Init(base.mgr)

	p.SessionTTL = ParamItem{
		Key:          "common.session.ttl",
		Version:      "2.0.0",
		DefaultValue: "60",
		Doc:          "ttl value when session granting a lease to register service",
		Export:       true,
	}
	p.SessionTTL.Init(base.mgr)

	p.SessionRetryTimes = ParamItem{
		Key:          "common.session.retryTimes",
		Version:      "2.0.0",
		DefaultValue: "30",
		Doc:          "retry times when session sending etcd requests",
		Export:       true,
	}
	p.SessionRetryTimes.Init(base.mgr)

	p.PreCreatedTopicEnabled = ParamItem{
		Key:          "common.preCreatedTopic.enabled",
		Version:      "2.3.0",
		DefaultValue: "false",
	}
	p.PreCreatedTopicEnabled.Init(base.mgr)

	p.TopicNames = ParamItem{
		Key:     "common.preCreatedTopic.names",
		Version: "2.3.0",
	}
	p.TopicNames.Init(base.mgr)

	p.TimeTicker = ParamItem{
		Key:     "common.preCreatedTopic.timeticker",
		Version: "2.3.0",
	}
	p.TimeTicker.Init(base.mgr)

	p.JSONMaxLength = ParamItem{
		Key:          "common.JSONMaxLength",
		Version:      "2.2.9",
		DefaultValue: fmt.Sprint(64 << 10),
	}
	p.JSONMaxLength.Init(base.mgr)

	p.ImportMaxFileSize = ParamItem{
		Key:          "common.ImportMaxFileSize",
		Version:      "2.2.9",
		DefaultValue: fmt.Sprint(16 << 30),
	}
	p.ImportMaxFileSize.Init(base.mgr)

	p.MetricsPort = ParamItem{
		Key:          "common.MetricsPort",
		Version:      "2.3.0",
		DefaultValue: "9091",
	}
	p.MetricsPort.Init(base.mgr)

	p.EnableLockMetrics = ParamItem{
		Key:          "common.locks.metrics.enable",
		Version:      "2.0.0",
		DefaultValue: "false",
		Doc:          "whether gather statistics for metrics locks",
		Export:       true,
	}
	p.EnableLockMetrics.Init(base.mgr)

	p.LockSlowLogInfoThreshold = ParamItem{
		Key:          "common.locks.threshold.info",
		Version:      "2.0.0",
		DefaultValue: "500",
		Doc:          "minimum milliseconds for printing durations in info level",
		Export:       true,
	}
	p.LockSlowLogInfoThreshold.Init(base.mgr)

	p.LockSlowLogWarnThreshold = ParamItem{
		Key:          "common.locks.threshold.warn",
		Version:      "2.0.0",
		DefaultValue: "1000",
		Doc:          "minimum milliseconds for printing durations in warn level",
		Export:       true,
	}
	p.LockSlowLogWarnThreshold.Init(base.mgr)

	p.EnableStorageV2 = ParamItem{
		Key:          "common.storage.enablev2",
		Version:      "2.3.1",
		DefaultValue: "false",
	}
	p.EnableStorageV2.Init(base.mgr)

	p.StorageScheme = ParamItem{
		Key:          "common.storage.scheme",
		Version:      "2.3.4",
		DefaultValue: "s3",
	}
	p.StorageScheme.Init(base.mgr)

	p.StoragePathPrefix = ParamItem{
		Key:          "common.storage.pathPrefix",
		Version:      "2.3.4",
		DefaultValue: "",
	}
	p.StoragePathPrefix.Init(base.mgr)

	p.TTMsgEnabled = ParamItem{
		Key:          "common.ttMsgEnabled",
		Version:      "2.3.2",
		DefaultValue: "true",
		Doc:          "Whether the instance disable sending ts messages",
	}
	p.TTMsgEnabled.Init(base.mgr)

	p.TraceLogMode = ParamItem{
		Key:          "common.traceLogMode",
		Version:      "2.3.4",
		DefaultValue: "0",
		Doc:          "trace request info",
	}
	p.TraceLogMode.Init(base.mgr)

	p.BloomFilterSize = ParamItem{
		Key:          "common.bloomFilterSize",
		Version:      "2.3.2",
		DefaultValue: "100000",
		Doc:          "bloom filter initial size",
	}
	p.BloomFilterSize.Init(base.mgr)

	p.MaxBloomFalsePositive = ParamItem{
		Key:          "common.maxBloomFalsePositive",
		Version:      "2.3.2",
		DefaultValue: "0.05",
		Doc:          "max false positive rate for bloom filter",
	}
	p.MaxBloomFalsePositive.Init(base.mgr)
}

type gpuConfig struct {
	InitSize ParamItem `refreshable:"false"`
	MaxSize  ParamItem `refreshable:"false"`
}

func (t *gpuConfig) init(base *BaseTable) {
	t.InitSize = ParamItem{
		Key:     "gpu.initMemSize",
		Version: "2.3.4",
		Doc:     `Gpu Memory Pool init size`,
		Export:  true,
	}
	t.InitSize.Init(base.mgr)

	t.MaxSize = ParamItem{
		Key:     "gpu.maxMemSize",
		Version: "2.3.4",
		Doc:     `Gpu Memory Pool Max size`,
		Export:  true,
	}
	t.MaxSize.Init(base.mgr)
}

type traceConfig struct {
	Exporter       ParamItem `refreshable:"false"`
	SampleFraction ParamItem `refreshable:"false"`
	JaegerURL      ParamItem `refreshable:"false"`
	OtlpEndpoint   ParamItem `refreshable:"false"`
	OtlpSecure     ParamItem `refreshable:"false"`
}

func (t *traceConfig) init(base *BaseTable) {
	t.Exporter = ParamItem{
		Key:     "trace.exporter",
		Version: "2.3.0",
		Doc: `trace exporter type, default is stdout,
optional values: ['stdout', 'jaeger']`,
		Export: true,
	}
	t.Exporter.Init(base.mgr)

	t.SampleFraction = ParamItem{
		Key:          "trace.sampleFraction",
		Version:      "2.3.0",
		DefaultValue: "0",
		Doc: `fraction of traceID based sampler,
optional values: [0, 1]
Fractions >= 1 will always sample. Fractions < 0 are treated as zero.`,
		Export: true,
	}
	t.SampleFraction.Init(base.mgr)

	t.JaegerURL = ParamItem{
		Key:     "trace.jaeger.url",
		Version: "2.3.0",
		Doc:     "when exporter is jaeger should set the jaeger's URL",
		Export:  true,
	}
	t.JaegerURL.Init(base.mgr)

	t.OtlpEndpoint = ParamItem{
		Key:     "trace.otlp.endpoint",
		Version: "2.3.0",
		Doc:     "example: \"127.0.0.1:4318\"",
	}
	t.OtlpEndpoint.Init(base.mgr)

	t.OtlpSecure = ParamItem{
		Key:          "trace.otlp.secure",
		Version:      "2.4.0",
		DefaultValue: "true",
	}
	t.OtlpSecure.Init(base.mgr)
}

type logConfig struct {
	Level        ParamItem `refreshable:"false"`
	RootPath     ParamItem `refreshable:"false"`
	MaxSize      ParamItem `refreshable:"false"`
	MaxAge       ParamItem `refreshable:"false"`
	MaxBackups   ParamItem `refreshable:"false"`
	Format       ParamItem `refreshable:"false"`
	Stdout       ParamItem `refreshable:"false"`
	GrpcLogLevel ParamItem `refreshable:"false"`
}

func (l *logConfig) init(base *BaseTable) {
	l.Level = ParamItem{
		Key:          "log.level",
		DefaultValue: "info",
		Version:      "2.0.0",
		Doc:          "Only supports debug, info, warn, error, panic, or fatal. Default 'info'.",
		Export:       true,
	}
	l.Level.Init(base.mgr)

	l.RootPath = ParamItem{
		Key:     "log.file.rootPath",
		Version: "2.0.0",
		Doc:     "root dir path to put logs, default \"\" means no log file will print. please adjust in embedded Milvus: /tmp/milvus/logs",
		Export:  true,
	}
	l.RootPath.Init(base.mgr)

	l.MaxSize = ParamItem{
		Key:          "log.file.maxSize",
		DefaultValue: "300",
		Version:      "2.0.0",
		Doc:          "MB",
		Export:       true,
	}
	l.MaxSize.Init(base.mgr)

	l.MaxAge = ParamItem{
		Key:          "log.file.maxAge",
		DefaultValue: "10",
		Version:      "2.0.0",
		Doc:          "Maximum time for log retention in day.",
		Export:       true,
	}
	l.MaxAge.Init(base.mgr)

	l.MaxBackups = ParamItem{
		Key:          "log.file.maxBackups",
		DefaultValue: "20",
		Version:      "2.0.0",
		Export:       true,
	}
	l.MaxBackups.Init(base.mgr)

	l.Format = ParamItem{
		Key:          "log.format",
		DefaultValue: "text",
		Version:      "2.0.0",
		Doc:          "text or json",
		Export:       true,
	}
	l.Format.Init(base.mgr)

	l.Stdout = ParamItem{
		Key:          "log.stdout",
		DefaultValue: "true",
		Version:      "2.3.0",
		Doc:          "Stdout enable or not",
		Export:       true,
	}
	l.Stdout.Init(base.mgr)

	l.GrpcLogLevel = ParamItem{
		Key:          "grpc.log.level",
		DefaultValue: "WARNING",
		Version:      "2.0.0",
		Export:       true,
	}
	l.GrpcLogLevel.Init(base.mgr)
}

// /////////////////////////////////////////////////////////////////////////////
// --- rootcoord ---
type rootCoordConfig struct {
	DmlChannelNum               ParamItem `refreshable:"false"`
	MaxPartitionNum             ParamItem `refreshable:"true"`
	MinSegmentSizeToEnableIndex ParamItem `refreshable:"true"`
	ImportTaskExpiration        ParamItem `refreshable:"true"`
	ImportTaskRetention         ParamItem `refreshable:"true"`
	ImportMaxPendingTaskCount   ParamItem `refreshable:"true"`
	ImportTaskSubPath           ParamItem `refreshable:"true"`
	EnableActiveStandby         ParamItem `refreshable:"false"`
	MaxDatabaseNum              ParamItem `refreshable:"false"`
	MaxGeneralCapacity          ParamItem `refreshable:"true"`
	GracefulStopTimeout         ParamItem `refreshable:"true"`
}

func (p *rootCoordConfig) init(base *BaseTable) {
	p.DmlChannelNum = ParamItem{
		Key:          "rootCoord.dmlChannelNum",
		Version:      "2.0.0",
		DefaultValue: "16",
		Forbidden:    true,
		Doc:          "The number of dml channels created at system startup",
		Export:       true,
	}
	p.DmlChannelNum.Init(base.mgr)

	p.MaxPartitionNum = ParamItem{
		Key:          "rootCoord.maxPartitionNum",
		Version:      "2.0.0",
		DefaultValue: "4096",
		Doc:          "Maximum number of partitions in a collection",
		Export:       true,
	}
	p.MaxPartitionNum.Init(base.mgr)

	p.MinSegmentSizeToEnableIndex = ParamItem{
		Key:          "rootCoord.minSegmentSizeToEnableIndex",
		Version:      "2.0.0",
		DefaultValue: "1024",
		Doc:          "It's a threshold. When the segment size is less than this value, the segment will not be indexed",
		Export:       true,
	}
	p.MinSegmentSizeToEnableIndex.Init(base.mgr)

	p.ImportTaskExpiration = ParamItem{
		Key:          "rootCoord.importTaskExpiration",
		Version:      "2.2.0",
		DefaultValue: "900", // 15 * 60 seconds
		Doc:          "(in seconds) Duration after which an import task will expire (be killed). Default 900 seconds (15 minutes).",
		Export:       true,
	}
	p.ImportTaskExpiration.Init(base.mgr)

	p.ImportTaskRetention = ParamItem{
		Key:          "rootCoord.importTaskRetention",
		Version:      "2.2.0",
		DefaultValue: strconv.Itoa(24 * 60 * 60),
		Doc:          "(in seconds) Milvus will keep the record of import tasks for at least `importTaskRetention` seconds. Default 86400, seconds (24 hours).",
		Export:       true,
	}
	p.ImportTaskRetention.Init(base.mgr)

	p.ImportTaskSubPath = ParamItem{
		Key:          "rootCoord.ImportTaskSubPath",
		Version:      "2.2.0",
		DefaultValue: "importtask",
	}
	p.ImportTaskSubPath.Init(base.mgr)

	p.ImportMaxPendingTaskCount = ParamItem{
		Key:          "rootCoord.importMaxPendingTaskCount",
		Version:      "2.2.2",
		DefaultValue: strconv.Itoa(65535),
	}
	p.ImportMaxPendingTaskCount.Init(base.mgr)

	p.EnableActiveStandby = ParamItem{
		Key:          "rootCoord.enableActiveStandby",
		Version:      "2.2.0",
		DefaultValue: "false",
		Export:       true,
	}
	p.EnableActiveStandby.Init(base.mgr)

	p.MaxDatabaseNum = ParamItem{
		Key:          "rootCoord.maxDatabaseNum",
		Version:      "2.3.0",
		DefaultValue: "64",
		Doc:          "Maximum number of database",
		Export:       true,
	}
	p.MaxDatabaseNum.Init(base.mgr)

	p.MaxGeneralCapacity = ParamItem{
		Key:          "rootCoord.maxGeneralCapacity",
		Version:      "2.3.5",
		DefaultValue: "65536",
		Doc:          "upper limit for the sum of of product of partitionNumber and shardNumber",
		Export:       true,
		Formatter: func(v string) string {
			if getAsInt(v) < 512 {
				return "512"
			}
			return v
		},
	}
	p.MaxGeneralCapacity.Init(base.mgr)

	p.GracefulStopTimeout = ParamItem{
		Key:          "rootCoord.gracefulStopTimeout",
		Version:      "2.3.7",
		DefaultValue: strconv.Itoa(DefaultCoordGracefulStopTimeout),
		Doc:          "seconds. force stop node without graceful stop",
		Export:       true,
	}
	p.GracefulStopTimeout.Init(base.mgr)
}

// /////////////////////////////////////////////////////////////////////////////
// --- proxy ---
type AccessLogConfig struct {
	Enable        ParamItem  `refreshable:"false"`
	MinioEnable   ParamItem  `refreshable:"false"`
	LocalPath     ParamItem  `refreshable:"false"`
	Filename      ParamItem  `refreshable:"false"`
	MaxSize       ParamItem  `refreshable:"false"`
	CacheSize     ParamItem  `refreshable:"false"`
	RotatedTime   ParamItem  `refreshable:"false"`
	MaxBackups    ParamItem  `refreshable:"false"`
	RemotePath    ParamItem  `refreshable:"false"`
	RemoteMaxTime ParamItem  `refreshable:"false"`
	Formatter     ParamGroup `refreshable:"false"`
}

type proxyConfig struct {
	// Alias  string
	SoPath ParamItem `refreshable:"false"`

	TimeTickInterval             ParamItem `refreshable:"false"`
	HealthCheckTimeout           ParamItem `refreshable:"true"`
	MsgStreamTimeTickBufSize     ParamItem `refreshable:"true"`
	MaxNameLength                ParamItem `refreshable:"true"`
	MaxUsernameLength            ParamItem `refreshable:"true"`
	MinPasswordLength            ParamItem `refreshable:"true"`
	MaxPasswordLength            ParamItem `refreshable:"true"`
	MaxFieldNum                  ParamItem `refreshable:"true"`
	MaxVectorFieldNum            ParamItem `refreshable:"true"`
	MaxShardNum                  ParamItem `refreshable:"true"`
	MaxDimension                 ParamItem `refreshable:"true"`
	GinLogging                   ParamItem `refreshable:"false"`
	GinLogSkipPaths              ParamItem `refreshable:"false"`
	MaxUserNum                   ParamItem `refreshable:"true"`
	MaxRoleNum                   ParamItem `refreshable:"true"`
	MaxTaskNum                   ParamItem `refreshable:"false"`
	ShardLeaderCacheInterval     ParamItem `refreshable:"false"`
	ReplicaSelectionPolicy       ParamItem `refreshable:"false"`
	CheckQueryNodeHealthInterval ParamItem `refreshable:"false"`
	CostMetricsExpireTime        ParamItem `refreshable:"true"`
	RetryTimesOnReplica          ParamItem `refreshable:"true"`
	RetryTimesOnHealthCheck      ParamItem `refreshable:"true"`
	PartitionNameRegexp          ParamItem `refreshable:"true"`

	AccessLog AccessLogConfig

	GracefulStopTimeout ParamItem `refreshable:"true"`
}

func (p *proxyConfig) init(base *BaseTable) {
	p.TimeTickInterval = ParamItem{
		Key:          "proxy.timeTickInterval",
		Version:      "2.2.0",
		DefaultValue: "200",
		PanicIfEmpty: true,
		Doc:          "ms, the interval that proxy synchronize the time tick",
		Export:       true,
	}
	p.TimeTickInterval.Init(base.mgr)

	p.HealthCheckTimeout = ParamItem{
		Key:          "proxy.healthCheckTimeout",
		FallbackKeys: []string{"proxy.healthCheckTimetout"},
		Version:      "2.3.0",
		DefaultValue: "3000",
		PanicIfEmpty: true,
		Doc:          "ms, the interval that to do component healthy check",
		Export:       true,
	}
	p.HealthCheckTimeout.Init(base.mgr)

	p.MsgStreamTimeTickBufSize = ParamItem{
		Key:          "proxy.msgStream.timeTick.bufSize",
		Version:      "2.2.0",
		DefaultValue: "512",
		PanicIfEmpty: true,
		Export:       true,
	}
	p.MsgStreamTimeTickBufSize.Init(base.mgr)

	p.MaxNameLength = ParamItem{
		Key:          "proxy.maxNameLength",
		DefaultValue: "255",
		Version:      "2.0.0",
		PanicIfEmpty: true,
		Doc:          "Maximum length of name for a collection or alias",
		Export:       true,
	}
	p.MaxNameLength.Init(base.mgr)

	p.MinPasswordLength = ParamItem{
		Key:          "proxy.minPasswordLength",
		DefaultValue: "6",
		Version:      "2.0.0",
		PanicIfEmpty: true,
	}
	p.MinPasswordLength.Init(base.mgr)

	p.MaxUsernameLength = ParamItem{
		Key:          "proxy.maxUsernameLength",
		DefaultValue: "32",
		Version:      "2.0.0",
		PanicIfEmpty: true,
	}
	p.MaxUsernameLength.Init(base.mgr)

	p.MaxPasswordLength = ParamItem{
		Key:          "proxy.maxPasswordLength",
		DefaultValue: "256",
		Version:      "2.0.0",
		PanicIfEmpty: true,
	}
	p.MaxPasswordLength.Init(base.mgr)

	p.MaxFieldNum = ParamItem{
		Key:          "proxy.maxFieldNum",
		DefaultValue: "64",
		Version:      "2.0.0",
		PanicIfEmpty: true,
		Doc: `Maximum number of fields in a collection.
As of today (2.2.0 and after) it is strongly DISCOURAGED to set maxFieldNum >= 64.
So adjust at your risk!`,
		Export: true,
	}
	p.MaxFieldNum.Init(base.mgr)

	p.MaxVectorFieldNum = ParamItem{
		Key:          "proxy.maxVectorFieldNum",
		Version:      "2.4.0",
		DefaultValue: "4",
		PanicIfEmpty: true,
		Doc:          "Maximum number of vector fields in a collection.",
		Export:       true,
	}
	p.MaxVectorFieldNum.Init(base.mgr)

	if p.MaxVectorFieldNum.GetAsInt() > 10 || p.MaxVectorFieldNum.GetAsInt() <= 0 {
		panic(fmt.Sprintf("Maximum number of vector fields in a collection should be in (0, 10], not %d", p.MaxVectorFieldNum.GetAsInt()))
	}

	p.MaxShardNum = ParamItem{
		Key:          "proxy.maxShardNum",
		DefaultValue: "16",
		Version:      "2.0.0",
		PanicIfEmpty: true,
		Doc:          "Maximum number of shards in a collection",
		Export:       true,
	}
	p.MaxShardNum.Init(base.mgr)

	p.MaxDimension = ParamItem{
		Key:          "proxy.maxDimension",
		DefaultValue: "32768",
		Version:      "2.0.0",
		PanicIfEmpty: true,
		Doc:          "Maximum dimension of a vector",
		Export:       true,
	}
	p.MaxDimension.Init(base.mgr)

	p.MaxTaskNum = ParamItem{
		Key:          "proxy.maxTaskNum",
		Version:      "2.2.0",
		DefaultValue: "10000",
		Doc:          "max task number of proxy task queue",
		Export:       true,
	}
	p.MaxTaskNum.Init(base.mgr)

	p.GinLogging = ParamItem{
		Key:          "proxy.ginLogging",
		Version:      "2.2.0",
		DefaultValue: "true",
		Doc: `Whether to produce gin logs.\n
please adjust in embedded Milvus: false`,
		Export: true,
	}
	p.GinLogging.Init(base.mgr)

	p.GinLogSkipPaths = ParamItem{
		Key:          "proxy.ginLogSkipPaths",
		Version:      "2.3.0",
		DefaultValue: "/",
		Doc:          "skip url path for gin log",
		Export:       true,
	}
	p.GinLogSkipPaths.Init(base.mgr)

	p.MaxUserNum = ParamItem{
		Key:          "proxy.maxUserNum",
		DefaultValue: "100",
		Version:      "2.0.0",
		PanicIfEmpty: true,
	}
	p.MaxUserNum.Init(base.mgr)

	p.MaxRoleNum = ParamItem{
		Key:          "proxy.maxRoleNum",
		DefaultValue: "10",
		Version:      "2.0.0",
		PanicIfEmpty: true,
	}
	p.MaxRoleNum.Init(base.mgr)

	p.SoPath = ParamItem{
		Key:          "proxy.soPath",
		Version:      "2.2.0",
		DefaultValue: "",
	}
	p.SoPath.Init(base.mgr)

	p.AccessLog.Enable = ParamItem{
		Key:          "proxy.accessLog.enable",
		Version:      "2.2.0",
		DefaultValue: "false",
		Doc:          "if use access log",
	}
	p.AccessLog.Enable.Init(base.mgr)

	p.AccessLog.MinioEnable = ParamItem{
		Key:          "proxy.accessLog.minioEnable",
		Version:      "2.2.0",
		DefaultValue: "false",
		Doc:          "if upload sealed access log file to minio",
	}
	p.AccessLog.MinioEnable.Init(base.mgr)

	p.AccessLog.LocalPath = ParamItem{
		Key:          "proxy.accessLog.localPath",
		Version:      "2.2.0",
		DefaultValue: "/tmp/milvus_access",
		Export:       true,
	}
	p.AccessLog.LocalPath.Init(base.mgr)

	p.AccessLog.Filename = ParamItem{
		Key:          "proxy.accessLog.filename",
		Version:      "2.2.0",
		DefaultValue: "",
		Doc:          "Log filename, leave empty to use stdout.",
		Export:       true,
	}
	p.AccessLog.Filename.Init(base.mgr)

	p.AccessLog.MaxSize = ParamItem{
		Key:          "proxy.accessLog.maxSize",
		Version:      "2.2.0",
		DefaultValue: "64",
		Doc:          "Max size for a single file, in MB.",
	}
	p.AccessLog.MaxSize.Init(base.mgr)

	p.AccessLog.CacheSize = ParamItem{
		Key:          "proxy.accessLog.cacheSize",
		Version:      "2.3.2",
		DefaultValue: "10240",
		Doc:          "Size of log of memory cache, in B",
	}
	p.AccessLog.CacheSize.Init(base.mgr)

	p.AccessLog.MaxBackups = ParamItem{
		Key:          "proxy.accessLog.maxBackups",
		Version:      "2.2.0",
		DefaultValue: "8",
		Doc:          "Maximum number of old log files to retain.",
	}
	p.AccessLog.MaxBackups.Init(base.mgr)

	p.AccessLog.RotatedTime = ParamItem{
		Key:          "proxy.accessLog.rotatedTime",
		Version:      "2.2.0",
		DefaultValue: "0",
		Doc:          "Max time for single access log file in seconds",
	}
	p.AccessLog.RotatedTime.Init(base.mgr)

	p.AccessLog.RemotePath = ParamItem{
		Key:          "proxy.accessLog.remotePath",
		Version:      "2.2.0",
		DefaultValue: "access_log/",
		Doc:          "File path in minIO",
	}
	p.AccessLog.RemotePath.Init(base.mgr)

	p.AccessLog.RemoteMaxTime = ParamItem{
		Key:          "proxy.accessLog.remoteMaxTime",
		Version:      "2.2.0",
		DefaultValue: "0",
		Doc:          "Max time for log file in minIO, in hours",
	}
	p.AccessLog.RemoteMaxTime.Init(base.mgr)

	p.AccessLog.Formatter = ParamGroup{
		KeyPrefix: "proxy.accessLog.formatters.",
		Version:   "2.3.4",
	}
	p.AccessLog.Formatter.Init(base.mgr)

	p.ShardLeaderCacheInterval = ParamItem{
		Key:          "proxy.shardLeaderCacheInterval",
		Version:      "2.2.4",
		DefaultValue: "3",
		Doc:          "time interval to update shard leader cache, in seconds",
	}
	p.ShardLeaderCacheInterval.Init(base.mgr)

	p.ReplicaSelectionPolicy = ParamItem{
		Key:          "proxy.replicaSelectionPolicy",
		Version:      "2.3.0",
		DefaultValue: "look_aside",
		Doc:          "replica selection policy in multiple replicas load balancing, support round_robin and look_aside",
	}
	p.ReplicaSelectionPolicy.Init(base.mgr)

	p.CheckQueryNodeHealthInterval = ParamItem{
		Key:          "proxy.checkQueryNodeHealthInterval",
		Version:      "2.3.0",
		DefaultValue: "1000",
		Doc:          "time interval to check health for query node, in ms",
	}
	p.CheckQueryNodeHealthInterval.Init(base.mgr)

	p.CostMetricsExpireTime = ParamItem{
		Key:          "proxy.costMetricsExpireTime",
		Version:      "2.3.0",
		DefaultValue: "1000",
		Doc:          "expire time for query node cost metrics, in ms",
	}
	p.CostMetricsExpireTime.Init(base.mgr)

	p.RetryTimesOnReplica = ParamItem{
		Key:          "proxy.retryTimesOnReplica",
		Version:      "2.3.0",
		DefaultValue: "2",
		Doc:          "retry times on each replica",
	}
	p.RetryTimesOnReplica.Init(base.mgr)

	p.RetryTimesOnHealthCheck = ParamItem{
		Key:          "proxy.retryTimesOnHealthCheck",
		Version:      "2.3.0",
		DefaultValue: "3",
		Doc:          "set query node unavailable on proxy when heartbeat failures reach this limit",
	}
	p.RetryTimesOnHealthCheck.Init(base.mgr)

	p.PartitionNameRegexp = ParamItem{
		Key:          "proxy.partitionNameRegexp",
		Version:      "2.3.4",
		DefaultValue: "false",
		Doc:          "switch for whether proxy shall use partition name as regexp when searching",
	}
	p.PartitionNameRegexp.Init(base.mgr)

	p.GracefulStopTimeout = ParamItem{
		Key:          "proxy.gracefulStopTimeout",
		Version:      "2.3.7",
		DefaultValue: strconv.Itoa(DefaultProxyGracefulStopTimeout),
		Doc:          "seconds. force stop node without graceful stop",
		Export:       true,
	}
	p.GracefulStopTimeout.Init(base.mgr)
}

// /////////////////////////////////////////////////////////////////////////////
// --- querycoord ---
type queryCoordConfig struct {
	// Deprecated: Since 2.2.0
	RetryNum ParamItem `refreshable:"true"`
	// Deprecated: Since 2.2.0
	RetryInterval ParamItem `refreshable:"true"`
	// Deprecated: Since 2.3.4
	TaskMergeCap ParamItem `refreshable:"false"`

	TaskExecutionCap ParamItem `refreshable:"true"`

	// ---- Handoff ---
	// Deprecated: Since 2.2.2
	AutoHandoff ParamItem `refreshable:"true"`

	// ---- Balance ---
	AutoBalance                         ParamItem `refreshable:"true"`
	AutoBalanceChannel                  ParamItem `refreshable:"true"`
	Balancer                            ParamItem `refreshable:"true"`
	GlobalRowCountFactor                ParamItem `refreshable:"true"`
	ScoreUnbalanceTolerationFactor      ParamItem `refreshable:"true"`
	ReverseUnbalanceTolerationFactor    ParamItem `refreshable:"true"`
	OverloadedMemoryThresholdPercentage ParamItem `refreshable:"true"`
	BalanceIntervalSeconds              ParamItem `refreshable:"true"`
	MemoryUsageMaxDifferencePercentage  ParamItem `refreshable:"true"`
	RowCountFactor                      ParamItem `refreshable:"true"`
	SegmentCountFactor                  ParamItem `refreshable:"true"`
	GlobalSegmentCountFactor            ParamItem `refreshable:"true"`
	SegmentCountMaxSteps                ParamItem `refreshable:"true"`
	RowCountMaxSteps                    ParamItem `refreshable:"true"`
	RandomMaxSteps                      ParamItem `refreshable:"true"`
	GrowingRowCountWeight               ParamItem `refreshable:"true"`
	BalanceCostThreshold                ParamItem `refreshable:"true"`

	SegmentCheckInterval       ParamItem `refreshable:"true"`
	ChannelCheckInterval       ParamItem `refreshable:"true"`
	BalanceCheckInterval       ParamItem `refreshable:"true"`
	IndexCheckInterval         ParamItem `refreshable:"true"`
	ChannelTaskTimeout         ParamItem `refreshable:"true"`
	SegmentTaskTimeout         ParamItem `refreshable:"true"`
	DistPullInterval           ParamItem `refreshable:"false"`
	HeartbeatAvailableInterval ParamItem `refreshable:"true"`
	LoadTimeoutSeconds         ParamItem `refreshable:"true"`

	DistributionRequestTimeout ParamItem `refreshable:"true"`
	HeartBeatWarningLag        ParamItem `refreshable:"true"`

	// Deprecated: Since 2.2.2, QueryCoord do not use HandOff logic anymore
	CheckHandoffInterval ParamItem `refreshable:"true"`
	EnableActiveStandby  ParamItem `refreshable:"false"`

	// Deprecated: Since 2.2.2, use different interval for different checker
	CheckInterval ParamItem `refreshable:"true"`

	NextTargetSurviveTime          ParamItem `refreshable:"true"`
	UpdateNextTargetInterval       ParamItem `refreshable:"false"`
	CheckNodeInReplicaInterval     ParamItem `refreshable:"false"`
	CheckResourceGroupInterval     ParamItem `refreshable:"false"`
	LeaderViewUpdateInterval       ParamItem `refreshable:"false"`
	EnableRGAutoRecover            ParamItem `refreshable:"true"`
	CheckHealthInterval            ParamItem `refreshable:"false"`
	CheckHealthRPCTimeout          ParamItem `refreshable:"true"`
	BrokerTimeout                  ParamItem `refreshable:"false"`
	CollectionRecoverTimesLimit    ParamItem `refreshable:"true"`
	ObserverTaskParallel           ParamItem `refreshable:"false"`
	CheckAutoBalanceConfigInterval ParamItem `refreshable:"false"`
	CheckNodeSessionInterval       ParamItem `refreshable:"false"`
	GracefulStopTimeout            ParamItem `refreshable:"true"`
}

func (p *queryCoordConfig) init(base *BaseTable) {
	// ---- Task ---
	p.RetryNum = ParamItem{
		Key:          "queryCoord.task.retrynum",
		Version:      "2.2.0",
		DefaultValue: "5",
	}
	p.RetryNum.Init(base.mgr)

	p.RetryInterval = ParamItem{
		Key:          "queryCoord.task.retryinterval",
		Version:      "2.2.0",
		DefaultValue: strconv.FormatInt(int64(10*time.Second), 10),
	}
	p.RetryInterval.Init(base.mgr)

	p.TaskMergeCap = ParamItem{
		Key:          "queryCoord.taskMergeCap",
		Version:      "2.2.0",
		DefaultValue: "1",
		Export:       true,
	}
	p.TaskMergeCap.Init(base.mgr)

	p.TaskExecutionCap = ParamItem{
		Key:          "queryCoord.taskExecutionCap",
		Version:      "2.2.0",
		DefaultValue: "256",
		Export:       true,
	}
	p.TaskExecutionCap.Init(base.mgr)

	p.AutoHandoff = ParamItem{
		Key:          "queryCoord.autoHandoff",
		Version:      "2.0.0",
		DefaultValue: "true",
		PanicIfEmpty: true,
		Doc:          "Enable auto handoff",
		Export:       true,
	}
	p.AutoHandoff.Init(base.mgr)

	p.AutoBalance = ParamItem{
		Key:          "queryCoord.autoBalance",
		Version:      "2.0.0",
		DefaultValue: "true",
		PanicIfEmpty: true,
		Doc:          "Enable auto balance",
		Export:       true,
	}
	p.AutoBalance.Init(base.mgr)

	p.AutoBalanceChannel = ParamItem{
		Key:          "queryCoord.autoBalanceChannel",
		Version:      "2.3.4",
		DefaultValue: "true",
		PanicIfEmpty: true,
		Doc:          "Enable auto balance channel",
		Export:       true,
	}
	p.AutoBalanceChannel.Init(base.mgr)

	p.Balancer = ParamItem{
		Key:          "queryCoord.balancer",
		Version:      "2.0.0",
		DefaultValue: "ScoreBasedBalancer",
		PanicIfEmpty: false,
		Doc:          "auto balancer used for segments on queryNodes",
		Export:       true,
	}
	p.Balancer.Init(base.mgr)

	p.GlobalRowCountFactor = ParamItem{
		Key:          "queryCoord.globalRowCountFactor",
		Version:      "2.0.0",
		DefaultValue: "0.1",
		PanicIfEmpty: true,
		Doc:          "the weight used when balancing segments among queryNodes",
		Export:       true,
	}
	p.GlobalRowCountFactor.Init(base.mgr)

	p.RowCountFactor = ParamItem{
		Key:          "queryCoord.rowCountFactor",
		Version:      "2.3.0",
		DefaultValue: "0.4",
		PanicIfEmpty: true,
		Doc:          "the row count weight used when balancing segments among queryNodes",
		Export:       true,
	}
	p.RowCountFactor.Init(base.mgr)

	p.SegmentCountFactor = ParamItem{
		Key:          "queryCoord.segmentCountFactor",
		Version:      "2.3.0",
		DefaultValue: "0.4",
		PanicIfEmpty: true,
		Doc:          "the segment count weight used when balancing segments among queryNodes",
		Export:       true,
	}
	p.SegmentCountFactor.Init(base.mgr)

	p.GlobalSegmentCountFactor = ParamItem{
		Key:          "queryCoord.globalSegmentCountFactor",
		Version:      "2.3.0",
		DefaultValue: "0.1",
		PanicIfEmpty: true,
		Doc:          "the segment count weight used when balancing segments among queryNodes",
		Export:       true,
	}
	p.GlobalSegmentCountFactor.Init(base.mgr)

	p.SegmentCountMaxSteps = ParamItem{
		Key:          "queryCoord.segmentCountMaxSteps",
		Version:      "2.3.0",
		DefaultValue: "50",
		PanicIfEmpty: true,
		Doc:          "segment count based plan generator max steps",
		Export:       true,
	}
	p.SegmentCountMaxSteps.Init(base.mgr)

	p.RowCountMaxSteps = ParamItem{
		Key:          "queryCoord.rowCountMaxSteps",
		Version:      "2.3.0",
		DefaultValue: "50",
		PanicIfEmpty: true,
		Doc:          "segment count based plan generator max steps",
		Export:       true,
	}
	p.RowCountMaxSteps.Init(base.mgr)

	p.RandomMaxSteps = ParamItem{
		Key:          "queryCoord.randomMaxSteps",
		Version:      "2.3.0",
		DefaultValue: "10",
		PanicIfEmpty: true,
		Doc:          "segment count based plan generator max steps",
		Export:       true,
	}
	p.RandomMaxSteps.Init(base.mgr)

	p.ScoreUnbalanceTolerationFactor = ParamItem{
		Key:          "queryCoord.scoreUnbalanceTolerationFactor",
		Version:      "2.0.0",
		DefaultValue: "0.05",
		PanicIfEmpty: true,
		Doc:          "the least value for unbalanced extent between from and to nodes when doing balance",
		Export:       true,
	}
	p.ScoreUnbalanceTolerationFactor.Init(base.mgr)

	p.ReverseUnbalanceTolerationFactor = ParamItem{
		Key:          "queryCoord.reverseUnBalanceTolerationFactor",
		Version:      "2.0.0",
		DefaultValue: "1.3",
		PanicIfEmpty: true,
		Doc:          "the largest value for unbalanced extent between from and to nodes after doing balance",
		Export:       true,
	}
	p.ReverseUnbalanceTolerationFactor.Init(base.mgr)

	p.OverloadedMemoryThresholdPercentage = ParamItem{
		Key:          "queryCoord.overloadedMemoryThresholdPercentage",
		Version:      "2.0.0",
		DefaultValue: "90",
		PanicIfEmpty: true,
		Doc:          "The threshold percentage that memory overload",
		Export:       true,
	}
	p.OverloadedMemoryThresholdPercentage.Init(base.mgr)

	p.BalanceIntervalSeconds = ParamItem{
		Key:          "queryCoord.balanceIntervalSeconds",
		Version:      "2.0.0",
		DefaultValue: "60",
		PanicIfEmpty: true,
		Export:       true,
	}
	p.BalanceIntervalSeconds.Init(base.mgr)

	p.GrowingRowCountWeight = ParamItem{
		Key:          "queryCoord.growingRowCountWeight",
		Version:      "2.3.5",
		DefaultValue: "4.0",
		PanicIfEmpty: true,
		Doc:          "the memory weight of growing segment row count",
		Export:       true,
	}
	p.GrowingRowCountWeight.Init(base.mgr)

	p.BalanceCostThreshold = ParamItem{
		Key:          "queryCoord.balanceCostThreshold",
		Version:      "2.4.0",
		DefaultValue: "0.001",
		PanicIfEmpty: true,
		Doc:          "the threshold of balance cost, if the difference of cluster's cost after executing the balance plan is less than this value, the plan will not be executed",
		Export:       true,
	}
	p.BalanceCostThreshold.Init(base.mgr)

	p.MemoryUsageMaxDifferencePercentage = ParamItem{
		Key:          "queryCoord.memoryUsageMaxDifferencePercentage",
		Version:      "2.0.0",
		DefaultValue: "30",
		PanicIfEmpty: true,
		Export:       true,
	}
	p.MemoryUsageMaxDifferencePercentage.Init(base.mgr)

	p.CheckInterval = ParamItem{
		Key:          "queryCoord.checkInterval",
		Version:      "2.0.0",
		DefaultValue: "10000",
		PanicIfEmpty: true,
		Export:       true,
	}
	p.CheckInterval.Init(base.mgr)

	p.SegmentCheckInterval = ParamItem{
		Key:          "queryCoord.checkSegmentInterval",
		Version:      "2.3.0",
		DefaultValue: "1000",
		PanicIfEmpty: true,
		Export:       true,
	}
	p.SegmentCheckInterval.Init(base.mgr)

	p.ChannelCheckInterval = ParamItem{
		Key:          "queryCoord.checkChannelInterval",
		Version:      "2.3.0",
		DefaultValue: "1000",
		PanicIfEmpty: true,
		Export:       true,
	}
	p.ChannelCheckInterval.Init(base.mgr)

	p.BalanceCheckInterval = ParamItem{
		Key:          "queryCoord.checkChannelInterval",
		Version:      "2.3.0",
		DefaultValue: "10000",
		PanicIfEmpty: true,
		Export:       true,
	}
	p.BalanceCheckInterval.Init(base.mgr)

	p.IndexCheckInterval = ParamItem{
		Key:          "queryCoord.checkIndexInterval",
		Version:      "2.3.0",
		DefaultValue: "10000",
		PanicIfEmpty: true,
		Export:       true,
	}
	p.IndexCheckInterval.Init(base.mgr)

	p.ChannelTaskTimeout = ParamItem{
		Key:          "queryCoord.channelTaskTimeout",
		Version:      "2.0.0",
		DefaultValue: "60000",
		PanicIfEmpty: true,
		Doc:          "1 minute",
		Export:       true,
	}
	p.ChannelTaskTimeout.Init(base.mgr)

	p.SegmentTaskTimeout = ParamItem{
		Key:          "queryCoord.segmentTaskTimeout",
		Version:      "2.0.0",
		DefaultValue: "120000",
		PanicIfEmpty: true,
		Doc:          "2 minute",
		Export:       true,
	}
	p.SegmentTaskTimeout.Init(base.mgr)

	p.DistPullInterval = ParamItem{
		Key:          "queryCoord.distPullInterval",
		Version:      "2.0.0",
		DefaultValue: "500",
		PanicIfEmpty: true,
		Export:       true,
	}
	p.DistPullInterval.Init(base.mgr)

	p.LoadTimeoutSeconds = ParamItem{
		Key:          "queryCoord.loadTimeoutSeconds",
		Version:      "2.0.0",
		DefaultValue: "600",
		PanicIfEmpty: true,
		Export:       true,
	}
	p.LoadTimeoutSeconds.Init(base.mgr)

	p.HeartbeatAvailableInterval = ParamItem{
		Key:          "queryCoord.heartbeatAvailableInterval",
		Version:      "2.2.1",
		DefaultValue: "10000",
		PanicIfEmpty: true,
		Doc:          "10s, Only QueryNodes which fetched heartbeats within the duration are available",
		Export:       true,
	}
	p.HeartbeatAvailableInterval.Init(base.mgr)

	p.CheckHandoffInterval = ParamItem{
		Key:          "queryCoord.checkHandoffInterval",
		DefaultValue: "5000",
		Version:      "2.2.0",
		PanicIfEmpty: true,
		Export:       true,
	}
	p.CheckHandoffInterval.Init(base.mgr)

	p.EnableActiveStandby = ParamItem{
		Key:          "queryCoord.enableActiveStandby",
		Version:      "2.2.0",
		DefaultValue: "false",
		Export:       true,
	}
	p.EnableActiveStandby.Init(base.mgr)

	p.NextTargetSurviveTime = ParamItem{
		Key:          "queryCoord.NextTargetSurviveTime",
		Version:      "2.0.0",
		DefaultValue: "300",
		PanicIfEmpty: true,
	}
	p.NextTargetSurviveTime.Init(base.mgr)

	p.UpdateNextTargetInterval = ParamItem{
		Key:          "queryCoord.UpdateNextTargetInterval",
		Version:      "2.0.0",
		DefaultValue: "10",
		PanicIfEmpty: true,
	}
	p.UpdateNextTargetInterval.Init(base.mgr)

	p.CheckNodeInReplicaInterval = ParamItem{
		Key:          "queryCoord.checkNodeInReplicaInterval",
		Version:      "2.2.3",
		DefaultValue: "60",
		PanicIfEmpty: true,
	}
	p.CheckNodeInReplicaInterval.Init(base.mgr)

	p.CheckResourceGroupInterval = ParamItem{
		Key:          "queryCoord.checkResourceGroupInterval",
		Version:      "2.2.3",
		DefaultValue: "10",
		PanicIfEmpty: true,
	}
	p.CheckResourceGroupInterval.Init(base.mgr)

	p.LeaderViewUpdateInterval = ParamItem{
		Key:          "queryCoord.leaderViewUpdateInterval",
		Doc:          "the interval duration(in seconds) for LeaderObserver to fetch LeaderView from querynodes",
		Version:      "2.3.4",
		DefaultValue: "1",
		PanicIfEmpty: true,
	}
	p.LeaderViewUpdateInterval.Init(base.mgr)

	p.EnableRGAutoRecover = ParamItem{
		Key:          "queryCoord.enableRGAutoRecover",
		Version:      "2.2.3",
		DefaultValue: "true",
		PanicIfEmpty: true,
	}
	p.EnableRGAutoRecover.Init(base.mgr)

	p.CheckHealthInterval = ParamItem{
		Key:          "queryCoord.checkHealthInterval",
		Version:      "2.2.7",
		DefaultValue: "3000",
		PanicIfEmpty: true,
		Doc:          "3s, the interval when query coord try to check health of query node",
		Export:       true,
	}
	p.CheckHealthInterval.Init(base.mgr)

	p.CheckHealthRPCTimeout = ParamItem{
		Key:          "queryCoord.checkHealthRPCTimeout",
		Version:      "2.2.7",
		DefaultValue: "2000",
		PanicIfEmpty: true,
		Doc:          "100ms, the timeout of check health rpc to query node",
		Export:       true,
	}
	p.CheckHealthRPCTimeout.Init(base.mgr)

	p.BrokerTimeout = ParamItem{
		Key:          "queryCoord.brokerTimeout",
		Version:      "2.3.0",
		DefaultValue: "5000",
		PanicIfEmpty: true,
		Doc:          "5000ms, querycoord broker rpc timeout",
		Export:       true,
	}
	p.BrokerTimeout.Init(base.mgr)

	p.CollectionRecoverTimesLimit = ParamItem{
		Key:          "queryCoord.collectionRecoverTimes",
		Version:      "2.3.3",
		DefaultValue: "3",
		PanicIfEmpty: true,
		Doc:          "if collection recover times reach the limit during loading state, release it",
		Export:       true,
	}
	p.CollectionRecoverTimesLimit.Init(base.mgr)

	p.ObserverTaskParallel = ParamItem{
		Key:          "queryCoord.observerTaskParallel",
		Version:      "2.3.2",
		DefaultValue: "16",
		PanicIfEmpty: true,
		Doc:          "the parallel observer dispatcher task number",
		Export:       true,
	}
	p.ObserverTaskParallel.Init(base.mgr)

	p.CheckAutoBalanceConfigInterval = ParamItem{
		Key:          "queryCoord.checkAutoBalanceConfigInterval",
		Version:      "2.3.3",
		DefaultValue: "10",
		PanicIfEmpty: true,
		Doc:          "the interval of check auto balance config",
		Export:       true,
	}
	p.CheckAutoBalanceConfigInterval.Init(base.mgr)

	p.CheckNodeSessionInterval = ParamItem{
		Key:          "queryCoord.checkNodeSessionInterval",
		Version:      "2.3.4",
		DefaultValue: "60",
		PanicIfEmpty: true,
		Doc:          "the interval(in seconds) of check querynode cluster session",
		Export:       true,
	}
	p.CheckNodeSessionInterval.Init(base.mgr)

	p.DistributionRequestTimeout = ParamItem{
		Key:          "queryCoord.distRequestTimeout",
		Version:      "2.3.6",
		DefaultValue: "5000",
		Doc:          "the request timeout for querycoord fetching data distribution from querynodes, in milliseconds",
		Export:       true,
	}
	p.DistributionRequestTimeout.Init(base.mgr)

	p.HeartBeatWarningLag = ParamItem{
		Key:          "queryCoord.heatbeatWarningLag",
		Version:      "2.3.6",
		DefaultValue: "5000",
		Doc:          "the lag value for querycoord report warning when last heatbeat is too old, in milliseconds",
		Export:       true,
	}
	p.HeartBeatWarningLag.Init(base.mgr)

	p.GracefulStopTimeout = ParamItem{
		Key:          "queryCoord.gracefulStopTimeout",
		Version:      "2.3.7",
		DefaultValue: strconv.Itoa(DefaultCoordGracefulStopTimeout),
		Doc:          "seconds. force stop node without graceful stop",
		Export:       true,
	}
	p.GracefulStopTimeout.Init(base.mgr)
}

// /////////////////////////////////////////////////////////////////////////////
// --- querynode ---
type queryNodeConfig struct {
	SoPath ParamItem `refreshable:"false"`

	// stats
	// Deprecated: Never used
	StatsPublishInterval ParamItem `refreshable:"true"`

	// segcore
	KnowhereThreadPoolSize        ParamItem `refreshable:"false"`
	ChunkRows                     ParamItem `refreshable:"false"`
	EnableTempSegmentIndex        ParamItem `refreshable:"false"`
	InterimIndexNlist             ParamItem `refreshable:"false"`
	InterimIndexNProbe            ParamItem `refreshable:"false"`
	InterimIndexMemExpandRate     ParamItem `refreshable:"false"`
	InterimIndexBuildParallelRate ParamItem `refreshable:"true"`

	// memory limit
	LoadMemoryUsageFactor               ParamItem `refreshable:"true"`
	OverloadedMemoryThresholdPercentage ParamItem `refreshable:"false"`

	// enable disk
	EnableDisk             ParamItem `refreshable:"true"`
	DiskCapacityLimit      ParamItem `refreshable:"true"`
	MaxDiskUsagePercentage ParamItem `refreshable:"true"`

	// cache limit
	CacheEnabled     ParamItem `refreshable:"false"`
	CacheMemoryLimit ParamItem `refreshable:"false"`
	MmapDirPath      ParamItem `refreshable:"false"`

	// chunk cache
	ReadAheadPolicy     ParamItem `refreshable:"false"`
	ChunkCacheWarmingUp ParamItem `refreshable:"true"`

	GroupEnabled          ParamItem `refreshable:"true"`
	MaxReceiveChanSize    ParamItem `refreshable:"false"`
	MaxUnsolvedQueueSize  ParamItem `refreshable:"true"`
	MaxReadConcurrency    ParamItem `refreshable:"true"`
	MaxGpuReadConcurrency ParamItem `refreshable:"false"`
	MaxGroupNQ            ParamItem `refreshable:"true"`
	TopKMergeRatio        ParamItem `refreshable:"true"`
	CPURatio              ParamItem `refreshable:"true"`
	MaxTimestampLag       ParamItem `refreshable:"true"`
	GCEnabled             ParamItem `refreshable:"true"`

	GCHelperEnabled     ParamItem `refreshable:"false"`
	MinimumGOGCConfig   ParamItem `refreshable:"false"`
	MaximumGOGCConfig   ParamItem `refreshable:"false"`
	GracefulStopTimeout ParamItem `refreshable:"false"`

	// delete buffer
	MaxSegmentDeleteBuffer ParamItem `refreshable:"false"`
	DeleteBufferBlockSize  ParamItem `refreshable:"false"`

	// loader
	IoPoolSize             ParamItem `refreshable:"false"`
	DeltaDataExpansionRate ParamItem `refreshable:"true"`

	// schedule task policy.
	SchedulePolicyName                    ParamItem `refreshable:"false"`
	SchedulePolicyTaskQueueExpire         ParamItem `refreshable:"true"`
	SchedulePolicyEnableCrossUserGrouping ParamItem `refreshable:"true"`
	SchedulePolicyMaxPendingTaskPerUser   ParamItem `refreshable:"true"`

	// CGOPoolSize ratio to MaxReadConcurrency
	CGOPoolSizeRatio ParamItem `refreshable:"true"`

	EnableWorkerSQCostMetrics ParamItem `refreshable:"true"`

	ExprEvalBatchSize ParamItem `refreshable:"false"`

	// pipeline
	CleanExcludeSegInterval ParamItem `refreshable:"false"`
	FlowGraphMaxQueueLength ParamItem `refreshable:"false"`
	FlowGraphMaxParallelism ParamItem `refreshable:"false"`

	MemoryIndexLoadPredictMemoryUsageFactor ParamItem `refreshable:"true"`
}

func (p *queryNodeConfig) init(base *BaseTable) {
	p.SoPath = ParamItem{
		Key:          "queryNode.soPath",
		Version:      "2.3.0",
		DefaultValue: "",
	}
	p.SoPath.Init(base.mgr)

	p.FlowGraphMaxQueueLength = ParamItem{
		Key:          "queryNode.dataSync.flowGraph.maxQueueLength",
		Version:      "2.0.0",
		DefaultValue: "16",
		Doc:          "Maximum length of task queue in flowgraph",
		Export:       true,
	}
	p.FlowGraphMaxQueueLength.Init(base.mgr)

	p.FlowGraphMaxParallelism = ParamItem{
		Key:          "queryNode.dataSync.flowGraph.maxParallelism",
		Version:      "2.0.0",
		DefaultValue: "1024",
		Doc:          "Maximum number of tasks executed in parallel in the flowgraph",
		Export:       true,
	}
	p.FlowGraphMaxParallelism.Init(base.mgr)

	p.StatsPublishInterval = ParamItem{
		Key:          "queryNode.stats.publishInterval",
		Version:      "2.0.0",
		DefaultValue: "1000",
		Doc:          "Interval for querynode to report node information (milliseconds)",
		Export:       true,
	}
	p.StatsPublishInterval.Init(base.mgr)

	p.KnowhereThreadPoolSize = ParamItem{
		Key:          "queryNode.segcore.knowhereThreadPoolNumRatio",
		Version:      "2.0.0",
		DefaultValue: "4",
		Formatter: func(v string) string {
			factor := getAsInt64(v)
			if factor <= 0 || !p.EnableDisk.GetAsBool() {
				factor = 1
			} else if factor > 32 {
				factor = 32
			}
			knowhereThreadPoolSize := uint32(hardware.GetCPUNum()) * uint32(factor)
			return strconv.FormatUint(uint64(knowhereThreadPoolSize), 10)
		},
		Doc:    "The number of threads in knowhere's thread pool. If disk is enabled, the pool size will multiply with knowhereThreadPoolNumRatio([1, 32]).",
		Export: true,
	}
	p.KnowhereThreadPoolSize.Init(base.mgr)

	p.ChunkRows = ParamItem{
		Key:          "queryNode.segcore.chunkRows",
		Version:      "2.0.0",
		DefaultValue: "128",
		Formatter: func(v string) string {
			if getAsInt(v) < 128 {
				return "128"
			}
			return v
		},
		Doc:    "The number of vectors in a chunk.",
		Export: true,
	}
	p.ChunkRows.Init(base.mgr)

	p.EnableTempSegmentIndex = ParamItem{
		Key:          "queryNode.segcore.interimIndex.enableIndex",
		Version:      "2.0.0",
		DefaultValue: "false",
		Doc:          "Enable segment build with index to accelerate vector search when segment is in growing or binlog.",
		Export:       true,
	}
	p.EnableTempSegmentIndex.Init(base.mgr)

	p.InterimIndexNlist = ParamItem{
		Key:          "queryNode.segcore.interimIndex.nlist",
		Version:      "2.0.0",
		DefaultValue: "128",
		Doc:          "temp index nlist, recommend to set sqrt(chunkRows), must smaller than chunkRows/8",
		Export:       true,
	}
	p.InterimIndexNlist.Init(base.mgr)

	p.InterimIndexMemExpandRate = ParamItem{
		Key:          "queryNode.segcore.interimIndex.memExpansionRate",
		Version:      "2.0.0",
		DefaultValue: "1.15",
		Doc:          "extra memory needed by building interim index",
		Export:       true,
	}
	p.InterimIndexMemExpandRate.Init(base.mgr)

	p.InterimIndexBuildParallelRate = ParamItem{
		Key:          "queryNode.segcore.interimIndex.buildParallelRate",
		Version:      "2.0.0",
		DefaultValue: "0.5",
		Doc:          "the ratio of building interim index parallel matched with cpu num",
		Export:       true,
	}
	p.InterimIndexBuildParallelRate.Init(base.mgr)

	p.InterimIndexNProbe = ParamItem{
		Key:     "queryNode.segcore.interimIndex.nprobe",
		Version: "2.0.0",
		Formatter: func(v string) string {
			defaultNprobe := p.InterimIndexNlist.GetAsInt64() / 8
			nprobe := getAsInt64(v)
			if nprobe == 0 {
				nprobe = defaultNprobe
			}
			if nprobe > p.InterimIndexNlist.GetAsInt64() {
				return p.InterimIndexNlist.GetValue()
			}
			return strconv.FormatInt(nprobe, 10)
		},
		Doc:    "nprobe to search small index, based on your accuracy requirement, must smaller than nlist",
		Export: true,
	}
	p.InterimIndexNProbe.Init(base.mgr)

	p.LoadMemoryUsageFactor = ParamItem{
		Key:          "queryNode.loadMemoryUsageFactor",
		Version:      "2.0.0",
		DefaultValue: "2",
		PanicIfEmpty: true,
		Doc:          "The multiply factor of calculating the memory usage while loading segments",
		Export:       true,
	}
	p.LoadMemoryUsageFactor.Init(base.mgr)

	p.OverloadedMemoryThresholdPercentage = ParamItem{
		Key:          "queryCoord.overloadedMemoryThresholdPercentage",
		Version:      "2.0.0",
		DefaultValue: "90",
		PanicIfEmpty: true,
		Formatter: func(v string) string {
			return fmt.Sprintf("%f", getAsFloat(v)/100)
		},
	}
	p.OverloadedMemoryThresholdPercentage.Init(base.mgr)

	p.CacheMemoryLimit = ParamItem{
		Key:          "queryNode.cache.memoryLimit",
		Version:      "2.0.0",
		DefaultValue: "2147483648",
		PanicIfEmpty: true,
		Doc:          "2 GB, 2 * 1024 *1024 *1024",
		Export:       true,
	}
	p.CacheMemoryLimit.Init(base.mgr)

	p.CacheEnabled = ParamItem{
		Key:          "queryNode.cache.enabled",
		Version:      "2.0.0",
		DefaultValue: "",
		Export:       true,
	}
	p.CacheEnabled.Init(base.mgr)

	p.MmapDirPath = ParamItem{
		Key:          "queryNode.mmapDirPath",
		Version:      "2.3.0",
		DefaultValue: "",
		Doc:          "The folder that storing data files for mmap, setting to a path will enable Milvus to load data with mmap",
	}
	p.MmapDirPath.Init(base.mgr)

	p.ReadAheadPolicy = ParamItem{
		Key:          "queryNode.cache.readAheadPolicy",
		Version:      "2.3.2",
		DefaultValue: "willneed",
		Doc:          "The read ahead policy of chunk cache, options: `normal, random, sequential, willneed, dontneed`",
	}
	p.ReadAheadPolicy.Init(base.mgr)

	p.ChunkCacheWarmingUp = ParamItem{
		Key:          "queryNode.cache.warmup",
		Version:      "2.3.6",
		DefaultValue: "async",
		Doc: `options: async, sync, off. 
Specifies the necessity for warming up the chunk cache. 
1. If set to "sync" or "async," the original vector data will be synchronously/asynchronously loaded into the 
chunk cache during the load process. This approach has the potential to substantially reduce query/search latency
for a specific duration post-load, albeit accompanied by a concurrent increase in disk usage;
2. If set to "off," original vector data will only be loaded into the chunk cache during search/query.`,
	}
	p.ChunkCacheWarmingUp.Init(base.mgr)

	p.GroupEnabled = ParamItem{
		Key:          "queryNode.grouping.enabled",
		Version:      "2.0.0",
		DefaultValue: "true",
		Export:       true,
	}
	p.GroupEnabled.Init(base.mgr)

	p.MaxReceiveChanSize = ParamItem{
		Key:          "queryNode.scheduler.receiveChanSize",
		Version:      "2.0.0",
		DefaultValue: "10240",
		Export:       true,
	}
	p.MaxReceiveChanSize.Init(base.mgr)

	p.MaxReadConcurrency = ParamItem{
		Key:          "queryNode.scheduler.maxReadConcurrentRatio",
		Version:      "2.0.0",
		DefaultValue: "1.0",
		Formatter: func(v string) string {
			ratio := getAsFloat(v)
			cpuNum := int64(hardware.GetCPUNum())
			concurrency := int64(float64(cpuNum) * ratio)
			if concurrency < 1 {
				return "1" // MaxReadConcurrency must >= 1
			} else if concurrency > cpuNum*100 {
				return strconv.FormatInt(cpuNum*100, 10) // MaxReadConcurrency must <= 100*cpuNum
			}
			return strconv.FormatInt(concurrency, 10)
		},
		Doc: `maxReadConcurrentRatio is the concurrency ratio of read task (search task and query task).
Max read concurrency would be the value of ` + "hardware.GetCPUNum * maxReadConcurrentRatio" + `.
It defaults to 2.0, which means max read concurrency would be the value of hardware.GetCPUNum * 2.
Max read concurrency must greater than or equal to 1, and less than or equal to hardware.GetCPUNum * 100.
(0, 100]`,
		Export: true,
	}
	p.MaxReadConcurrency.Init(base.mgr)

	p.MaxGpuReadConcurrency = ParamItem{
		Key:          "queryNode.scheduler.maxGpuReadConcurrency",
		Version:      "2.0.0",
		DefaultValue: "6",
	}
	p.MaxGpuReadConcurrency.Init(base.mgr)

	p.MaxUnsolvedQueueSize = ParamItem{
		Key:          "queryNode.scheduler.unsolvedQueueSize",
		Version:      "2.0.0",
		DefaultValue: "10240",
		Export:       true,
	}
	p.MaxUnsolvedQueueSize.Init(base.mgr)

	p.MaxGroupNQ = ParamItem{
		Key:          "queryNode.grouping.maxNQ",
		Version:      "2.0.0",
		DefaultValue: "1000",
		Export:       true,
	}
	p.MaxGroupNQ.Init(base.mgr)

	p.TopKMergeRatio = ParamItem{
		Key:          "queryNode.grouping.topKMergeRatio",
		Version:      "2.0.0",
		DefaultValue: "20.0",
		Export:       true,
	}
	p.TopKMergeRatio.Init(base.mgr)

	p.CPURatio = ParamItem{
		Key:          "queryNode.scheduler.cpuRatio",
		Version:      "2.0.0",
		DefaultValue: "10",
		Doc:          "ratio used to estimate read task cpu usage.",
		Export:       true,
	}
	p.CPURatio.Init(base.mgr)

	p.EnableDisk = ParamItem{
		Key:          "queryNode.enableDisk",
		Version:      "2.2.0",
		DefaultValue: "false",
		Doc:          "enable querynode load disk index, and search on disk index",
		Export:       true,
	}
	p.EnableDisk.Init(base.mgr)

	p.DiskCapacityLimit = ParamItem{
		Key:     "LOCAL_STORAGE_SIZE",
		Version: "2.2.0",
		Formatter: func(v string) string {
			if len(v) == 0 {
				// use local storage path to check correct device
				localStoragePath := base.Get("localStorage.path")
				if _, err := os.Stat(localStoragePath); os.IsNotExist(err) {
					os.MkdirAll(localStoragePath, os.ModePerm)
				}
				diskUsage, err := disk.Usage(localStoragePath)
				if err != nil {
					// panic(err)
					log.Fatal("failed to get disk usage", zap.String("localStoragePath", localStoragePath), zap.Error(err))
				}
				return strconv.FormatUint(diskUsage.Total, 10)
			}
			diskSize := getAsInt64(v)
			return strconv.FormatInt(diskSize*1024*1024*1024, 10)
		},
	}
	p.DiskCapacityLimit.Init(base.mgr)

	p.MaxDiskUsagePercentage = ParamItem{
		Key:          "queryNode.maxDiskUsagePercentage",
		Version:      "2.2.0",
		DefaultValue: "95",
		PanicIfEmpty: true,
		Formatter: func(v string) string {
			return fmt.Sprintf("%f", getAsFloat(v)/100)
		},
		Export: true,
	}
	p.MaxDiskUsagePercentage.Init(base.mgr)

	p.MaxTimestampLag = ParamItem{
		Key:          "queryNode.scheduler.maxTimestampLag",
		Version:      "2.2.3",
		DefaultValue: "86400",
		Export:       true,
	}
	p.MaxTimestampLag.Init(base.mgr)

	p.GCEnabled = ParamItem{
		Key:          "queryNode.gcenabled",
		Version:      "2.3.0",
		DefaultValue: "true",
	}
	p.GCEnabled.Init(base.mgr)

	p.GCHelperEnabled = ParamItem{
		Key:          "queryNode.gchelper.enabled",
		Version:      "2.0.0",
		DefaultValue: "true",
	}
	p.GCHelperEnabled.Init(base.mgr)

	p.MaximumGOGCConfig = ParamItem{
		Key:          "queryNode.gchelper.maximumGoGC",
		Version:      "2.0.0",
		DefaultValue: "200",
	}
	p.MaximumGOGCConfig.Init(base.mgr)

	p.MinimumGOGCConfig = ParamItem{
		Key:          "queryNode.gchelper.minimumGoGC",
		Version:      "2.0.0",
		DefaultValue: "30",
	}
	p.MinimumGOGCConfig.Init(base.mgr)

	p.GracefulStopTimeout = ParamItem{
		Key:          "queryNode.gracefulStopTimeout",
		Version:      "2.2.1",
		FallbackKeys: []string{"common.gracefulStopTimeout"},
		Export:       true,
	}
	p.GracefulStopTimeout.Init(base.mgr)

	p.MaxSegmentDeleteBuffer = ParamItem{
		Key:          "queryNode.maxSegmentDeleteBuffer",
		Version:      "2.3.0",
		DefaultValue: "10000000",
	}
	p.MaxSegmentDeleteBuffer.Init(base.mgr)

	p.DeleteBufferBlockSize = ParamItem{
		Key:          "queryNode.deleteBufferBlockSize",
		Version:      "2.3.5",
		Doc:          "delegator delete buffer block size when using list delete buffer",
		DefaultValue: "1048576", // 1MB
	}
	p.DeleteBufferBlockSize.Init(base.mgr)

	p.IoPoolSize = ParamItem{
		Key:          "queryNode.ioPoolSize",
		Version:      "2.3.0",
		DefaultValue: "0",
		Doc:          "Control how many goroutines will the loader use to pull files, if the given value is non-positive, the value will be set to CpuNum * 8, at least 32, and at most 256",
	}
	p.IoPoolSize.Init(base.mgr)

	p.DeltaDataExpansionRate = ParamItem{
		Key:          "querynode.deltaDataExpansionRate",
		Version:      "2.4.0",
		DefaultValue: "50",
		Doc:          "the expansion rate for deltalog physical size to actual memory usage",
	}
	p.DeltaDataExpansionRate.Init(base.mgr)

	// schedule read task policy.
	p.SchedulePolicyName = ParamItem{
		Key:          "queryNode.scheduler.scheduleReadPolicy.name",
		Version:      "2.3.0",
		DefaultValue: "fifo",
		Doc:          "Control how to schedule query/search read task in query node",
	}
	p.SchedulePolicyName.Init(base.mgr)
	p.SchedulePolicyTaskQueueExpire = ParamItem{
		Key:          "queryNode.scheduler.scheduleReadPolicy.taskQueueExpire",
		Version:      "2.3.0",
		DefaultValue: "60",
		Doc:          "Control how long (many seconds) that queue retains since queue is empty",
	}
	p.SchedulePolicyTaskQueueExpire.Init(base.mgr)
	p.SchedulePolicyEnableCrossUserGrouping = ParamItem{
		Key:          "queryNode.scheduler.scheduleReadPolicy.enableCrossUserGrouping",
		Version:      "2.3.0",
		DefaultValue: "false",
		Doc:          "Enable Cross user grouping when using user-task-polling policy. (Disable it if user's task can not merge each other)",
	}
	p.SchedulePolicyEnableCrossUserGrouping.Init(base.mgr)
	p.SchedulePolicyMaxPendingTaskPerUser = ParamItem{
		Key:          "queryNode.scheduler.scheduleReadPolicy.maxPendingTaskPerUser",
		Version:      "2.3.0",
		DefaultValue: "1024",
		Doc:          "Max pending task per user in scheduler",
	}
	p.SchedulePolicyMaxPendingTaskPerUser.Init(base.mgr)

	p.CGOPoolSizeRatio = ParamItem{
		Key:          "queryNode.segcore.cgoPoolSizeRatio",
		Version:      "2.3.0",
		DefaultValue: "2.0",
		Doc:          "cgo pool size ratio to max read concurrency",
	}
	p.CGOPoolSizeRatio.Init(base.mgr)

	p.EnableWorkerSQCostMetrics = ParamItem{
		Key:          "queryNode.enableWorkerSQCostMetrics",
		Version:      "2.3.0",
		DefaultValue: "false",
		Doc:          "whether use worker's cost to measure delegator's workload",
	}
	p.EnableWorkerSQCostMetrics.Init(base.mgr)

	p.ExprEvalBatchSize = ParamItem{
		Key:          "queryNode.segcore.exprEvalBatchSize",
		Version:      "2.3.4",
		DefaultValue: "8192",
		Doc:          "expr eval batch size for getnext interface",
	}
	p.ExprEvalBatchSize.Init(base.mgr)

	p.CleanExcludeSegInterval = ParamItem{
		Key:          "queryCoord.cleanExcludeSegmentInterval",
		Version:      "2.4.0",
		DefaultValue: "60",
		Doc:          "the time duration of clean pipeline exclude segment which used for filter invalid data, in seconds",
		Export:       true,
	}
	p.CleanExcludeSegInterval.Init(base.mgr)

	p.MemoryIndexLoadPredictMemoryUsageFactor = ParamItem{
		Key:          "queryNode.memoryIndexLoadPredictMemoryUsageFactor",
		Version:      "2.3.8",
		DefaultValue: "2.5", // HNSW index needs more memory to load.
		Doc:          "memory usage prediction factor for memory index loaded",
	}
	p.MemoryIndexLoadPredictMemoryUsageFactor.Init(base.mgr)
}

// /////////////////////////////////////////////////////////////////////////////
// --- datacoord ---
type dataCoordConfig struct {
	// --- CHANNEL ---
	WatchTimeoutInterval         ParamItem `refreshable:"false"`
	ChannelBalanceSilentDuration ParamItem `refreshable:"true"`
	ChannelBalanceInterval       ParamItem `refreshable:"true"`
	ChannelCheckInterval         ParamItem `refreshable:"true"`
	ChannelOperationRPCTimeout   ParamItem `refreshable:"true"`

	// --- SEGMENTS ---
	SegmentMaxSize                 ParamItem `refreshable:"false"`
	DiskSegmentMaxSize             ParamItem `refreshable:"true"`
	SegmentSealProportion          ParamItem `refreshable:"false"`
	SegAssignmentExpiration        ParamItem `refreshable:"false"`
	AllocLatestExpireAttempt       ParamItem `refreshable:"true"`
	SegmentMaxLifetime             ParamItem `refreshable:"false"`
	SegmentMaxIdleTime             ParamItem `refreshable:"false"`
	SegmentMinSizeFromIdleToSealed ParamItem `refreshable:"false"`
	SegmentMaxBinlogFileNumber     ParamItem `refreshable:"false"`
	AutoUpgradeSegmentIndex        ParamItem `refreshable:"true"`

	// compaction
	EnableCompaction     ParamItem `refreshable:"false"`
	EnableAutoCompaction ParamItem `refreshable:"true"`
	IndexBasedCompaction ParamItem `refreshable:"true"`

	CompactionRPCTimeout              ParamItem `refreshable:"true"`
	CompactionMaxParallelTasks        ParamItem `refreshable:"true"`
	CompactionWorkerParalleTasks      ParamItem `refreshable:"true"`
	MinSegmentToMerge                 ParamItem `refreshable:"true"`
	MaxSegmentToMerge                 ParamItem `refreshable:"true"`
	SegmentSmallProportion            ParamItem `refreshable:"true"`
	SegmentCompactableProportion      ParamItem `refreshable:"true"`
	SegmentExpansionRate              ParamItem `refreshable:"true"`
	CompactionTimeoutInSeconds        ParamItem `refreshable:"true"`
	CompactionCheckIntervalInSeconds  ParamItem `refreshable:"false"`
	SingleCompactionRatioThreshold    ParamItem `refreshable:"true"`
	SingleCompactionDeltaLogMaxSize   ParamItem `refreshable:"true"`
	SingleCompactionExpiredLogMaxSize ParamItem `refreshable:"true"`
	SingleCompactionDeltalogMaxNum    ParamItem `refreshable:"true"`
	GlobalCompactionInterval          ParamItem `refreshable:"false"`

	// LevelZero Segment
	EnableLevelZeroSegment                   ParamItem `refreshable:"false"`
	LevelZeroCompactionTriggerMinSize        ParamItem `refreshable:"true"`
	LevelZeroCompactionTriggerMaxSize        ParamItem `refreshable:"true"`
	LevelZeroCompactionTriggerDeltalogMinNum ParamItem `refreshable:"true"`
	LevelZeroCompactionTriggerDeltalogMaxNum ParamItem `refreshable:"true"`

	// Garbage Collection
	EnableGarbageCollection ParamItem `refreshable:"false"`
	GCInterval              ParamItem `refreshable:"false"`
	GCMissingTolerance      ParamItem `refreshable:"false"`
	GCDropTolerance         ParamItem `refreshable:"false"`
	GCRemoveConcurrent      ParamItem `refreshable:"false"`
	EnableActiveStandby     ParamItem `refreshable:"false"`

	BindIndexNodeMode          ParamItem `refreshable:"false"`
	IndexNodeAddress           ParamItem `refreshable:"false"`
	WithCredential             ParamItem `refreshable:"false"`
	IndexNodeID                ParamItem `refreshable:"false"`
	IndexTaskSchedulerInterval ParamItem `refreshable:"false"`

	MinSegmentNumRowsToEnableIndex ParamItem `refreshable:"true"`
	BrokerTimeout                  ParamItem `refreshable:"false"`

	// auto balance channel on datanode
	AutoBalance                    ParamItem `refreshable:"true"`
	CheckAutoBalanceConfigInterval ParamItem `refreshable:"false"`

<<<<<<< HEAD
	// import
	FilesPerPreImportTask    ParamItem `refreshable:"true"`
	ImportTaskRetention      ParamItem `refreshable:"true"`
	MaxSizeInMBPerImportTask ParamItem `refreshable:"true"`
	ImportScheduleInterval   ParamItem `refreshable:"true"`
	ImportCheckIntervalHigh  ParamItem `refreshable:"true"`
	ImportCheckIntervalLow   ParamItem `refreshable:"true"`
=======
	GracefulStopTimeout ParamItem `refreshable:"true"`
>>>>>>> dd957cf9
}

func (p *dataCoordConfig) init(base *BaseTable) {
	p.WatchTimeoutInterval = ParamItem{
		Key:          "dataCoord.channel.watchTimeoutInterval",
		Version:      "2.2.3",
		DefaultValue: "120",
		Doc:          "Timeout on watching channels (in seconds). Datanode tickler update watch progress will reset timeout timer.",
		Export:       true,
	}
	p.WatchTimeoutInterval.Init(base.mgr)

	p.ChannelBalanceSilentDuration = ParamItem{
		Key:          "dataCoord.channel.balanceSilentDuration",
		Version:      "2.2.3",
		DefaultValue: "300",
		Doc:          "The duration after which the channel manager start background channel balancing",
		Export:       true,
	}
	p.ChannelBalanceSilentDuration.Init(base.mgr)

	p.ChannelBalanceInterval = ParamItem{
		Key:          "dataCoord.channel.balanceInterval",
		Version:      "2.2.3",
		DefaultValue: "360",
		Doc:          "The interval with which the channel manager check dml channel balance status",
		Export:       true,
	}
	p.ChannelBalanceInterval.Init(base.mgr)

	p.ChannelCheckInterval = ParamItem{
		Key:          "dataCoord.channel.checkInterval",
		Version:      "2.4.0",
		DefaultValue: "10",
		Doc:          "The interval in seconds with which the channel manager advances channel states",
		Export:       true,
	}
	p.ChannelCheckInterval.Init(base.mgr)

	p.ChannelOperationRPCTimeout = ParamItem{
		Key:          "dataCoord.channel.notifyChannelOperationTimeout",
		Version:      "2.2.3",
		DefaultValue: "5",
		Doc:          "Timeout notifing channel operations (in seconds).",
		Export:       true,
	}
	p.ChannelOperationRPCTimeout.Init(base.mgr)

	p.SegmentMaxSize = ParamItem{
		Key:          "dataCoord.segment.maxSize",
		Version:      "2.0.0",
		DefaultValue: "1024",
		Doc:          "Maximum size of a segment in MB",
		Export:       true,
	}
	p.SegmentMaxSize.Init(base.mgr)

	p.DiskSegmentMaxSize = ParamItem{
		Key:          "dataCoord.segment.diskSegmentMaxSize",
		Version:      "2.0.0",
		DefaultValue: "2048",
		Doc:          "Maximun size of a segment in MB for collection which has Disk index",
		Export:       true,
	}
	p.DiskSegmentMaxSize.Init(base.mgr)

	p.SegmentSealProportion = ParamItem{
		Key:          "dataCoord.segment.sealProportion",
		Version:      "2.0.0",
		DefaultValue: "0.12",
		Export:       true,
	}
	p.SegmentSealProportion.Init(base.mgr)

	p.SegAssignmentExpiration = ParamItem{
		Key:          "dataCoord.segment.assignmentExpiration",
		Version:      "2.0.0",
		DefaultValue: "2000",
		Doc:          "The time of the assignment expiration in ms",
		Export:       true,
	}
	p.SegAssignmentExpiration.Init(base.mgr)

	p.AllocLatestExpireAttempt = ParamItem{
		Key:          "dataCoord.segment.allocLatestExpireAttempt",
		Version:      "2.2.0",
		DefaultValue: "200",
		Doc:          "The time attempting to alloc latest lastExpire from rootCoord after restart",
		Export:       true,
	}
	p.AllocLatestExpireAttempt.Init(base.mgr)

	p.SegmentMaxLifetime = ParamItem{
		Key:          "dataCoord.segment.maxLife",
		Version:      "2.0.0",
		DefaultValue: "86400",
		Doc:          "The max lifetime of segment in seconds, 24*60*60",
		Export:       true,
	}
	p.SegmentMaxLifetime.Init(base.mgr)

	p.SegmentMaxIdleTime = ParamItem{
		Key:          "dataCoord.segment.maxIdleTime",
		Version:      "2.0.0",
		DefaultValue: "600",
		Doc: `If a segment didn't accept dml records in ` + "maxIdleTime" + ` and the size of segment is greater than
` + "minSizeFromIdleToSealed" + `, Milvus will automatically seal it.
The max idle time of segment in seconds, 10*60.`,
		Export: true,
	}
	p.SegmentMaxIdleTime.Init(base.mgr)

	p.SegmentMinSizeFromIdleToSealed = ParamItem{
		Key:          "dataCoord.segment.minSizeFromIdleToSealed",
		Version:      "2.0.0",
		DefaultValue: "16.0",
		Doc:          "The min size in MB of segment which can be idle from sealed.",
		Export:       true,
	}
	p.SegmentMinSizeFromIdleToSealed.Init(base.mgr)

	p.SegmentMaxBinlogFileNumber = ParamItem{
		Key:          "dataCoord.segment.maxBinlogFileNumber",
		Version:      "2.2.0",
		DefaultValue: "32",
		Doc: `The max number of binlog file for one segment, the segment will be sealed if
the number of binlog file reaches to max value.`,
		Export: true,
	}
	p.SegmentMaxBinlogFileNumber.Init(base.mgr)

	p.EnableCompaction = ParamItem{
		Key:          "dataCoord.enableCompaction",
		Version:      "2.0.0",
		DefaultValue: "true",
		Doc:          "Enable data segment compaction",
		Export:       true,
	}
	p.EnableCompaction.Init(base.mgr)

	p.EnableAutoCompaction = ParamItem{
		Key:          "dataCoord.compaction.enableAutoCompaction",
		Version:      "2.0.0",
		DefaultValue: "true",
		Export:       true,
	}
	p.EnableAutoCompaction.Init(base.mgr)

	p.IndexBasedCompaction = ParamItem{
		Key:          "dataCoord.compaction.indexBasedCompaction",
		Version:      "2.0.0",
		DefaultValue: "true",
		Export:       true,
	}
	p.IndexBasedCompaction.Init(base.mgr)

	p.CompactionRPCTimeout = ParamItem{
		Key:          "dataCoord.compaction.rpcTimeout",
		Version:      "2.2.12",
		DefaultValue: "10",
		Export:       true,
	}
	p.CompactionRPCTimeout.Init(base.mgr)

	p.CompactionMaxParallelTasks = ParamItem{
		Key:          "dataCoord.compaction.maxParallelTaskNum",
		Version:      "2.2.12",
		DefaultValue: "10",
		Export:       true,
	}
	p.CompactionMaxParallelTasks.Init(base.mgr)

	p.CompactionWorkerParalleTasks = ParamItem{
		Key:          "dataCoord.compaction.workerMaxParallelTaskNum",
		Version:      "2.3.0",
		DefaultValue: "2",
		Export:       true,
	}
	p.CompactionWorkerParalleTasks.Init(base.mgr)

	p.MinSegmentToMerge = ParamItem{
		Key:          "dataCoord.compaction.min.segment",
		Version:      "2.0.0",
		DefaultValue: "3",
	}
	p.MinSegmentToMerge.Init(base.mgr)

	p.MaxSegmentToMerge = ParamItem{
		Key:          "dataCoord.compaction.max.segment",
		Version:      "2.0.0",
		DefaultValue: "30",
	}
	p.MaxSegmentToMerge.Init(base.mgr)

	p.SegmentSmallProportion = ParamItem{
		Key:          "dataCoord.segment.smallProportion",
		Version:      "2.0.0",
		DefaultValue: "0.5",
		Doc:          "The segment is considered as \"small segment\" when its # of rows is smaller than",
		Export:       true,
	}
	p.SegmentSmallProportion.Init(base.mgr)

	p.SegmentCompactableProportion = ParamItem{
		Key:          "dataCoord.segment.compactableProportion",
		Version:      "2.2.1",
		DefaultValue: "0.85",
		Doc: `(smallProportion * segment max # of rows).
A compaction will happen on small segments if the segment after compaction will have`,
		Export: true,
	}
	p.SegmentCompactableProportion.Init(base.mgr)

	p.SegmentExpansionRate = ParamItem{
		Key:          "dataCoord.segment.expansionRate",
		Version:      "2.2.1",
		DefaultValue: "1.25",
		Doc: `over (compactableProportion * segment max # of rows) rows.
MUST BE GREATER THAN OR EQUAL TO <smallProportion>!!!
During compaction, the size of segment # of rows is able to exceed segment max # of rows by (expansionRate-1) * 100%. `,
		Export: true,
	}
	p.SegmentExpansionRate.Init(base.mgr)

	p.CompactionTimeoutInSeconds = ParamItem{
		Key:          "dataCoord.compaction.timeout",
		Version:      "2.0.0",
		DefaultValue: "900",
	}
	p.CompactionTimeoutInSeconds.Init(base.mgr)

	p.CompactionCheckIntervalInSeconds = ParamItem{
		Key:          "dataCoord.compaction.check.interval",
		Version:      "2.0.0",
		DefaultValue: "10",
	}
	p.CompactionCheckIntervalInSeconds.Init(base.mgr)

	p.SingleCompactionRatioThreshold = ParamItem{
		Key:          "dataCoord.compaction.single.ratio.threshold",
		Version:      "2.0.0",
		DefaultValue: "0.2",
	}
	p.SingleCompactionRatioThreshold.Init(base.mgr)

	p.SingleCompactionDeltaLogMaxSize = ParamItem{
		Key:          "dataCoord.compaction.single.deltalog.maxsize",
		Version:      "2.0.0",
		DefaultValue: strconv.Itoa(2 * 1024 * 1024),
	}
	p.SingleCompactionDeltaLogMaxSize.Init(base.mgr)

	p.SingleCompactionExpiredLogMaxSize = ParamItem{
		Key:          "dataCoord.compaction.single.expiredlog.maxsize",
		Version:      "2.0.0",
		DefaultValue: "10485760",
	}
	p.SingleCompactionExpiredLogMaxSize.Init(base.mgr)

	p.SingleCompactionDeltalogMaxNum = ParamItem{
		Key:          "dataCoord.compaction.single.deltalog.maxnum",
		Version:      "2.0.0",
		DefaultValue: "200",
	}
	p.SingleCompactionDeltalogMaxNum.Init(base.mgr)

	p.GlobalCompactionInterval = ParamItem{
		Key:          "dataCoord.compaction.global.interval",
		Version:      "2.0.0",
		DefaultValue: "60",
	}
	p.GlobalCompactionInterval.Init(base.mgr)

	// LevelZeroCompaction
	p.EnableLevelZeroSegment = ParamItem{
		Key:          "dataCoord.segment.enableLevelZero",
		Version:      "2.4.0",
		Doc:          "Whether to enable LevelZeroCompaction",
		DefaultValue: "false",
	}
	p.EnableLevelZeroSegment.Init(base.mgr)

	p.LevelZeroCompactionTriggerMinSize = ParamItem{
		Key:          "dataCoord.compaction.levelzero.forceTrigger.minSize",
		Version:      "2.4.0",
		Doc:          "The minmum size in bytes to force trigger a LevelZero Compaction, default as 8MB",
		DefaultValue: "8388608",
	}
	p.LevelZeroCompactionTriggerMinSize.Init(base.mgr)

	p.LevelZeroCompactionTriggerMaxSize = ParamItem{
		Key:          "dataCoord.compaction.levelzero.forceTrigger.maxSize",
		Version:      "2.4.0",
		Doc:          "The maxmum size in bytes to force trigger a LevelZero Compaction, default as 64MB",
		DefaultValue: "67108864",
	}
	p.LevelZeroCompactionTriggerMaxSize.Init(base.mgr)

	p.LevelZeroCompactionTriggerDeltalogMinNum = ParamItem{
		Key:          "dataCoord.compaction.levelzero.forceTrigger.deltalogMinNum",
		Version:      "2.4.0",
		Doc:          "The minimum number of deltalog files to force trigger a LevelZero Compaction",
		DefaultValue: "10",
	}
	p.LevelZeroCompactionTriggerDeltalogMinNum.Init(base.mgr)

	p.LevelZeroCompactionTriggerDeltalogMaxNum = ParamItem{
		Key:          "dataCoord.compaction.levelzero.forceTrigger.deltalogMaxNum",
		Version:      "2.4.0",
		Doc:          "The maxmum number of deltalog files to force trigger a LevelZero Compaction, default as 30",
		DefaultValue: "30",
	}
	p.LevelZeroCompactionTriggerDeltalogMaxNum.Init(base.mgr)

	p.EnableGarbageCollection = ParamItem{
		Key:          "dataCoord.enableGarbageCollection",
		Version:      "2.0.0",
		DefaultValue: "true",
		Doc:          "",
		Export:       true,
	}
	p.EnableGarbageCollection.Init(base.mgr)

	p.GCInterval = ParamItem{
		Key:          "dataCoord.gc.interval",
		Version:      "2.0.0",
		DefaultValue: "3600",
		Doc:          "gc interval in seconds",
		Export:       true,
	}
	p.GCInterval.Init(base.mgr)

	// Do not set this to incredible small value, make sure this to be more than 10 minutes at least
	p.GCMissingTolerance = ParamItem{
		Key:          "dataCoord.gc.missingTolerance",
		Version:      "2.0.0",
		DefaultValue: "3600",
		Doc:          "file meta missing tolerance duration in seconds, default to 1hr",
		Export:       true,
	}
	p.GCMissingTolerance.Init(base.mgr)

	p.GCDropTolerance = ParamItem{
		Key:          "dataCoord.gc.dropTolerance",
		Version:      "2.0.0",
		DefaultValue: "10800",
		Doc:          "file belongs to dropped entity tolerance duration in seconds. 3600",
		Export:       true,
	}
	p.GCDropTolerance.Init(base.mgr)

	p.GCRemoveConcurrent = ParamItem{
		Key:          "dataCoord.gc.removeConcurrent",
		Version:      "2.3.4",
		DefaultValue: "32",
		Doc:          "number of concurrent goroutines to remove dropped s3 objects",
		Export:       true,
	}
	p.GCRemoveConcurrent.Init(base.mgr)

	p.EnableActiveStandby = ParamItem{
		Key:          "dataCoord.enableActiveStandby",
		Version:      "2.0.0",
		DefaultValue: "false",
		Export:       true,
	}
	p.EnableActiveStandby.Init(base.mgr)

	p.MinSegmentNumRowsToEnableIndex = ParamItem{
		Key:          "indexCoord.segment.minSegmentNumRowsToEnableIndex",
		Version:      "2.0.0",
		DefaultValue: "1024",
		Doc:          "It's a threshold. When the segment num rows is less than this value, the segment will not be indexed",
		Export:       true,
	}
	p.MinSegmentNumRowsToEnableIndex.Init(base.mgr)

	p.BindIndexNodeMode = ParamItem{
		Key:          "indexCoord.bindIndexNodeMode.enable",
		Version:      "2.0.0",
		DefaultValue: "false",
		Export:       true,
	}
	p.BindIndexNodeMode.Init(base.mgr)

	p.IndexNodeAddress = ParamItem{
		Key:          "indexCoord.bindIndexNodeMode.address",
		Version:      "2.0.0",
		DefaultValue: "localhost:22930",
		Export:       true,
	}
	p.IndexNodeAddress.Init(base.mgr)

	p.WithCredential = ParamItem{
		Key:          "indexCoord.bindIndexNodeMode.withCred",
		Version:      "2.0.0",
		DefaultValue: "false",
		Export:       true,
	}
	p.WithCredential.Init(base.mgr)

	p.IndexNodeID = ParamItem{
		Key:          "indexCoord.bindIndexNodeMode.nodeID",
		Version:      "2.0.0",
		DefaultValue: "0",
		Export:       true,
	}
	p.IndexNodeID.Init(base.mgr)
	p.IndexTaskSchedulerInterval = ParamItem{
		Key:          "indexCoord.scheduler.interval",
		Version:      "2.0.0",
		DefaultValue: "1000",
	}
	p.IndexTaskSchedulerInterval.Init(base.mgr)

	p.BrokerTimeout = ParamItem{
		Key:          "dataCoord.brokerTimeout",
		Version:      "2.3.0",
		DefaultValue: "5000",
		PanicIfEmpty: true,
		Doc:          "5000ms, dataCoord broker rpc timeout",
		Export:       true,
	}
	p.BrokerTimeout.Init(base.mgr)

	p.AutoBalance = ParamItem{
		Key:          "dataCoord.autoBalance",
		Version:      "2.3.3",
		DefaultValue: "true",
		PanicIfEmpty: true,
		Doc:          "Enable auto balance",
		Export:       true,
	}
	p.AutoBalance.Init(base.mgr)

	p.CheckAutoBalanceConfigInterval = ParamItem{
		Key:          "dataCoord.checkAutoBalanceConfigInterval",
		Version:      "2.3.3",
		DefaultValue: "10",
		PanicIfEmpty: true,
		Doc:          "the interval of check auto balance config",
		Export:       true,
	}
	p.CheckAutoBalanceConfigInterval.Init(base.mgr)

	p.AutoUpgradeSegmentIndex = ParamItem{
		Key:          "dataCoord.autoUpgradeSegmentIndex",
		Version:      "2.3.4",
		DefaultValue: "false",
		PanicIfEmpty: true,
		Doc:          "whether auto upgrade segment index to index engine's version",
		Export:       true,
	}
	p.AutoUpgradeSegmentIndex.Init(base.mgr)

<<<<<<< HEAD
	p.FilesPerPreImportTask = ParamItem{
		Key:          "dataCoord.import.filesPerPreImportTask",
		Version:      "2.4.0",
		Doc:          "The maximum number of files allowed per pre-import task.",
		DefaultValue: "2",
		PanicIfEmpty: false,
		Export:       true,
	}
	p.FilesPerPreImportTask.Init(base.mgr)

	p.ImportTaskRetention = ParamItem{
		Key:          "dataCoord.import.taskRetention",
		Version:      "2.4.0",
		Doc:          "The retention period in seconds for tasks in the Completed or Failed state.",
		DefaultValue: "10800",
		PanicIfEmpty: false,
		Export:       true,
	}
	p.ImportTaskRetention.Init(base.mgr)

	p.MaxSizeInMBPerImportTask = ParamItem{
		Key:     "dataCoord.import.maxSizeInMBPerImportTask",
		Version: "2.4.0",
		Doc: "To prevent generating of small segments, we will re-group imported files. " +
			"This parameter represents the sum of file sizes in each group (each ImportTask).",
		DefaultValue: "6144",
		PanicIfEmpty: false,
		Export:       true,
	}
	p.MaxSizeInMBPerImportTask.Init(base.mgr)

	p.ImportScheduleInterval = ParamItem{
		Key:          "dataCoord.import.scheduleInterval",
		Version:      "2.4.0",
		Doc:          "The interval for scheduling import, measured in seconds.",
		DefaultValue: "2",
		PanicIfEmpty: false,
		Export:       true,
	}
	p.ImportScheduleInterval.Init(base.mgr)

	p.ImportCheckIntervalHigh = ParamItem{
		Key:          "dataCoord.import.checkIntervalHigh",
		Version:      "2.4.0",
		Doc:          "The interval for checking import, measured in seconds, is set to a high frequency for the import checker.",
		DefaultValue: "2",
		PanicIfEmpty: false,
		Export:       true,
	}
	p.ImportCheckIntervalHigh.Init(base.mgr)

	p.ImportCheckIntervalLow = ParamItem{
		Key:          "dataCoord.import.checkIntervalLow",
		Version:      "2.4.0",
		Doc:          "The interval for checking import, measured in seconds, is set to a low frequency for the import checker.",
		DefaultValue: "120",
		PanicIfEmpty: false,
		Export:       true,
	}
	p.ImportCheckIntervalLow.Init(base.mgr)
=======
	p.GracefulStopTimeout = ParamItem{
		Key:          "dataCoord.gracefulStopTimeout",
		Version:      "2.3.7",
		DefaultValue: strconv.Itoa(DefaultCoordGracefulStopTimeout),
		Doc:          "seconds. force stop node without graceful stop",
		Export:       true,
	}
	p.GracefulStopTimeout.Init(base.mgr)
>>>>>>> dd957cf9
}

// /////////////////////////////////////////////////////////////////////////////
// --- datanode ---
type dataNodeConfig struct {
	FlowGraphMaxQueueLength ParamItem `refreshable:"false"`
	FlowGraphMaxParallelism ParamItem `refreshable:"false"`
	MaxParallelSyncTaskNum  ParamItem `refreshable:"false"`
	MaxParallelSyncMgrTasks ParamItem `refreshable:"true"`

	// skip mode
	FlowGraphSkipModeEnable   ParamItem `refreshable:"true"`
	FlowGraphSkipModeSkipNum  ParamItem `refreshable:"true"`
	FlowGraphSkipModeColdTime ParamItem `refreshable:"true"`

	// segment
	FlushInsertBufferSize  ParamItem `refreshable:"true"`
	FlushDeleteBufferBytes ParamItem `refreshable:"true"`
	BinLogMaxSize          ParamItem `refreshable:"true"`
	SyncPeriod             ParamItem `refreshable:"true"`

	// watchEvent
	WatchEventTicklerInterval ParamItem `refreshable:"false"`

	// io concurrency to add segment
	IOConcurrency ParamItem `refreshable:"false"`

	// Concurrency to handle compaction file read
	FileReadConcurrency ParamItem `refreshable:"false"`

	// memory management
	MemoryForceSyncEnable     ParamItem `refreshable:"true"`
	MemoryForceSyncSegmentNum ParamItem `refreshable:"true"`
	MemoryCheckInterval       ParamItem `refreshable:"true"`
	MemoryWatermark           ParamItem `refreshable:"true"`

	DataNodeTimeTickByRPC ParamItem `refreshable:"false"`
	// DataNode send timetick interval per collection
	DataNodeTimeTickInterval ParamItem `refreshable:"false"`

	// timeout for bulkinsert
	BulkInsertTimeoutSeconds ParamItem `refreshable:"true"`
	BulkInsertReadBufferSize ParamItem `refreshable:"true"`
	BulkInsertMaxMemorySize  ParamItem `refreshable:"true"`

	// Skip BF
	SkipBFStatsLoad ParamItem `refreshable:"true"`

	// channel
	ChannelWorkPoolSize ParamItem `refreshable:"true"`

	UpdateChannelCheckpointMaxParallel ParamItem `refreshable:"true"`
	UpdateChannelCheckpointInterval    ParamItem `refreshable:"true"`
	UpdateChannelCheckpointRPCTimeout  ParamItem `refreshable:"true"`

	MaxConcurrentImportTaskNum ParamItem `refreshable:"true"`

	// Compaction
	L0BatchMemoryRatio ParamItem `refreshable:"true"`

	GracefulStopTimeout ParamItem `refreshable:"true"`
}

func (p *dataNodeConfig) init(base *BaseTable) {
	p.FlowGraphMaxQueueLength = ParamItem{
		Key:          "dataNode.dataSync.flowGraph.maxQueueLength",
		Version:      "2.0.0",
		DefaultValue: "16",
		Doc:          "Maximum length of task queue in flowgraph",
		Export:       true,
	}
	p.FlowGraphMaxQueueLength.Init(base.mgr)

	p.FlowGraphMaxParallelism = ParamItem{
		Key:          "dataNode.dataSync.flowGraph.maxParallelism",
		Version:      "2.0.0",
		DefaultValue: "1024",
		Doc:          "Maximum number of tasks executed in parallel in the flowgraph",
		Export:       true,
	}
	p.FlowGraphMaxParallelism.Init(base.mgr)

	p.FlowGraphSkipModeEnable = ParamItem{
		Key:          "datanode.dataSync.skipMode.enable",
		Version:      "2.3.4",
		DefaultValue: "true",
		PanicIfEmpty: false,
		Doc:          "Support skip some timetick message to reduce CPU usage",
		Export:       true,
	}
	p.FlowGraphSkipModeEnable.Init(base.mgr)

	p.FlowGraphSkipModeSkipNum = ParamItem{
		Key:          "datanode.dataSync.skipMode.skipNum",
		Version:      "2.3.4",
		DefaultValue: "4",
		PanicIfEmpty: false,
		Doc:          "Consume one for every n records skipped",
		Export:       true,
	}
	p.FlowGraphSkipModeSkipNum.Init(base.mgr)

	p.FlowGraphSkipModeColdTime = ParamItem{
		Key:          "datanode.dataSync.skipMode.coldTime",
		Version:      "2.3.4",
		DefaultValue: "60",
		PanicIfEmpty: false,
		Doc:          "Turn on skip mode after there are only timetick msg for x seconds",
		Export:       true,
	}
	p.FlowGraphSkipModeColdTime.Init(base.mgr)

	p.MaxParallelSyncTaskNum = ParamItem{
		Key:          "dataNode.dataSync.maxParallelSyncTaskNum",
		Version:      "2.3.0",
		DefaultValue: "6",
		Doc:          "deprecated, legacy flush manager max conurrency number",
		Export:       true,
	}
	p.MaxParallelSyncTaskNum.Init(base.mgr)

	p.MaxParallelSyncMgrTasks = ParamItem{
		Key:          "dataNode.dataSync.maxParallelSyncMgrTasks",
		Version:      "2.3.4",
		DefaultValue: "256",
		Doc:          "The max concurrent sync task number of datanode sync mgr globally",
		Export:       true,
	}
	p.MaxParallelSyncMgrTasks.Init(base.mgr)

	p.FlushInsertBufferSize = ParamItem{
		Key:          "dataNode.segment.insertBufSize",
		Version:      "2.0.0",
		FallbackKeys: []string{"DATA_NODE_IBUFSIZE"},
		DefaultValue: "16777216",
		PanicIfEmpty: true,
		Doc:          "Max buffer size to flush for a single segment.",
		Export:       true,
	}
	p.FlushInsertBufferSize.Init(base.mgr)

	p.MemoryForceSyncEnable = ParamItem{
		Key:          "datanode.memory.forceSyncEnable",
		Version:      "2.2.4",
		DefaultValue: "true",
	}
	p.MemoryForceSyncEnable.Init(base.mgr)

	p.MemoryForceSyncSegmentNum = ParamItem{
		Key:          "datanode.memory.forceSyncSegmentNum",
		Version:      "2.2.4",
		DefaultValue: "1",
	}
	p.MemoryForceSyncSegmentNum.Init(base.mgr)

	p.MemoryCheckInterval = ParamItem{
		Key:          "datanode.memory.checkInterval",
		Version:      "2.4.0",
		DefaultValue: "3000", // milliseconds
		Doc:          "the interal to check datanode memory usage, in milliseconds",
		Export:       true,
	}
	p.MemoryCheckInterval.Init(base.mgr)

	if os.Getenv(metricsinfo.DeployModeEnvKey) == metricsinfo.StandaloneDeployMode {
		p.MemoryWatermark = ParamItem{
			Key:          "datanode.memory.watermarkStandalone",
			Version:      "2.2.4",
			DefaultValue: "0.2",
		}
	} else if os.Getenv(metricsinfo.DeployModeEnvKey) == metricsinfo.ClusterDeployMode {
		p.MemoryWatermark = ParamItem{
			Key:          "datanode.memory.watermarkCluster",
			Version:      "2.2.4",
			DefaultValue: "0.5",
		}
	} else {
		log.Info("DeployModeEnv is not set, use default", zap.Float64("default", 0.5))
		p.MemoryWatermark = ParamItem{
			Key:          "datanode.memory.watermarkCluster",
			Version:      "2.2.4",
			DefaultValue: "0.5",
		}
	}
	p.MemoryWatermark.Init(base.mgr)

	p.FlushDeleteBufferBytes = ParamItem{
		Key:          "dataNode.segment.deleteBufBytes",
		Version:      "2.0.0",
		DefaultValue: "16777216",
		Doc:          "Max buffer size in bytes to flush del for a single channel, default as 16MB",
		Export:       true,
	}
	p.FlushDeleteBufferBytes.Init(base.mgr)

	p.BinLogMaxSize = ParamItem{
		Key:          "dataNode.segment.binlog.maxsize",
		Version:      "2.0.0",
		DefaultValue: "67108864",
	}
	p.BinLogMaxSize.Init(base.mgr)

	p.SyncPeriod = ParamItem{
		Key:          "dataNode.segment.syncPeriod",
		Version:      "2.0.0",
		DefaultValue: "600",
		Doc:          "The period to sync segments if buffer is not empty.",
		Export:       true,
	}
	p.SyncPeriod.Init(base.mgr)

	p.WatchEventTicklerInterval = ParamItem{
		Key:          "datanode.segment.watchEventTicklerInterval",
		Version:      "2.2.3",
		DefaultValue: "15",
	}
	p.WatchEventTicklerInterval.Init(base.mgr)

	p.IOConcurrency = ParamItem{
		Key:          "dataNode.dataSync.ioConcurrency",
		Version:      "2.0.0",
		DefaultValue: "16",
	}
	p.IOConcurrency.Init(base.mgr)

	p.FileReadConcurrency = ParamItem{
		Key:          "dataNode.multiRead.concurrency",
		Version:      "2.0.0",
		DefaultValue: "16",
	}
	p.FileReadConcurrency.Init(base.mgr)

	p.DataNodeTimeTickByRPC = ParamItem{
		Key:          "datanode.timetick.byRPC",
		Version:      "2.2.9",
		PanicIfEmpty: false,
		DefaultValue: "true",
	}
	p.DataNodeTimeTickByRPC.Init(base.mgr)

	p.DataNodeTimeTickInterval = ParamItem{
		Key:          "datanode.timetick.interval",
		Version:      "2.2.5",
		PanicIfEmpty: false,
		DefaultValue: "500",
	}
	p.DataNodeTimeTickInterval.Init(base.mgr)

	p.SkipBFStatsLoad = ParamItem{
		Key:          "dataNode.skip.BFStats.Load",
		Version:      "2.2.5",
		PanicIfEmpty: false,
		DefaultValue: "false",
	}
	p.SkipBFStatsLoad.Init(base.mgr)

	p.BulkInsertTimeoutSeconds = ParamItem{
		Key:          "datanode.bulkinsert.timeout.seconds",
		Version:      "2.3.0",
		PanicIfEmpty: false,
		DefaultValue: "18000",
	}
	p.BulkInsertTimeoutSeconds.Init(base.mgr)

	p.BulkInsertReadBufferSize = ParamItem{
		Key:          "datanode.bulkinsert.readBufferSize",
		Version:      "2.3.4",
		PanicIfEmpty: false,
		DefaultValue: "16777216",
	}
	p.BulkInsertReadBufferSize.Init(base.mgr)

	p.BulkInsertMaxMemorySize = ParamItem{
		Key:          "datanode.bulkinsert.maxMemorySize",
		Version:      "2.3.4",
		PanicIfEmpty: false,
		DefaultValue: "6442450944",
	}
	p.BulkInsertMaxMemorySize.Init(base.mgr)

	p.ChannelWorkPoolSize = ParamItem{
		Key:          "datanode.channel.workPoolSize",
		Version:      "2.3.2",
		PanicIfEmpty: false,
		DefaultValue: "-1",
	}
	p.ChannelWorkPoolSize.Init(base.mgr)

	p.UpdateChannelCheckpointMaxParallel = ParamItem{
		Key:          "datanode.channel.updateChannelCheckpointMaxParallel",
		Version:      "2.3.4",
		PanicIfEmpty: false,
		DefaultValue: "1000",
	}
	p.UpdateChannelCheckpointMaxParallel.Init(base.mgr)

	p.UpdateChannelCheckpointInterval = ParamItem{
		Key:          "datanode.channel.updateChannelCheckpointInterval",
		Version:      "2.4.0",
		Doc:          "the interval duration(in seconds) for datanode to update channel checkpoint of each channel",
		DefaultValue: "60",
	}
	p.UpdateChannelCheckpointInterval.Init(base.mgr)

	p.UpdateChannelCheckpointRPCTimeout = ParamItem{
		Key:          "datanode.channel.updateChannelCheckpointInterval",
		Version:      "2.4.0",
		Doc:          "timeout in seconds for UpdateChannelCheckpoint RPC call",
		DefaultValue: "10",
	}
	p.UpdateChannelCheckpointRPCTimeout.Init(base.mgr)

	p.MaxConcurrentImportTaskNum = ParamItem{
		Key:          "datanode.import.maxConcurrentTaskNum",
		Version:      "2.4.0",
		Doc:          "The maximum number of import/pre-import tasks allowed to run concurrently on a datanode.",
		DefaultValue: "16",
		PanicIfEmpty: false,
		Export:       true,
	}
	p.MaxConcurrentImportTaskNum.Init(base.mgr)

	p.L0BatchMemoryRatio = ParamItem{
		Key:          "datanode.compaction.levelZeroBatchMemoryRatio",
		Version:      "2.4.0",
		Doc:          "The minimal memory ratio of free memory for level zero compaction executing in batch mode",
		DefaultValue: "0.05",
		Export:       true,
	}
	p.L0BatchMemoryRatio.Init(base.mgr)

	p.GracefulStopTimeout = ParamItem{
		Key:          "datanode.gracefulStopTimeout",
		Version:      "2.3.7",
		DefaultValue: strconv.Itoa(DefaultGracefulStopTimeout),
		Doc:          "seconds. force stop node without graceful stop",
		Export:       true,
	}
	p.GracefulStopTimeout.Init(base.mgr)
}

// /////////////////////////////////////////////////////////////////////////////
// --- indexnode ---
type indexNodeConfig struct {
	BuildParallel ParamItem `refreshable:"false"`
	// enable disk
	EnableDisk             ParamItem `refreshable:"false"`
	DiskCapacityLimit      ParamItem `refreshable:"true"`
	MaxDiskUsagePercentage ParamItem `refreshable:"true"`

	GracefulStopTimeout ParamItem `refreshable:"true"`
}

func (p *indexNodeConfig) init(base *BaseTable) {
	p.BuildParallel = ParamItem{
		Key:          "indexNode.scheduler.buildParallel",
		Version:      "2.0.0",
		DefaultValue: "1",
		Export:       true,
	}
	p.BuildParallel.Init(base.mgr)

	p.EnableDisk = ParamItem{
		Key:          "indexNode.enableDisk",
		Version:      "2.2.0",
		DefaultValue: "false",
		PanicIfEmpty: true,
		Doc:          "enable index node build disk vector index",
		Export:       true,
	}
	p.EnableDisk.Init(base.mgr)

	p.DiskCapacityLimit = ParamItem{
		Key:     "LOCAL_STORAGE_SIZE",
		Version: "2.2.0",
		Formatter: func(v string) string {
			if len(v) == 0 {
				diskUsage, err := disk.Usage("/")
				if err != nil {
					panic(err)
				}
				return strconv.FormatUint(diskUsage.Total, 10)
			}
			diskSize := getAsInt64(v)
			return strconv.FormatInt(diskSize*1024*1024*1024, 10)
		},
	}
	p.DiskCapacityLimit.Init(base.mgr)

	p.MaxDiskUsagePercentage = ParamItem{
		Key:          "indexNode.maxDiskUsagePercentage",
		Version:      "2.2.0",
		DefaultValue: "95",
		PanicIfEmpty: true,
		Formatter: func(v string) string {
			return fmt.Sprintf("%f", getAsFloat(v)/100)
		},
		Export: true,
	}
	p.MaxDiskUsagePercentage.Init(base.mgr)

	p.GracefulStopTimeout = ParamItem{
		Key:          "indexNode.gracefulStopTimeout",
		Version:      "2.2.1",
		FallbackKeys: []string{"common.gracefulStopTimeout"},
		Doc:          "seconds. force stop node without graceful stop",
		Export:       true,
	}
	p.GracefulStopTimeout.Init(base.mgr)
}

type integrationTestConfig struct {
	IntegrationMode ParamItem `refreshable:"false"`
}

func (p *integrationTestConfig) init(base *BaseTable) {
	p.IntegrationMode = ParamItem{
		Key:          "integration.test.mode",
		Version:      "2.2.0",
		DefaultValue: "false",
		PanicIfEmpty: true,
	}
	p.IntegrationMode.Init(base.mgr)
}

func (params *ComponentParam) Save(key string, value string) error {
	return params.baseTable.Save(key, value)
}

func (params *ComponentParam) SaveGroup(group map[string]string) error {
	return params.baseTable.SaveGroup(group)
}

func (params *ComponentParam) Remove(key string) error {
	return params.baseTable.Remove(key)
}

func (params *ComponentParam) Reset(key string) error {
	return params.baseTable.Reset(key)
}

func (params *ComponentParam) GetWithDefault(key string, dft string) string {
	return params.baseTable.GetWithDefault(key, dft)
}<|MERGE_RESOLUTION|>--- conflicted
+++ resolved
@@ -2519,7 +2519,6 @@
 	AutoBalance                    ParamItem `refreshable:"true"`
 	CheckAutoBalanceConfigInterval ParamItem `refreshable:"false"`
 
-<<<<<<< HEAD
 	// import
 	FilesPerPreImportTask    ParamItem `refreshable:"true"`
 	ImportTaskRetention      ParamItem `refreshable:"true"`
@@ -2527,9 +2526,8 @@
 	ImportScheduleInterval   ParamItem `refreshable:"true"`
 	ImportCheckIntervalHigh  ParamItem `refreshable:"true"`
 	ImportCheckIntervalLow   ParamItem `refreshable:"true"`
-=======
+
 	GracefulStopTimeout ParamItem `refreshable:"true"`
->>>>>>> dd957cf9
 }
 
 func (p *dataCoordConfig) init(base *BaseTable) {
@@ -2985,7 +2983,6 @@
 	}
 	p.AutoUpgradeSegmentIndex.Init(base.mgr)
 
-<<<<<<< HEAD
 	p.FilesPerPreImportTask = ParamItem{
 		Key:          "dataCoord.import.filesPerPreImportTask",
 		Version:      "2.4.0",
@@ -3046,7 +3043,7 @@
 		Export:       true,
 	}
 	p.ImportCheckIntervalLow.Init(base.mgr)
-=======
+
 	p.GracefulStopTimeout = ParamItem{
 		Key:          "dataCoord.gracefulStopTimeout",
 		Version:      "2.3.7",
@@ -3055,7 +3052,6 @@
 		Export:       true,
 	}
 	p.GracefulStopTimeout.Init(base.mgr)
->>>>>>> dd957cf9
 }
 
 // /////////////////////////////////////////////////////////////////////////////
