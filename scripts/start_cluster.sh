#!/usr/bin/env bash

# Licensed to the LF AI & Data foundation under one
# or more contributor license agreements. See the NOTICE file
# distributed with this work for additional information
# regarding copyright ownership. The ASF licenses this file
# to you under the Apache License, Version 2.0 (the
# "License"); you may not use this file except in compliance
# with the License. You may obtain a copy of the License at
#
#     http://www.apache.org/licenses/LICENSE-2.0
#
# Unless required by applicable law or agreed to in writing, software
# distributed under the License is distributed on an "AS IS" BASIS,
# WITHOUT WARRANTIES OR CONDITIONS OF ANY KIND, either express or implied.
# See the License for the specific language governing permissions and
# limitations under the License.

if [[ "$OSTYPE" == "linux-gnu"* ]]; then
  LIBJEMALLOC=$PWD/internal/core/output/lib/libjemalloc.so
  if test -f "$LIBJEMALLOC"; then
    #echo "Found $LIBJEMALLOC"
    export LD_PRELOAD="$LIBJEMALLOC"
  else
    echo "WARN: Cannot find $LIBJEMALLOC"
  fi
  export LD_LIBRARY_PATH=$PWD/internal/core/output/lib/:$LD_LIBRARY_PATH
fi

echo "Starting mixcoord..."
nohup ./bin/milvus run mixture -rootcoord -querycoord -datacoord --run-with-subprocess > /tmp/mixcoord.log 2>&1 &

echo "Starting datanode..."
nohup ./bin/milvus run datanode  --run-with-subprocess > /tmp/datanode.log 2>&1 &

echo "Starting proxy..."
nohup ./bin/milvus run proxy  --run-with-subprocess  > /tmp/proxy.log 2>&1 &

echo "Starting querynode..."
nohup ./bin/milvus run querynode  --run-with-subprocess > /tmp/querynode.log 2>&1 &

<<<<<<< HEAD
echo "Starting indexcoord..."
nohup ./bin/milvus run indexcoord  --run-with-subprocess  > /tmp/indexcoord.log 2>&1 &
=======
echo "Starting indexnode..."
nohup ./bin/milvus run indexnode  --run-with-subprocess > /tmp/indexnode.log 2>&1 &
>>>>>>> de02a3eb

echo "Starting streamingnode..."
nohup ./bin/milvus run streamingnode --run-with-subprocess > /tmp/streamingnode.log 2>&1 &<|MERGE_RESOLUTION|>--- conflicted
+++ resolved
@@ -39,13 +39,5 @@
 echo "Starting querynode..."
 nohup ./bin/milvus run querynode  --run-with-subprocess > /tmp/querynode.log 2>&1 &
 
-<<<<<<< HEAD
-echo "Starting indexcoord..."
-nohup ./bin/milvus run indexcoord  --run-with-subprocess  > /tmp/indexcoord.log 2>&1 &
-=======
-echo "Starting indexnode..."
-nohup ./bin/milvus run indexnode  --run-with-subprocess > /tmp/indexnode.log 2>&1 &
->>>>>>> de02a3eb
-
 echo "Starting streamingnode..."
 nohup ./bin/milvus run streamingnode --run-with-subprocess > /tmp/streamingnode.log 2>&1 &